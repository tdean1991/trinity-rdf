--- conflicted
+++ resolved
@@ -1,578 +1,574 @@
-﻿// LICENSE:
-//
-// Permission is hereby granted, free of charge, to any person obtaining a copy
-// of this software and associated documentation files (the "Software"), to deal
-// in the Software without restriction, including without limitation the rights
-// to use, copy, modify, merge, publish, distribute, sublicense, and/or sell
-// copies of the Software, and to permit persons to whom the Software is
-// furnished to do so, subject to the following conditions:
-//
-// The above copyright notice and this permission notice shall be included in
-// all copies or substantial portions of the Software.
-//
-// THE SOFTWARE IS PROVIDED "AS IS", WITHOUT WARRANTY OF ANY KIND, EXPRESS OR
-// IMPLIED, INCLUDING BUT NOT LIMITED TO THE WARRANTIES OF MERCHANTABILITY,
-// FITNESS FOR A PARTICULAR PURPOSE AND NONINFRINGEMENT. IN NO EVENT SHALL THE
-// AUTHORS OR COPYRIGHT HOLDERS BE LIABLE FOR ANY CLAIM, DAMAGES OR OTHER
-// LIABILITY, WHETHER IN AN ACTION OF CONTRACT, TORT OR OTHERWISE, ARISING FROM,
-// OUT OF OR IN CONNECTION WITH THE SOFTWARE OR THE USE OR OTHER DEALINGS IN
-// THE SOFTWARE.
-//
-// AUTHORS:
-//
-// Moritz Eberl <moritz@semiodesk.com>
-// Sebastian Faubel <sebastian@semiodesk.com>
-//
-// Copyright (c) Semiodesk GmbH 2017
-
-using Remotion.Linq.Clauses;
-using Remotion.Linq.Clauses.Expressions;
-using Remotion.Linq.Clauses.ResultOperators;
-using Remotion.Linq.Parsing;
-using System;
-using System.Collections.Generic;
-using System.Linq;
-using System.Linq.Expressions;
-using System.Text.RegularExpressions;
-using VDS.RDF.Query;
-using VDS.RDF.Query.Builder;
-#if NET35
-using Semiodesk.Trinity.Utility;
-#endif
-
-namespace Semiodesk.Trinity.Query
-{
-    class ExpressionTreeVisitor : ThrowingExpressionVisitor
-    {
-#region Members
-
-        protected ISparqlQueryModelVisitor QueryModelVisitor;
-
-        protected ISparqlQueryGeneratorTree QueryGeneratorTree;
-
-<<<<<<< HEAD
-        protected List<Expression> Trace = new List<Expression>();
-
-        #endregion
-=======
-#endregion
->>>>>>> a8c4c427
-
-#region Constructors
-
-        public ExpressionTreeVisitor(ISparqlQueryModelVisitor queryModelVisitor, ISparqlQueryGeneratorTree queryGeneratorTree)
-        {
-            QueryModelVisitor = queryModelVisitor;
-            QueryGeneratorTree = queryGeneratorTree;
-        }
-
-#endregion
-
-#region Methods
-
-        private void HandleRegexMethodCallExpression(Expression expression, string regex, bool ignoreCase)
-        {
-            ISparqlQueryGenerator currentGenerator = QueryGeneratorTree.CurrentGenerator;
-
-            // For method calls like !x.Name.Contains(x) we need to implement the operator on the FILTER.
-            bool unaryNot = Trace.Any(e => e.NodeType == ExpressionType.Not);
-
-            if (expression is MemberExpression)
-            {
-                MemberExpression member = expression as MemberExpression;
-
-                if(unaryNot)
-                {
-                    currentGenerator.FilterNotRegex(member, regex, ignoreCase);
-                }
-                else
-                {
-                    currentGenerator.FilterRegex(member, regex, ignoreCase);
-                }
-            }
-            else if (expression is SubQueryExpression)
-            {
-                if(unaryNot)
-                {
-                    currentGenerator.FilterNotRegex(currentGenerator.ObjectVariable, regex, ignoreCase);
-                }
-                else
-                {
-                    currentGenerator.FilterRegex(currentGenerator.ObjectVariable, regex, ignoreCase);
-                }
-            }
-        }
-
-        public override Expression Visit(Expression expression)
-        {
-            // Some expressions such as a call to the .Equals() method can be more easily implemented as a binary expression.
-            // Therefore, we can apply transformations to the expressions before actually handling them.
-            Expression e = ExpressionTransformer.Transform(expression);
-
-            Trace.Insert(0, e);
-
-            base.Visit(e);
-
-            Trace.RemoveAt(0);
-
-            return e;
-        }
-
-        private void VisitBinaryAndAlsoExpression(BinaryExpression expression)
-        {
-            Visit(expression.Left);
-            Visit(expression.Right);
-        }
-
-        private void VisitBinaryOrElseExpression(BinaryExpression expression)
-        {
-            ISparqlQueryGenerator currentGenerator = QueryGeneratorTree.CurrentGenerator;
-
-            // Get the currently active pattern builder so that we can reset it after we're done.
-            // This will build nested UNIONS ({{x} UNION {y}} UNION {z}) for multiple alternative 
-            // OR expressions. While this is not elegant, it is logically correct and can be optimized 
-            // by the storage backend.
-            IGraphPatternBuilder patternBuilder = currentGenerator.PatternBuilder;
-
-            currentGenerator.Union(
-                (left) =>
-                {
-                    currentGenerator.PatternBuilder = left;
-                    Visit(expression.Left);
-                },
-                (right) =>
-                {
-                    currentGenerator.PatternBuilder = right;
-                    Visit(expression.Right);
-                }
-            );
-
-            // Reset the pattern builder that was used before implementing the unions.
-            currentGenerator.PatternBuilder = patternBuilder;
-        }
-
-        private void VisitBinaryConstantExpression(BinaryExpression expression)
-        {
-            ConstantExpression constant = expression.TryGetExpressionOfType<ConstantExpression>();
-
-            if (expression.HasExpressionOfType<MemberExpression>())
-            {
-                MemberExpression member = expression.TryGetExpressionOfType<MemberExpression>();
-
-                VisitBinaryMemberExpression(expression.NodeType, member, constant);
-            }
-            else if (expression.HasExpressionOfType<SubQueryExpression>())
-            {
-                SubQueryExpression subQuery = expression.TryGetExpressionOfType<SubQueryExpression>();
-
-                VisitBinarySubQueryExpression(expression.NodeType, subQuery, constant);
-            }
-            else if(expression.HasExpressionOfType<QuerySourceReferenceExpression>())
-            {
-                QuerySourceReferenceExpression querySource = expression.TryGetExpressionOfType<QuerySourceReferenceExpression>();
-
-                VisitBinaryQuerySourceReferenceExpression(expression.NodeType, querySource, constant);
-            }
-        }
-
-        private void VisitBinaryQuerySourceReferenceExpression(ExpressionType type, QuerySourceReferenceExpression sourceExpression, ConstantExpression constant)
-        {
-            ISparqlQueryGenerator g = QueryGeneratorTree.CurrentGenerator;
-
-            SparqlVariable s = g.VariableGenerator.TryGetSubjectVariable(sourceExpression) ?? g.VariableGenerator.GlobalSubject;
-
-            switch (type)
-            {
-                case ExpressionType.Equal:
-                    g.WhereEqual(s, constant);
-                    break;
-                case ExpressionType.NotEqual:
-                    g.WhereNotEqual(s, constant);
-                    break;
-                default:
-                    throw new NotSupportedException(type.ToString());
-            }
-        }
-
-        private void VisitBinaryMemberExpression(ExpressionType type, MemberExpression member, ConstantExpression constant)
-        {
-            ISparqlQueryGenerator g = QueryGeneratorTree.CurrentGenerator;
-
-            switch (type)
-            {
-                case ExpressionType.Equal:
-                    g.WhereEqual(member, constant);
-                    break;
-                case ExpressionType.NotEqual:
-                    g.WhereNotEqual(member, constant);
-                    break;
-                case ExpressionType.GreaterThan:
-                    g.WhereGreaterThan(member, constant);
-                    break;
-                case ExpressionType.GreaterThanOrEqual:
-                    g.WhereGreaterThanOrEqual(member, constant);
-                    break;
-                case ExpressionType.LessThan:
-                    g.WhereLessThan(member, constant);
-                    break;
-                case ExpressionType.LessThanOrEqual:
-                    g.WhereLessThanOrEqual(member, constant);
-                    break;
-                default:
-                    throw new NotSupportedException(type.ToString());
-            }
-        }
-
-        private void VisitBinarySubQueryExpression(ExpressionType type, SubQueryExpression subQuery, ConstantExpression constant)
-        {
-            if (!QueryGeneratorTree.HasQueryGenerator(subQuery))
-            {
-                VisitSubQuery(subQuery);
-            }
-
-            ISparqlQueryGenerator g = QueryGeneratorTree.GetQueryGenerator(subQuery);
-
-            // Note: We write the filter into the sub query generator which is writing into it's
-            // enclosing graph group pattern rather than the query itself. This is required for
-            // supporting OpenLink Virtuoso (see SparqlQueryGenerator.Child()).
-            switch (type)
-            {
-                case ExpressionType.Equal:
-                    g.WhereEqual(g.ObjectVariable, constant);
-                    break;
-                case ExpressionType.NotEqual:
-                    g.WhereNotEqual(g.ObjectVariable, constant);
-                    break;
-                case ExpressionType.GreaterThan:
-                    g.WhereGreaterThan(g.ObjectVariable, constant);
-                    break;
-                case ExpressionType.GreaterThanOrEqual:
-                    g.WhereGreaterThanOrEqual(g.ObjectVariable, constant);
-                    break;
-                case ExpressionType.LessThan:
-                    g.WhereLessThan(g.ObjectVariable, constant);
-                    break;
-                case ExpressionType.LessThanOrEqual:
-                    g.WhereLessThanOrEqual(g.ObjectVariable, constant);
-                    break;
-                default:
-                    throw new NotSupportedException(type.ToString());
-            }
-        }
-
-        protected override Expression VisitBinary(BinaryExpression binary)
-        {
-            switch (binary.NodeType)
-            {
-                case ExpressionType.Equal:
-                case ExpressionType.NotEqual:
-                case ExpressionType.GreaterThan:
-                case ExpressionType.GreaterThanOrEqual:
-                case ExpressionType.LessThan:
-                case ExpressionType.LessThanOrEqual:
-                    {
-                        if (binary.HasExpressionOfType<ConstantExpression>())
-                        {
-                            VisitBinaryConstantExpression(binary);
-                        }
-                        break;
-                    }
-                case ExpressionType.AndAlso:
-                    {
-                        VisitBinaryAndAlsoExpression(binary);
-                        break;
-                    }
-                case ExpressionType.OrElse:
-                    {
-                        VisitBinaryOrElseExpression(binary);
-                        break;
-                    }
-            }
-
-            return binary;
-        }
-
-        protected override Expression VisitConditional(ConditionalExpression conditional)
-        {
-            throw new NotImplementedException();
-        }
-
-        protected override Expression VisitConstant(ConstantExpression constant)
-        {
-            return constant;
-        }
-
-        protected override Expression VisitInvocation(InvocationExpression invocation)
-        {
-            throw new NotSupportedException();
-        }
-
-        protected override MemberAssignment VisitMemberAssignment(MemberAssignment memberAssigment)
-        {
-            return base.VisitMemberAssignment(memberAssigment);
-        }
-
-        protected override MemberBinding VisitMemberBinding(MemberBinding memberBinding)
-        {
-            return base.VisitMemberBinding(memberBinding);
-        }
-
-        protected override Expression VisitListInit(ListInitExpression listInit)
-        {
-            throw new NotImplementedException();
-        }
-
-        protected override Expression VisitMember(MemberExpression member)
-        {
-            ISparqlQueryGenerator g = QueryGeneratorTree.CurrentGenerator;
-
-            SparqlVariable o = g.VariableGenerator.TryGetObjectVariable(member);
-
-            if(o == null)
-            {
-                // We have not visited the member before. It might be accessed in an order by clause..
-                if(g.QueryModel.HasOrdering(member))
-                {
-                    o = g.VariableGenerator.CreateObjectVariable(member);
-
-                    g.Where(member, o);
-                }
-                else if(member.Type == typeof(bool))
-                {
-                    ConstantExpression constantExpression = Expression.Constant(true);
-
-                    g.WhereEqual(member, constantExpression);
-                }
-            }
-            else
-            {
-                // We have visited the member before, either in the FromExpression or a SubQueryExpression.
-                g.Where(member, o);
-            }
-
-            return member;
-        }
-
-        protected override Expression VisitMemberInit(MemberInitExpression memberInit)
-        {
-            throw new NotSupportedException();
-        }
-
-        protected override Expression VisitMethodCall(MethodCallExpression methodCall)
-        {
-            string method = methodCall.Method.Name;
-
-            switch (method)
-            {
-                case "Contains":
-                    {
-                        Expression o = methodCall.Object;
-                        string pattern = methodCall.GetArgumentValue<string>(0);
-
-                        HandleRegexMethodCallExpression(o, pattern, false);
-
-                        return methodCall;
-                    }
-                case "StartsWith":
-                    {
-                        object[] args = new object[]
-                        {
-                            true,
-                            StringComparison.CurrentCultureIgnoreCase,
-                            StringComparison.InvariantCultureIgnoreCase
-                        };
-
-                        Expression o = methodCall.Object;
-                        string pattern = "^" + methodCall.GetArgumentValue<string>(0);
-                        bool ignoreCase = methodCall.HasArgumentValueFromAlternatives(1, args);
-
-                        HandleRegexMethodCallExpression(o, pattern, ignoreCase);
-
-                        return methodCall;
-                    }
-                case "EndsWith":
-                    {
-                        object[] args = new object[]
-                        {
-                            true,
-                            StringComparison.CurrentCultureIgnoreCase,
-                            StringComparison.InvariantCultureIgnoreCase
-                        };
-
-                        Expression o = methodCall.Object;
-                        string pattern = methodCall.GetArgumentValue<string>(0) + "$";
-                        bool ignoreCase = methodCall.HasArgumentValueFromAlternatives(1, args);
-
-                        HandleRegexMethodCallExpression(o, pattern, ignoreCase);
-
-                        return methodCall;
-                    }
-                case "IsMatch":
-                    {
-                        if (methodCall.Method.DeclaringType == typeof(Regex))
-                        {
-                            Expression o = methodCall.Arguments[0];
-                            string pattern = methodCall.GetArgumentValue<string>(1) + "$";
-                            RegexOptions options = methodCall.GetArgumentValue(2, RegexOptions.None);
-
-                            HandleRegexMethodCallExpression(o, pattern, options.HasFlag(RegexOptions.IgnoreCase));
-
-                            return methodCall;
-                        }
-
-                        break;
-                    }
-            }
-
-            throw new NotSupportedException();
-        }
-
-        protected override Expression VisitNew(NewExpression @new)
-        {
-            throw new NotSupportedException();
-        }
-
-        protected override Expression VisitNewArray(NewArrayExpression newArray)
-        {
-            throw new NotSupportedException();
-        }
-
-        protected override Expression VisitParameter(ParameterExpression parameter)
-        {
-            throw new NotImplementedException();
-        }
-
-        protected override Expression VisitQuerySourceReference(QuerySourceReferenceExpression querySource)
-        {
-            throw new NotImplementedException();
-        }
-
-        protected override Expression VisitSubQuery(SubQueryExpression subQuery)
-        {
-            ISparqlQueryGenerator g = QueryGeneratorTree.CurrentGenerator;
-            ISparqlQueryGenerator sg = QueryGeneratorTree.CreateSubQueryGenerator(g, subQuery);
-
-            // Set the sub query generator as the current query generator to implement the sub query.
-            QueryGeneratorTree.CurrentGenerator = sg;
-
-            // Descend the query tree and implement the sub query.
-            subQuery.QueryModel.Accept(QueryModelVisitor);
-
-            // Register the sub query expression with the variable generator (used for ORDER BYs in the outer query).
-            if(sg.ObjectVariable != null && sg.ObjectVariable.IsResultVariable)
-            {
-                // Note: We make a copy of the variable here so that aggregate variables are selected by their names only.
-                SparqlVariable o = new SparqlVariable(sg.ObjectVariable.Name);
-
-                g.VariableGenerator.SetObjectVariable(subQuery, o);
-            }
-
-            // Reset the query generator and continue with implementing the outer query.
-            QueryGeneratorTree.CurrentGenerator = g;
-
-            // Note: This will set pattern builder of the sub generator to the enclosing graph group builder.
-            g.Child(sg);
-
-            return subQuery;
-        }
-
-        protected override Expression VisitTypeBinary(TypeBinaryExpression typeBinary)
-        {
-            ISparqlQueryGenerator g = QueryGeneratorTree.CurrentGenerator;
-
-            g.WhereResourceOfType(g.SubjectVariable, typeBinary.TypeOperand);
-
-            return typeBinary;
-        }
-
-        protected override Expression VisitUnary(UnaryExpression unary)
-        {
-            if(unary.NodeType == ExpressionType.Not)
-            {
-                if(unary.Operand is MemberExpression)
-                {
-                    // This has already been handled with ExpressionTransformer.Transform().
-                    return unary;
-                }
-                else if(unary.Operand is MethodCallExpression)
-                {
-                    // Let VisitMethodCall decide if the operand is supported.
-                    MethodCallExpression methodCall = unary.Operand as MethodCallExpression;
-
-                    return Visit(methodCall);
-                }
-                else
-                {
-                    throw new NotSupportedException(unary.Operand.ToString());
-                }
-            }
-            else
-            {
-                throw new NotSupportedException(unary.NodeType.ToString());
-            }
-        }
-
-        protected override Exception CreateUnhandledItemException<T>(T unhandledItem, string visitMethod)
-        {
-            return null;
-        }
-
-        public Expression VisitOrdering(Ordering ordering, int index)
-        {
-            Visit(ordering.Expression);
-
-            ISparqlQueryGenerator g = QueryGeneratorTree.CurrentGenerator;
-
-            // Either the member or aggregate variable has already been created previously by a SubQuery or a SelectClause..
-            SparqlVariable o = g.VariableGenerator.TryGetObjectVariable(ordering.Expression);
-
-            if(o != null)
-            {
-                // In case the query has a LastResultOperator, we invert the direction of the first
-                // ordering to retrieve the last element of the result set.
-                // See: SelectQueryGenerator.SetObjectOperator()
-                if (g.QueryModel.HasResultOperator<LastResultOperator>() && index == 0)
-                {
-                    if (ordering.OrderingDirection == OrderingDirection.Asc) g.OrderByDescending(o); else g.OrderBy(o);
-                }
-                else
-                {
-                    if (ordering.OrderingDirection == OrderingDirection.Asc) g.OrderBy(o); else g.OrderByDescending(o);
-                }
-
-                return ordering.Expression;
-            }
-            else
-            {
-                throw new ArgumentException(ordering.Expression.ToString());
-            }
-        }
-
-        public Expression VisitFromExpression(Expression expression, string itemName, Type itemType)
-        {
-            ISparqlQueryGenerator g = QueryGeneratorTree.CurrentGenerator;
-
-            g.VariableGenerator.AddVariableMapping(expression, itemName);
-
-            if (expression is MemberExpression)
-            {
-                MemberExpression memberExpression = expression as MemberExpression;
-
-                if (memberExpression.Expression is SubQueryExpression)
-                {
-                    // First, implement the subquery..
-                    SubQueryExpression subQueryExpression = memberExpression.Expression as SubQueryExpression;
-
-                    Visit(subQueryExpression);
-                }
-
-                // ..then implement the member expression.
-                Visit(memberExpression);
-            }
-
-            return expression;
-        }
-
-#endregion
-    }
-}
+﻿// LICENSE:
+//
+// Permission is hereby granted, free of charge, to any person obtaining a copy
+// of this software and associated documentation files (the "Software"), to deal
+// in the Software without restriction, including without limitation the rights
+// to use, copy, modify, merge, publish, distribute, sublicense, and/or sell
+// copies of the Software, and to permit persons to whom the Software is
+// furnished to do so, subject to the following conditions:
+//
+// The above copyright notice and this permission notice shall be included in
+// all copies or substantial portions of the Software.
+//
+// THE SOFTWARE IS PROVIDED "AS IS", WITHOUT WARRANTY OF ANY KIND, EXPRESS OR
+// IMPLIED, INCLUDING BUT NOT LIMITED TO THE WARRANTIES OF MERCHANTABILITY,
+// FITNESS FOR A PARTICULAR PURPOSE AND NONINFRINGEMENT. IN NO EVENT SHALL THE
+// AUTHORS OR COPYRIGHT HOLDERS BE LIABLE FOR ANY CLAIM, DAMAGES OR OTHER
+// LIABILITY, WHETHER IN AN ACTION OF CONTRACT, TORT OR OTHERWISE, ARISING FROM,
+// OUT OF OR IN CONNECTION WITH THE SOFTWARE OR THE USE OR OTHER DEALINGS IN
+// THE SOFTWARE.
+//
+// AUTHORS:
+//
+// Moritz Eberl <moritz@semiodesk.com>
+// Sebastian Faubel <sebastian@semiodesk.com>
+//
+// Copyright (c) Semiodesk GmbH 2017
+
+using Remotion.Linq.Clauses;
+using Remotion.Linq.Clauses.Expressions;
+using Remotion.Linq.Clauses.ResultOperators;
+using Remotion.Linq.Parsing;
+using System;
+using System.Collections.Generic;
+using System.Linq;
+using System.Linq.Expressions;
+using System.Text.RegularExpressions;
+using VDS.RDF.Query;
+using VDS.RDF.Query.Builder;
+#if NET35
+using Semiodesk.Trinity.Utility;
+#endif
+
+namespace Semiodesk.Trinity.Query
+{
+    class ExpressionTreeVisitor : ThrowingExpressionVisitor
+    {
+#region Members
+
+        protected ISparqlQueryModelVisitor QueryModelVisitor;
+
+        protected ISparqlQueryGeneratorTree QueryGeneratorTree;
+
+        protected List<Expression> Trace = new List<Expression>();
+
+#endregion
+
+#region Constructors
+
+        public ExpressionTreeVisitor(ISparqlQueryModelVisitor queryModelVisitor, ISparqlQueryGeneratorTree queryGeneratorTree)
+        {
+            QueryModelVisitor = queryModelVisitor;
+            QueryGeneratorTree = queryGeneratorTree;
+        }
+
+#endregion
+
+#region Methods
+
+        private void HandleRegexMethodCallExpression(Expression expression, string regex, bool ignoreCase)
+        {
+            ISparqlQueryGenerator currentGenerator = QueryGeneratorTree.CurrentGenerator;
+
+            // For method calls like !x.Name.Contains(x) we need to implement the operator on the FILTER.
+            bool unaryNot = Trace.Any(e => e.NodeType == ExpressionType.Not);
+
+            if (expression is MemberExpression)
+            {
+                MemberExpression member = expression as MemberExpression;
+
+                if(unaryNot)
+                {
+                    currentGenerator.FilterNotRegex(member, regex, ignoreCase);
+                }
+                else
+                {
+                    currentGenerator.FilterRegex(member, regex, ignoreCase);
+                }
+            }
+            else if (expression is SubQueryExpression)
+            {
+                if(unaryNot)
+                {
+                    currentGenerator.FilterNotRegex(currentGenerator.ObjectVariable, regex, ignoreCase);
+                }
+                else
+                {
+                    currentGenerator.FilterRegex(currentGenerator.ObjectVariable, regex, ignoreCase);
+                }
+            }
+        }
+
+        public override Expression Visit(Expression expression)
+        {
+            // Some expressions such as a call to the .Equals() method can be more easily implemented as a binary expression.
+            // Therefore, we can apply transformations to the expressions before actually handling them.
+            Expression e = ExpressionTransformer.Transform(expression);
+
+            Trace.Insert(0, e);
+
+            base.Visit(e);
+
+            Trace.RemoveAt(0);
+
+            return e;
+        }
+
+        private void VisitBinaryAndAlsoExpression(BinaryExpression expression)
+        {
+            Visit(expression.Left);
+            Visit(expression.Right);
+        }
+
+        private void VisitBinaryOrElseExpression(BinaryExpression expression)
+        {
+            ISparqlQueryGenerator currentGenerator = QueryGeneratorTree.CurrentGenerator;
+
+            // Get the currently active pattern builder so that we can reset it after we're done.
+            // This will build nested UNIONS ({{x} UNION {y}} UNION {z}) for multiple alternative 
+            // OR expressions. While this is not elegant, it is logically correct and can be optimized 
+            // by the storage backend.
+            IGraphPatternBuilder patternBuilder = currentGenerator.PatternBuilder;
+
+            currentGenerator.Union(
+                (left) =>
+                {
+                    currentGenerator.PatternBuilder = left;
+                    Visit(expression.Left);
+                },
+                (right) =>
+                {
+                    currentGenerator.PatternBuilder = right;
+                    Visit(expression.Right);
+                }
+            );
+
+            // Reset the pattern builder that was used before implementing the unions.
+            currentGenerator.PatternBuilder = patternBuilder;
+        }
+
+        private void VisitBinaryConstantExpression(BinaryExpression expression)
+        {
+            ConstantExpression constant = expression.TryGetExpressionOfType<ConstantExpression>();
+
+            if (expression.HasExpressionOfType<MemberExpression>())
+            {
+                MemberExpression member = expression.TryGetExpressionOfType<MemberExpression>();
+
+                VisitBinaryMemberExpression(expression.NodeType, member, constant);
+            }
+            else if (expression.HasExpressionOfType<SubQueryExpression>())
+            {
+                SubQueryExpression subQuery = expression.TryGetExpressionOfType<SubQueryExpression>();
+
+                VisitBinarySubQueryExpression(expression.NodeType, subQuery, constant);
+            }
+            else if(expression.HasExpressionOfType<QuerySourceReferenceExpression>())
+            {
+                QuerySourceReferenceExpression querySource = expression.TryGetExpressionOfType<QuerySourceReferenceExpression>();
+
+                VisitBinaryQuerySourceReferenceExpression(expression.NodeType, querySource, constant);
+            }
+        }
+
+        private void VisitBinaryQuerySourceReferenceExpression(ExpressionType type, QuerySourceReferenceExpression sourceExpression, ConstantExpression constant)
+        {
+            ISparqlQueryGenerator g = QueryGeneratorTree.CurrentGenerator;
+
+            SparqlVariable s = g.VariableGenerator.TryGetSubjectVariable(sourceExpression) ?? g.VariableGenerator.GlobalSubject;
+
+            switch (type)
+            {
+                case ExpressionType.Equal:
+                    g.WhereEqual(s, constant);
+                    break;
+                case ExpressionType.NotEqual:
+                    g.WhereNotEqual(s, constant);
+                    break;
+                default:
+                    throw new NotSupportedException(type.ToString());
+            }
+        }
+
+        private void VisitBinaryMemberExpression(ExpressionType type, MemberExpression member, ConstantExpression constant)
+        {
+            ISparqlQueryGenerator g = QueryGeneratorTree.CurrentGenerator;
+
+            switch (type)
+            {
+                case ExpressionType.Equal:
+                    g.WhereEqual(member, constant);
+                    break;
+                case ExpressionType.NotEqual:
+                    g.WhereNotEqual(member, constant);
+                    break;
+                case ExpressionType.GreaterThan:
+                    g.WhereGreaterThan(member, constant);
+                    break;
+                case ExpressionType.GreaterThanOrEqual:
+                    g.WhereGreaterThanOrEqual(member, constant);
+                    break;
+                case ExpressionType.LessThan:
+                    g.WhereLessThan(member, constant);
+                    break;
+                case ExpressionType.LessThanOrEqual:
+                    g.WhereLessThanOrEqual(member, constant);
+                    break;
+                default:
+                    throw new NotSupportedException(type.ToString());
+            }
+        }
+
+        private void VisitBinarySubQueryExpression(ExpressionType type, SubQueryExpression subQuery, ConstantExpression constant)
+        {
+            if (!QueryGeneratorTree.HasQueryGenerator(subQuery))
+            {
+                VisitSubQuery(subQuery);
+            }
+
+            ISparqlQueryGenerator g = QueryGeneratorTree.GetQueryGenerator(subQuery);
+
+            // Note: We write the filter into the sub query generator which is writing into it's
+            // enclosing graph group pattern rather than the query itself. This is required for
+            // supporting OpenLink Virtuoso (see SparqlQueryGenerator.Child()).
+            switch (type)
+            {
+                case ExpressionType.Equal:
+                    g.WhereEqual(g.ObjectVariable, constant);
+                    break;
+                case ExpressionType.NotEqual:
+                    g.WhereNotEqual(g.ObjectVariable, constant);
+                    break;
+                case ExpressionType.GreaterThan:
+                    g.WhereGreaterThan(g.ObjectVariable, constant);
+                    break;
+                case ExpressionType.GreaterThanOrEqual:
+                    g.WhereGreaterThanOrEqual(g.ObjectVariable, constant);
+                    break;
+                case ExpressionType.LessThan:
+                    g.WhereLessThan(g.ObjectVariable, constant);
+                    break;
+                case ExpressionType.LessThanOrEqual:
+                    g.WhereLessThanOrEqual(g.ObjectVariable, constant);
+                    break;
+                default:
+                    throw new NotSupportedException(type.ToString());
+            }
+        }
+
+        protected override Expression VisitBinary(BinaryExpression binary)
+        {
+            switch (binary.NodeType)
+            {
+                case ExpressionType.Equal:
+                case ExpressionType.NotEqual:
+                case ExpressionType.GreaterThan:
+                case ExpressionType.GreaterThanOrEqual:
+                case ExpressionType.LessThan:
+                case ExpressionType.LessThanOrEqual:
+                    {
+                        if (binary.HasExpressionOfType<ConstantExpression>())
+                        {
+                            VisitBinaryConstantExpression(binary);
+                        }
+                        break;
+                    }
+                case ExpressionType.AndAlso:
+                    {
+                        VisitBinaryAndAlsoExpression(binary);
+                        break;
+                    }
+                case ExpressionType.OrElse:
+                    {
+                        VisitBinaryOrElseExpression(binary);
+                        break;
+                    }
+            }
+
+            return binary;
+        }
+
+        protected override Expression VisitConditional(ConditionalExpression conditional)
+        {
+            throw new NotImplementedException();
+        }
+
+        protected override Expression VisitConstant(ConstantExpression constant)
+        {
+            return constant;
+        }
+
+        protected override Expression VisitInvocation(InvocationExpression invocation)
+        {
+            throw new NotSupportedException();
+        }
+
+        protected override MemberAssignment VisitMemberAssignment(MemberAssignment memberAssigment)
+        {
+            return base.VisitMemberAssignment(memberAssigment);
+        }
+
+        protected override MemberBinding VisitMemberBinding(MemberBinding memberBinding)
+        {
+            return base.VisitMemberBinding(memberBinding);
+        }
+
+        protected override Expression VisitListInit(ListInitExpression listInit)
+        {
+            throw new NotImplementedException();
+        }
+
+        protected override Expression VisitMember(MemberExpression member)
+        {
+            ISparqlQueryGenerator g = QueryGeneratorTree.CurrentGenerator;
+
+            SparqlVariable o = g.VariableGenerator.TryGetObjectVariable(member);
+
+            if(o == null)
+            {
+                // We have not visited the member before. It might be accessed in an order by clause..
+                if(g.QueryModel.HasOrdering(member))
+                {
+                    o = g.VariableGenerator.CreateObjectVariable(member);
+
+                    g.Where(member, o);
+                }
+                else if(member.Type == typeof(bool))
+                {
+                    ConstantExpression constantExpression = Expression.Constant(true);
+
+                    g.WhereEqual(member, constantExpression);
+                }
+            }
+            else
+            {
+                // We have visited the member before, either in the FromExpression or a SubQueryExpression.
+                g.Where(member, o);
+            }
+
+            return member;
+        }
+
+        protected override Expression VisitMemberInit(MemberInitExpression memberInit)
+        {
+            throw new NotSupportedException();
+        }
+
+        protected override Expression VisitMethodCall(MethodCallExpression methodCall)
+        {
+            string method = methodCall.Method.Name;
+
+            switch (method)
+            {
+                case "Contains":
+                    {
+                        Expression o = methodCall.Object;
+                        string pattern = methodCall.GetArgumentValue<string>(0);
+
+                        HandleRegexMethodCallExpression(o, pattern, false);
+
+                        return methodCall;
+                    }
+                case "StartsWith":
+                    {
+                        object[] args = new object[]
+                        {
+                            true,
+                            StringComparison.CurrentCultureIgnoreCase,
+                            StringComparison.InvariantCultureIgnoreCase
+                        };
+
+                        Expression o = methodCall.Object;
+                        string pattern = "^" + methodCall.GetArgumentValue<string>(0);
+                        bool ignoreCase = methodCall.HasArgumentValueFromAlternatives(1, args);
+
+                        HandleRegexMethodCallExpression(o, pattern, ignoreCase);
+
+                        return methodCall;
+                    }
+                case "EndsWith":
+                    {
+                        object[] args = new object[]
+                        {
+                            true,
+                            StringComparison.CurrentCultureIgnoreCase,
+                            StringComparison.InvariantCultureIgnoreCase
+                        };
+
+                        Expression o = methodCall.Object;
+                        string pattern = methodCall.GetArgumentValue<string>(0) + "$";
+                        bool ignoreCase = methodCall.HasArgumentValueFromAlternatives(1, args);
+
+                        HandleRegexMethodCallExpression(o, pattern, ignoreCase);
+
+                        return methodCall;
+                    }
+                case "IsMatch":
+                    {
+                        if (methodCall.Method.DeclaringType == typeof(Regex))
+                        {
+                            Expression o = methodCall.Arguments[0];
+                            string pattern = methodCall.GetArgumentValue<string>(1) + "$";
+                            RegexOptions options = methodCall.GetArgumentValue(2, RegexOptions.None);
+
+                            HandleRegexMethodCallExpression(o, pattern, options.HasFlag(RegexOptions.IgnoreCase));
+
+                            return methodCall;
+                        }
+
+                        break;
+                    }
+            }
+
+            throw new NotSupportedException();
+        }
+
+        protected override Expression VisitNew(NewExpression @new)
+        {
+            throw new NotSupportedException();
+        }
+
+        protected override Expression VisitNewArray(NewArrayExpression newArray)
+        {
+            throw new NotSupportedException();
+        }
+
+        protected override Expression VisitParameter(ParameterExpression parameter)
+        {
+            throw new NotImplementedException();
+        }
+
+        protected override Expression VisitQuerySourceReference(QuerySourceReferenceExpression querySource)
+        {
+            throw new NotImplementedException();
+        }
+
+        protected override Expression VisitSubQuery(SubQueryExpression subQuery)
+        {
+            ISparqlQueryGenerator g = QueryGeneratorTree.CurrentGenerator;
+            ISparqlQueryGenerator sg = QueryGeneratorTree.CreateSubQueryGenerator(g, subQuery);
+
+            // Set the sub query generator as the current query generator to implement the sub query.
+            QueryGeneratorTree.CurrentGenerator = sg;
+
+            // Descend the query tree and implement the sub query.
+            subQuery.QueryModel.Accept(QueryModelVisitor);
+
+            // Register the sub query expression with the variable generator (used for ORDER BYs in the outer query).
+            if(sg.ObjectVariable != null && sg.ObjectVariable.IsResultVariable)
+            {
+                // Note: We make a copy of the variable here so that aggregate variables are selected by their names only.
+                SparqlVariable o = new SparqlVariable(sg.ObjectVariable.Name);
+
+                g.VariableGenerator.SetObjectVariable(subQuery, o);
+            }
+
+            // Reset the query generator and continue with implementing the outer query.
+            QueryGeneratorTree.CurrentGenerator = g;
+
+            // Note: This will set pattern builder of the sub generator to the enclosing graph group builder.
+            g.Child(sg);
+
+            return subQuery;
+        }
+
+        protected override Expression VisitTypeBinary(TypeBinaryExpression typeBinary)
+        {
+            ISparqlQueryGenerator g = QueryGeneratorTree.CurrentGenerator;
+
+            g.WhereResourceOfType(g.SubjectVariable, typeBinary.TypeOperand);
+
+            return typeBinary;
+        }
+
+        protected override Expression VisitUnary(UnaryExpression unary)
+        {
+            if(unary.NodeType == ExpressionType.Not)
+            {
+                if(unary.Operand is MemberExpression)
+                {
+                    // This has already been handled with ExpressionTransformer.Transform().
+                    return unary;
+                }
+                else if(unary.Operand is MethodCallExpression)
+                {
+                    // Let VisitMethodCall decide if the operand is supported.
+                    MethodCallExpression methodCall = unary.Operand as MethodCallExpression;
+
+                    return Visit(methodCall);
+                }
+                else
+                {
+                    throw new NotSupportedException(unary.Operand.ToString());
+                }
+            }
+            else
+            {
+                throw new NotSupportedException(unary.NodeType.ToString());
+            }
+        }
+
+        protected override Exception CreateUnhandledItemException<T>(T unhandledItem, string visitMethod)
+        {
+            return null;
+        }
+
+        public Expression VisitOrdering(Ordering ordering, int index)
+        {
+            Visit(ordering.Expression);
+
+            ISparqlQueryGenerator g = QueryGeneratorTree.CurrentGenerator;
+
+            // Either the member or aggregate variable has already been created previously by a SubQuery or a SelectClause..
+            SparqlVariable o = g.VariableGenerator.TryGetObjectVariable(ordering.Expression);
+
+            if(o != null)
+            {
+                // In case the query has a LastResultOperator, we invert the direction of the first
+                // ordering to retrieve the last element of the result set.
+                // See: SelectQueryGenerator.SetObjectOperator()
+                if (g.QueryModel.HasResultOperator<LastResultOperator>() && index == 0)
+                {
+                    if (ordering.OrderingDirection == OrderingDirection.Asc) g.OrderByDescending(o); else g.OrderBy(o);
+                }
+                else
+                {
+                    if (ordering.OrderingDirection == OrderingDirection.Asc) g.OrderBy(o); else g.OrderByDescending(o);
+                }
+
+                return ordering.Expression;
+            }
+            else
+            {
+                throw new ArgumentException(ordering.Expression.ToString());
+            }
+        }
+
+        public Expression VisitFromExpression(Expression expression, string itemName, Type itemType)
+        {
+            ISparqlQueryGenerator g = QueryGeneratorTree.CurrentGenerator;
+
+            g.VariableGenerator.AddVariableMapping(expression, itemName);
+
+            if (expression is MemberExpression)
+            {
+                MemberExpression memberExpression = expression as MemberExpression;
+
+                if (memberExpression.Expression is SubQueryExpression)
+                {
+                    // First, implement the subquery..
+                    SubQueryExpression subQueryExpression = memberExpression.Expression as SubQueryExpression;
+
+                    Visit(subQueryExpression);
+                }
+
+                // ..then implement the member expression.
+                Visit(memberExpression);
+            }
+
+            return expression;
+        }
+
+#endregion
+    }
+}