--- conflicted
+++ resolved
@@ -1,180 +1,170 @@
-﻿<?xml version="1.0" encoding="utf-8"?>
-<Project ToolsVersion="4.0" DefaultTargets="Build" xmlns="http://schemas.microsoft.com/developer/msbuild/2003">
-  <PropertyGroup>
-    <Configuration Condition=" '$(Configuration)' == '' ">Debug</Configuration>
-    <Platform Condition=" '$(Platform)' == '' ">AnyCPU</Platform>
-    <ProjectGuid>{0D10D2AD-CA61-46E3-88C8-0AB8318647BA}</ProjectGuid>
-    <OutputType>Library</OutputType>
-    <AppDesignerFolder>Properties</AppDesignerFolder>
-    <RootNamespace>Semiodesk.Trinity</RootNamespace>
-    <AssemblyName>Semiodesk.Trinity</AssemblyName>
-    <TargetFrameworkVersion>v4.0</TargetFrameworkVersion>
-    <FileAlignment>512</FileAlignment>
-    <TargetFrameworkProfile>
-    </TargetFrameworkProfile>
-    <SolutionDir Condition="$(SolutionDir) == '' Or $(SolutionDir) == '*Undefined*'">..\</SolutionDir>
-    <RestorePackages>true</RestorePackages>
-  </PropertyGroup>
-  <PropertyGroup Condition=" '$(Configuration)|$(Platform)' == 'Debug|AnyCPU' ">
-    <DebugSymbols>true</DebugSymbols>
-    <DebugType>full</DebugType>
-    <Optimize>false</Optimize>
-    <OutputPath>..\Build\Net40\Debug\</OutputPath>
-    <DefineConstants>DEBUG;TRACE</DefineConstants>
-    <ErrorReport>prompt</ErrorReport>
-    <WarningLevel>4</WarningLevel>
-    <GenerateSerializationAssemblies>On</GenerateSerializationAssemblies>
-  </PropertyGroup>
-  <PropertyGroup Condition=" '$(Configuration)|$(Platform)' == 'Release|AnyCPU' ">
-    <DebugType>pdbonly</DebugType>
-    <Optimize>true</Optimize>
-    <OutputPath>..\Build\Net40\Release\</OutputPath>
-    <DefineConstants>TRACE</DefineConstants>
-    <ErrorReport>prompt</ErrorReport>
-    <WarningLevel>4</WarningLevel>
-    <DocumentationFile>..\Build\Net40\Release\Semiodesk.Trinity.XML</DocumentationFile>
-  </PropertyGroup>
-  <ItemGroup>
-    <Reference Include="dotNetRDF, Version=1.0.9.3683, Culture=neutral, PublicKeyToken=6055ffe4c97cc780, processorArchitecture=MSIL">
-      <SpecificVersion>False</SpecificVersion>
-      <HintPath>..\Dependencies\Net40\dotNetRDF.dll</HintPath>
-    </Reference>
-<<<<<<< HEAD
-=======
-    <Reference Include="dotNetRDF.Data.Virtuoso, Version=1.0.10.0, Culture=neutral, processorArchitecture=MSIL">
-      <SpecificVersion>False</SpecificVersion>
-      <HintPath>..\Dependencies\Net40\dotNetRDF.Data.Virtuoso.dll</HintPath>
-    </Reference>
->>>>>>> 19d7f59a
-    <Reference Include="HtmlAgilityPack, Version=1.4.9.0, Culture=neutral, PublicKeyToken=bd319b19eaf3b43a, processorArchitecture=MSIL">
-      <SpecificVersion>False</SpecificVersion>
-      <HintPath>..\Dependencies\Net40\HtmlAgilityPack.dll</HintPath>
-    </Reference>
-    <Reference Include="Newtonsoft.Json, Version=10.0.0.0, Culture=neutral, PublicKeyToken=30ad4fe6b2a6aeed, processorArchitecture=MSIL">
-      <HintPath>..\Net40\packages\Newtonsoft.Json.10.0.3\lib\net40\Newtonsoft.Json.dll</HintPath>
-      <Private>True</Private>
-    </Reference>
-    <Reference Include="System" />
-    <Reference Include="System.ComponentModel.Composition" />
-    <Reference Include="System.Core" />
-    <Reference Include="System.Web" />
-    <Reference Include="System.Xml.Linq" />
-    <Reference Include="System.Data.DataSetExtensions" />
-    <Reference Include="System.Data" />
-    <Reference Include="System.Xml" />
-    <Reference Include="System.Configuration" />
-    <Reference Include="VDS.Common, Version=1.6.0.0, Culture=neutral, PublicKeyToken=ab5f4eb908061bf0, processorArchitecture=MSIL">
-      <SpecificVersion>False</SpecificVersion>
-      <HintPath>..\Dependencies\Net40\VDS.Common.dll</HintPath>
-    </Reference>
-  </ItemGroup>
-  <ItemGroup>
-    <Compile Include="Attributes\NotifyPropertyChangedAttribute.cs" />
-    <Compile Include="Attributes\RdfClassAttribute.cs" />
-    <Compile Include="Attributes\RdfNamespaceAttribute.cs" />
-    <Compile Include="Attributes\RdfPropertyAttribute.cs" />
-    <Compile Include="Collections\AsyncVirtualizingCollection.cs" />
-    <Compile Include="Collections\AsyncVirtualizingResourceCollection.cs" />
-    <Compile Include="Collections\AsyncVirtualizingSparqlCollection.cs" />
-    <Compile Include="Collections\SparqlQueryItemsProvider.cs" />
-    <Compile Include="Collections\VirtualizingSparqlCollection.cs" />
-    <Compile Include="Collections\IItemsProvider.cs" />
-    <Compile Include="Collections\ResourceQueryItemsProvider.cs" />
-    <Compile Include="Collections\VirtualizingResourceCollection.cs" />
-    <Compile Include="Collections\VirtualizingCollection.cs" />
-    <Compile Include="Configuration\Configuration.cs" />
-    <Compile Include="Configuration\ConfigurationLoader.cs" />
-    <Compile Include="Configuration\IConfiguration.cs" />
-    <Compile Include="Configuration\IOntologyConfiguration.cs" />
-    <Compile Include="Configuration\Legacy\FileSource.cs" />
-    <Compile Include="Configuration\Legacy\Graph.cs" />
-    <Compile Include="Configuration\Legacy\GraphCollection.cs" />
-    <Compile Include="Configuration\Legacy\Ontology.cs" />
-    <Compile Include="Configuration\Legacy\OntologyCollection.cs" />
-    <Compile Include="Configuration\Legacy\RuleSet.cs" />
-    <Compile Include="Configuration\Legacy\RuleSetCollection.cs" />
-    <Compile Include="Configuration\Legacy\TrinitySettings.cs" />
-    <Compile Include="Configuration\Legacy\VirtuosoStoreSettings.cs" />
-    <Compile Include="Exceptions.cs" />
-    <Compile Include="Exceptions\StoreProviderMissingException.cs" />
-    <Compile Include="IPropertyMapping.cs" />
-    <Compile Include="Model\IModelEqualityComparer.cs" />
-    <Compile Include="Query\IResourceQueryResult.cs" />
-    <Compile Include="ITransactional.cs" />
-    <Compile Include="Model\IModelGroup.cs" />
-    <Compile Include="Model\ModelGroup.cs" />
-    <Compile Include="Model\RdfSerializationFormat.cs" />
-    <Compile Include="Query\BindingSet.cs" />
-    <Compile Include="Class.cs" />
-    <Compile Include="Model\IModel.cs" />
-    <Compile Include="Query\FilterOperation.cs" />
-    <Compile Include="Query\InvalidQueryException.cs" />
-    <Compile Include="MappingDiscovery.cs" />
-    <Compile Include="Model\Model.cs" />
-    <Compile Include="Model\ModelChangedEventArgs.cs" />
-    <Compile Include="NamespaceManager.cs" />
-    <Compile Include="Ontology.cs" />
-    <Compile Include="OntologyDiscovery.cs" />
-    <Compile Include="Property.cs" />
-    <Compile Include="IResource.cs" />
-    <Compile Include="Properties\AssemblyInfo.cs" />
-    <Compile Include="PropertyMapping.cs" />
-    <Compile Include="PropertyValue.cs" />
-    <Compile Include="Query\ISparqlQuery.cs" />
-    <Compile Include="Query\ISparqlQueryResult.cs" />
-    <Compile Include="Query\ResourceProvider.cs" />
-    <Compile Include="Query\ResourceQuery.cs" />
-    <Compile Include="Query\ResourceQueryResult.cs" />
-    <Compile Include="Query\SortCriterion.cs" />
-    <Compile Include="Query\SortDirection.cs" />
-    <Compile Include="Query\SparqlPreprocessor.cs" />
-    <Compile Include="Query\SparqlQueryPreprocessor.cs" />
-    <Compile Include="Query\StatementPattern.cs" />
-    <Compile Include="Serialization\JsonResourceConverter.cs" />
-    <Compile Include="Serialization\JsonResourceSerializerSettings.cs" />
-<<<<<<< HEAD
-    <Compile Include="Stores\StoreBase.cs" />
-=======
-    <Compile Include="Stores\dotNetRDF\GraphTripleProvider.cs" />
-    <Compile Include="Stores\dotNetRDF\ITripleProvider.cs" />
-    <Compile Include="Stores\dotNetRDF\SparqlResultSetTripleProvider.cs" />
-    <Compile Include="Stores\Stardog\StardogQueryResult.cs" />
-    <Compile Include="Stores\Stardog\StardogRdfHandler.cs" />
-    <Compile Include="Stores\Stardog\StardogStore.cs" />
-    <Compile Include="Stores\Stardog\StardogStoreProvider.cs" />
->>>>>>> 19d7f59a
-    <Compile Include="Stores\StoreProvider.cs" />
-    <Compile Include="Stores\StoreFactory.cs" />
-    <Compile Include="Stores\dotNetRDF\dotNetRDFQueryResult.cs" />
-    <Compile Include="Stores\dotNetRDF\dotNetRDFStore.cs" />
-    <Compile Include="Stores\dotNetRDF\dotNetRDFStoreProvider.cs" />
-    <Compile Include="Stores\IStorageSpecific.cs" />
-    <Compile Include="Stores\IStore.cs" />
-    <Compile Include="Stores\ITransaction.cs" />
-    <Compile Include="Stores\StoreUpdater.cs" />
-    <Compile Include="Stores\SparqlEndpoint\SparqlEndpointStoreProvider.cs" />
-    <Compile Include="Stores\SparqlEndpoint\SparqlEndpointQueryResult.cs" />
-    <Compile Include="Stores\SparqlEndpoint\SparqlEndpointStorage.cs" />
-    <Compile Include="Resource.cs" />
-    <Compile Include="ResourceCache.cs" />
-    <Compile Include="Query\SparqlQuery.cs" />
-    <Compile Include="Query\SparqlSerializer.cs" />
-    <Compile Include="Query\SparqlUpdate.cs" />
-    <Compile Include="UriRef.cs" />
-    <Compile Include="XsdTypeMapper.cs" />
-  </ItemGroup>
-  <ItemGroup>
-    <None Include="app.config" />
-    <None Include="packages.config" />
-  </ItemGroup>
-  <ItemGroup />
-  <Import Project="$(MSBuildToolsPath)\Microsoft.CSharp.targets" />
-  <Import Project="$(SolutionDir)\.nuget\NuGet.targets" Condition="Exists('$(SolutionDir)\.nuget\NuGet.targets')" />
-  <!-- To modify your build process, add your task inside one of the targets below and uncomment it. 
-       Other similar extension points exist, see Microsoft.Common.targets.
-  <Target Name="BeforeBuild">
-  </Target>
-  <Target Name="AfterBuild">
-  </Target>
-  -->
+﻿<?xml version="1.0" encoding="utf-8"?>
+<Project ToolsVersion="4.0" DefaultTargets="Build" xmlns="http://schemas.microsoft.com/developer/msbuild/2003">
+  <PropertyGroup>
+    <Configuration Condition=" '$(Configuration)' == '' ">Debug</Configuration>
+    <Platform Condition=" '$(Platform)' == '' ">AnyCPU</Platform>
+    <ProjectGuid>{0D10D2AD-CA61-46E3-88C8-0AB8318647BA}</ProjectGuid>
+    <OutputType>Library</OutputType>
+    <AppDesignerFolder>Properties</AppDesignerFolder>
+    <RootNamespace>Semiodesk.Trinity</RootNamespace>
+    <AssemblyName>Semiodesk.Trinity</AssemblyName>
+    <TargetFrameworkVersion>v4.0</TargetFrameworkVersion>
+    <FileAlignment>512</FileAlignment>
+    <TargetFrameworkProfile>
+    </TargetFrameworkProfile>
+    <SolutionDir Condition="$(SolutionDir) == '' Or $(SolutionDir) == '*Undefined*'">..\</SolutionDir>
+    <RestorePackages>true</RestorePackages>
+  </PropertyGroup>
+  <PropertyGroup Condition=" '$(Configuration)|$(Platform)' == 'Debug|AnyCPU' ">
+    <DebugSymbols>true</DebugSymbols>
+    <DebugType>full</DebugType>
+    <Optimize>false</Optimize>
+    <OutputPath>..\Build\Net40\Debug\</OutputPath>
+    <DefineConstants>DEBUG;TRACE</DefineConstants>
+    <ErrorReport>prompt</ErrorReport>
+    <WarningLevel>4</WarningLevel>
+    <GenerateSerializationAssemblies>On</GenerateSerializationAssemblies>
+  </PropertyGroup>
+  <PropertyGroup Condition=" '$(Configuration)|$(Platform)' == 'Release|AnyCPU' ">
+    <DebugType>pdbonly</DebugType>
+    <Optimize>true</Optimize>
+    <OutputPath>..\Build\Net40\Release\</OutputPath>
+    <DefineConstants>TRACE</DefineConstants>
+    <ErrorReport>prompt</ErrorReport>
+    <WarningLevel>4</WarningLevel>
+    <DocumentationFile>..\Build\Net40\Release\Semiodesk.Trinity.XML</DocumentationFile>
+  </PropertyGroup>
+  <ItemGroup>
+    <Reference Include="dotNetRDF, Version=1.0.9.3683, Culture=neutral, PublicKeyToken=6055ffe4c97cc780, processorArchitecture=MSIL">
+      <SpecificVersion>False</SpecificVersion>
+      <HintPath>..\Dependencies\Net40\dotNetRDF.dll</HintPath>
+    </Reference>
+    <Reference Include="HtmlAgilityPack, Version=1.4.9.0, Culture=neutral, PublicKeyToken=bd319b19eaf3b43a, processorArchitecture=MSIL">
+      <SpecificVersion>False</SpecificVersion>
+      <HintPath>..\Dependencies\Net40\HtmlAgilityPack.dll</HintPath>
+    </Reference>
+    <Reference Include="Newtonsoft.Json, Version=10.0.0.0, Culture=neutral, PublicKeyToken=30ad4fe6b2a6aeed, processorArchitecture=MSIL">
+      <HintPath>..\Net40\packages\Newtonsoft.Json.10.0.3\lib\net40\Newtonsoft.Json.dll</HintPath>
+      <Private>True</Private>
+    </Reference>
+    <Reference Include="System" />
+    <Reference Include="System.ComponentModel.Composition" />
+    <Reference Include="System.Core" />
+    <Reference Include="System.Web" />
+    <Reference Include="System.Xml.Linq" />
+    <Reference Include="System.Data.DataSetExtensions" />
+    <Reference Include="System.Data" />
+    <Reference Include="System.Xml" />
+    <Reference Include="System.Configuration" />
+    <Reference Include="VDS.Common, Version=1.6.0.0, Culture=neutral, PublicKeyToken=ab5f4eb908061bf0, processorArchitecture=MSIL">
+      <SpecificVersion>False</SpecificVersion>
+      <HintPath>..\Dependencies\Net40\VDS.Common.dll</HintPath>
+    </Reference>
+  </ItemGroup>
+  <ItemGroup>
+    <Compile Include="Attributes\NotifyPropertyChangedAttribute.cs" />
+    <Compile Include="Attributes\RdfClassAttribute.cs" />
+    <Compile Include="Attributes\RdfNamespaceAttribute.cs" />
+    <Compile Include="Attributes\RdfPropertyAttribute.cs" />
+    <Compile Include="Collections\AsyncVirtualizingCollection.cs" />
+    <Compile Include="Collections\AsyncVirtualizingResourceCollection.cs" />
+    <Compile Include="Collections\AsyncVirtualizingSparqlCollection.cs" />
+    <Compile Include="Collections\SparqlQueryItemsProvider.cs" />
+    <Compile Include="Collections\VirtualizingSparqlCollection.cs" />
+    <Compile Include="Collections\IItemsProvider.cs" />
+    <Compile Include="Collections\ResourceQueryItemsProvider.cs" />
+    <Compile Include="Collections\VirtualizingResourceCollection.cs" />
+    <Compile Include="Collections\VirtualizingCollection.cs" />
+    <Compile Include="Configuration\Configuration.cs" />
+    <Compile Include="Configuration\ConfigurationLoader.cs" />
+    <Compile Include="Configuration\IConfiguration.cs" />
+    <Compile Include="Configuration\IOntologyConfiguration.cs" />
+    <Compile Include="Configuration\Legacy\FileSource.cs" />
+    <Compile Include="Configuration\Legacy\Graph.cs" />
+    <Compile Include="Configuration\Legacy\GraphCollection.cs" />
+    <Compile Include="Configuration\Legacy\Ontology.cs" />
+    <Compile Include="Configuration\Legacy\OntologyCollection.cs" />
+    <Compile Include="Configuration\Legacy\RuleSet.cs" />
+    <Compile Include="Configuration\Legacy\RuleSetCollection.cs" />
+    <Compile Include="Configuration\Legacy\TrinitySettings.cs" />
+    <Compile Include="Configuration\Legacy\VirtuosoStoreSettings.cs" />
+    <Compile Include="Exceptions.cs" />
+    <Compile Include="Exceptions\StoreProviderMissingException.cs" />
+    <Compile Include="IPropertyMapping.cs" />
+    <Compile Include="Model\IModelEqualityComparer.cs" />
+    <Compile Include="Query\IResourceQueryResult.cs" />
+    <Compile Include="ITransactional.cs" />
+    <Compile Include="Model\IModelGroup.cs" />
+    <Compile Include="Model\ModelGroup.cs" />
+    <Compile Include="Model\RdfSerializationFormat.cs" />
+    <Compile Include="Query\BindingSet.cs" />
+    <Compile Include="Class.cs" />
+    <Compile Include="Model\IModel.cs" />
+    <Compile Include="Query\FilterOperation.cs" />
+    <Compile Include="Query\InvalidQueryException.cs" />
+    <Compile Include="MappingDiscovery.cs" />
+    <Compile Include="Model\Model.cs" />
+    <Compile Include="Model\ModelChangedEventArgs.cs" />
+    <Compile Include="NamespaceManager.cs" />
+    <Compile Include="Ontology.cs" />
+    <Compile Include="OntologyDiscovery.cs" />
+    <Compile Include="Property.cs" />
+    <Compile Include="IResource.cs" />
+    <Compile Include="Properties\AssemblyInfo.cs" />
+    <Compile Include="PropertyMapping.cs" />
+    <Compile Include="PropertyValue.cs" />
+    <Compile Include="Query\ISparqlQuery.cs" />
+    <Compile Include="Query\ISparqlQueryResult.cs" />
+    <Compile Include="Query\ResourceProvider.cs" />
+    <Compile Include="Query\ResourceQuery.cs" />
+    <Compile Include="Query\ResourceQueryResult.cs" />
+    <Compile Include="Query\SortCriterion.cs" />
+    <Compile Include="Query\SortDirection.cs" />
+    <Compile Include="Query\SparqlPreprocessor.cs" />
+    <Compile Include="Query\SparqlQueryPreprocessor.cs" />
+    <Compile Include="Query\StatementPattern.cs" />
+    <Compile Include="Serialization\JsonResourceConverter.cs" />
+    <Compile Include="Serialization\JsonResourceSerializerSettings.cs" />
+    <Compile Include="Stores\StoreBase.cs" />
+    <Compile Include="Stores\dotNetRDF\GraphTripleProvider.cs" />
+    <Compile Include="Stores\dotNetRDF\ITripleProvider.cs" />
+    <Compile Include="Stores\dotNetRDF\SparqlResultSetTripleProvider.cs" />
+    <Compile Include="Stores\Stardog\StardogQueryResult.cs" />
+    <Compile Include="Stores\Stardog\StardogRdfHandler.cs" />
+    <Compile Include="Stores\Stardog\StardogStore.cs" />
+    <Compile Include="Stores\Stardog\StardogStoreProvider.cs" />
+    <Compile Include="Stores\StoreProvider.cs" />
+    <Compile Include="Stores\StoreFactory.cs" />
+    <Compile Include="Stores\dotNetRDF\dotNetRDFQueryResult.cs" />
+    <Compile Include="Stores\dotNetRDF\dotNetRDFStore.cs" />
+    <Compile Include="Stores\dotNetRDF\dotNetRDFStoreProvider.cs" />
+    <Compile Include="Stores\IStorageSpecific.cs" />
+    <Compile Include="Stores\IStore.cs" />
+    <Compile Include="Stores\ITransaction.cs" />
+    <Compile Include="Stores\StoreUpdater.cs" />
+    <Compile Include="Stores\SparqlEndpoint\SparqlEndpointStoreProvider.cs" />
+    <Compile Include="Stores\SparqlEndpoint\SparqlEndpointQueryResult.cs" />
+    <Compile Include="Stores\SparqlEndpoint\SparqlEndpointStorage.cs" />
+    <Compile Include="Resource.cs" />
+    <Compile Include="ResourceCache.cs" />
+    <Compile Include="Query\SparqlQuery.cs" />
+    <Compile Include="Query\SparqlSerializer.cs" />
+    <Compile Include="Query\SparqlUpdate.cs" />
+    <Compile Include="UriRef.cs" />
+    <Compile Include="XsdTypeMapper.cs" />
+  </ItemGroup>
+  <ItemGroup>
+    <None Include="app.config" />
+    <None Include="packages.config" />
+  </ItemGroup>
+  <ItemGroup />
+  <Import Project="$(MSBuildToolsPath)\Microsoft.CSharp.targets" />
+  <Import Project="$(SolutionDir)\.nuget\NuGet.targets" Condition="Exists('$(SolutionDir)\.nuget\NuGet.targets')" />
+  <!-- To modify your build process, add your task inside one of the targets below and uncomment it. 
+       Other similar extension points exist, see Microsoft.Common.targets.
+  <Target Name="BeforeBuild">
+  </Target>
+  <Target Name="AfterBuild">
+  </Target>
+  -->
 </Project>