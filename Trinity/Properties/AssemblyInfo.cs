--- conflicted
+++ resolved
@@ -1,75 +1,71 @@
-﻿// LICENSE:
-//
-// Permission is hereby granted, free of charge, to any person obtaining a copy
-// of this software and associated documentation files (the "Software"), to deal
-// in the Software without restriction, including without limitation the rights
-// to use, copy, modify, merge, publish, distribute, sublicense, and/or sell
-// copies of the Software, and to permit persons to whom the Software is
-// furnished to do so, subject to the following conditions:
-//
-// The above copyright notice and this permission notice shall be included in
-// all copies or substantial portions of the Software.
-//
-// THE SOFTWARE IS PROVIDED "AS IS", WITHOUT WARRANTY OF ANY KIND, EXPRESS OR
-// IMPLIED, INCLUDING BUT NOT LIMITED TO THE WARRANTIES OF MERCHANTABILITY,
-// FITNESS FOR A PARTICULAR PURPOSE AND NONINFRINGEMENT. IN NO EVENT SHALL THE
-// AUTHORS OR COPYRIGHT HOLDERS BE LIABLE FOR ANY CLAIM, DAMAGES OR OTHER
-// LIABILITY, WHETHER IN AN ACTION OF CONTRACT, TORT OR OTHERWISE, ARISING FROM,
-// OUT OF OR IN CONNECTION WITH THE SOFTWARE OR THE USE OR OTHER DEALINGS IN
-// THE SOFTWARE.
-//
-// AUTHORS:
-//
-//  Moritz Eberl <moritz@semiodesk.com>
-//  Sebastian Faubel <sebastian@semiodesk.com>
-//
-// Copyright (c) Semiodesk GmbH 2015
-
-#if !NETSTANDARD2_0
-using System.Reflection;
-using System.Runtime.CompilerServices;
-using System.Runtime.InteropServices;
-
-// General Information about an assembly is controlled through the following 
-// set of attributes. Change these attribute values to modify the information
-// associated with an assembly.
-[assembly: AssemblyTitle("Semiodesk.Trinity")]
-[assembly: AssemblyDescription("The Semiodesk.Trinity RDF Library")]
-[assembly: AssemblyConfiguration("")]
-[assembly: AssemblyCompany("Semiodesk")]
-[assembly: AssemblyProduct("Semiodesk.Trinity")]
-<<<<<<< HEAD
-[assembly: AssemblyCopyright("Copyright © Semiodesk 2018")]
-=======
-[assembly: AssemblyCopyright("Copyright © Semiodesk GmbH 2017")]
->>>>>>> e3253ba6
-[assembly: AssemblyTrademark("")]
-[assembly: AssemblyCulture("")]
-
-// Setting ComVisible to false makes the types in this assembly not visible 
-// to COM components.  If you need to access a type in this assembly from 
-// COM, set the ComVisible attribute to true on that type.
-[assembly: ComVisible(false)]
-
-// The following GUID is for the ID of the typelib if this project is exposed to COM
-[assembly: Guid("24a57a83-e415-4fcd-901a-1c498e1b3836")]
-
-// Version information for an assembly consists of the following four values:
-//
-//      Major Version
-//      Minor Version 
-//      Build Number
-//      Revision
-//
-// You can specify all the values or you can default the Build and Revision Numbers 
-// by using the '*' as shown below:
-// [assembly: AssemblyVersion("1.0.*")]
-[assembly: AssemblyVersion("0.9.0.0")]
-[assembly: AssemblyFileVersion("0.9.0.0")]
-[assembly: AssemblyInformationalVersion("0.9.0.0")]
-
-
-[assembly: InternalsVisibleTo(assemblyName: "Trinity.Test")]
-[assembly: InternalsVisibleTo(assemblyName: "OntologyDeployment")]
-
+﻿// LICENSE:
+//
+// Permission is hereby granted, free of charge, to any person obtaining a copy
+// of this software and associated documentation files (the "Software"), to deal
+// in the Software without restriction, including without limitation the rights
+// to use, copy, modify, merge, publish, distribute, sublicense, and/or sell
+// copies of the Software, and to permit persons to whom the Software is
+// furnished to do so, subject to the following conditions:
+//
+// The above copyright notice and this permission notice shall be included in
+// all copies or substantial portions of the Software.
+//
+// THE SOFTWARE IS PROVIDED "AS IS", WITHOUT WARRANTY OF ANY KIND, EXPRESS OR
+// IMPLIED, INCLUDING BUT NOT LIMITED TO THE WARRANTIES OF MERCHANTABILITY,
+// FITNESS FOR A PARTICULAR PURPOSE AND NONINFRINGEMENT. IN NO EVENT SHALL THE
+// AUTHORS OR COPYRIGHT HOLDERS BE LIABLE FOR ANY CLAIM, DAMAGES OR OTHER
+// LIABILITY, WHETHER IN AN ACTION OF CONTRACT, TORT OR OTHERWISE, ARISING FROM,
+// OUT OF OR IN CONNECTION WITH THE SOFTWARE OR THE USE OR OTHER DEALINGS IN
+// THE SOFTWARE.
+//
+// AUTHORS:
+//
+//  Moritz Eberl <moritz@semiodesk.com>
+//  Sebastian Faubel <sebastian@semiodesk.com>
+//
+// Copyright (c) Semiodesk GmbH 2015
+
+#if !NETSTANDARD2_0
+using System.Reflection;
+using System.Runtime.CompilerServices;
+using System.Runtime.InteropServices;
+
+// General Information about an assembly is controlled through the following 
+// set of attributes. Change these attribute values to modify the information
+// associated with an assembly.
+[assembly: AssemblyTitle("Semiodesk.Trinity")]
+[assembly: AssemblyDescription("The Semiodesk.Trinity RDF Library")]
+[assembly: AssemblyConfiguration("")]
+[assembly: AssemblyCompany("Semiodesk")]
+[assembly: AssemblyProduct("Semiodesk.Trinity")]
+[assembly: AssemblyCopyright("Copyright © Semiodesk GmbH 2018")]
+[assembly: AssemblyTrademark("")]
+[assembly: AssemblyCulture("")]
+
+// Setting ComVisible to false makes the types in this assembly not visible 
+// to COM components.  If you need to access a type in this assembly from 
+// COM, set the ComVisible attribute to true on that type.
+[assembly: ComVisible(false)]
+
+// The following GUID is for the ID of the typelib if this project is exposed to COM
+[assembly: Guid("24a57a83-e415-4fcd-901a-1c498e1b3836")]
+
+// Version information for an assembly consists of the following four values:
+//
+//      Major Version
+//      Minor Version 
+//      Build Number
+//      Revision
+//
+// You can specify all the values or you can default the Build and Revision Numbers 
+// by using the '*' as shown below:
+// [assembly: AssemblyVersion("1.0.*")]
+[assembly: AssemblyVersion("0.9.0.0")]
+[assembly: AssemblyFileVersion("0.9.0.0")]
+[assembly: AssemblyInformationalVersion("0.9.0.0")]
+
+
+[assembly: InternalsVisibleTo(assemblyName: "Trinity.Test")]
+[assembly: InternalsVisibleTo(assemblyName: "OntologyDeployment")]
+
 #endif