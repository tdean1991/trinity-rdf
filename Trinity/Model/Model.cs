﻿// LICENSE:
//
// Permission is hereby granted, free of charge, to any person obtaining a copy
// of this software and associated documentation files (the "Software"), to deal
// in the Software without restriction, including without limitation the rights
// to use, copy, modify, merge, publish, distribute, sublicense, and/or sell
// copies of the Software, and to permit persons to whom the Software is
// furnished to do so, subject to the following conditions:
//
// The above copyright notice and this permission notice shall be included in
// all copies or substantial portions of the Software.
//
// THE SOFTWARE IS PROVIDED "AS IS", WITHOUT WARRANTY OF ANY KIND, EXPRESS OR
// IMPLIED, INCLUDING BUT NOT LIMITED TO THE WARRANTIES OF MERCHANTABILITY,
// FITNESS FOR A PARTICULAR PURPOSE AND NONINFRINGEMENT. IN NO EVENT SHALL THE
// AUTHORS OR COPYRIGHT HOLDERS BE LIABLE FOR ANY CLAIM, DAMAGES OR OTHER
// LIABILITY, WHETHER IN AN ACTION OF CONTRACT, TORT OR OTHERWISE, ARISING FROM,
// OUT OF OR IN CONNECTION WITH THE SOFTWARE OR THE USE OR OTHER DEALINGS IN
// THE SOFTWARE.
//
// AUTHORS:
//
//  Moritz Eberl <moritz@semiodesk.com>
//  Sebastian Faubel <sebastian@semiodesk.com>
//
// Copyright (c) Semiodesk GmbH 2015

using System;
using System.Globalization;
using System.ComponentModel;
using System.Collections;
using System.Collections.Generic;
using System.Linq;
using System.Text;
using System.IO;
using System.Reflection;
using OpenLink.Data.Virtuoso;
<<<<<<< HEAD
using Remotion.Linq;
using Semiodesk.Trinity.Query;
using Remotion.Linq.Parsing.Structure;
=======
using Newtonsoft.Json;
>>>>>>> 4cd966f2

namespace Semiodesk.Trinity
{
    /// <summary>
    /// A set of resources which represent a logical model for a given application domain.
    /// </summary>
    public class Model :IModel
    {
        #region Members

        // The backing RDF store.
        private IStore _store;

        // A handle to the generic version of the GetResource method which is being used
        // for implementing the GetResource(Uri, Type) method that supports runtime type specification.
        private MethodInfo _getResourceMethod;

        private Dictionary<string, List<Resource>> _currentResources = new Dictionary<string, List<Resource>>();

        /// <summary>
        /// The Uniform Resource Identifier which provides a name for the model.
        /// </summary>
        public UriRef Uri { get; set; }

        /// <summary>
        /// Indicates if the model contains statements.
        /// </summary>
        [JsonIgnore]
        public bool IsEmpty
        {
            get
            {
                SparqlQuery query = new SparqlQuery(string.Format(@"ASK FROM {0} {{ ?s ?p ?o . }}", SparqlSerializer.SerializeUri(Uri)));

                return !ExecuteQuery(query).GetAnwser();
            }
        }

        /// <summary>
        /// Indicates if all changes in the model have been written back to its backing RDF store(s).
        /// </summary>
        [JsonIgnore]
        private bool IsSynchronized { get; set; }

        #endregion

        #region Constructors

        /// <summary>
        /// This constructor is intended to be used only be the ModelManager.
        /// </summary>
        /// <param name="store">The underlying triple store implementation to be used.</param>
        /// <param name="uri">Uniform Resource Identifier of the model.</param>
        public Model(IStore store, UriRef uri)
        {
            _store = store;

            Uri = uri;

            // Searches for the generic method T GetResource<T>(Uri) and saves a handle
            // for later use within GetResource(Uri, Type);
            foreach (MethodInfo methodInfo in GetType().GetMethods())
            {
                if (methodInfo.Name == "GetResource" && methodInfo.IsGenericMethod)
                {
                    _getResourceMethod = methodInfo; break;
                }
            }
        }

        #endregion

        #region Methods

        /// <summary>
        /// Removes all elements from the model.
        /// </summary>
        public void Clear()
        {
            if (_store != null)
            {
                _store.RemoveModel(Uri);
            }
        }

        /// <summary>
        /// Adds an existing resource to the model and its backing RDF store. The resulting resource supports the use of the Commit() method.
        /// </summary>
        /// <param name="resource">The resource to be added to the model.</param>
        /// <param name="transaction">Transaction associated with the action.</param>
        /// <returns>The resource which is now connected to the current model.</returns>
        public IResource AddResource(IResource resource, ITransaction transaction = null)
        {
            Resource result = CreateResource<Resource>(resource.Uri, transaction);

            foreach (var v in resource.ListValues())
            {
                result.AddPropertyToMapping(v.Item1, v.Item2, false);
            }

            result.Commit();

            return result;
        }

        /// <summary>
        /// Adds an existing resource to the model and its backing RDF store. The resulting resource supports the use of the Commit() method.
        /// </summary>
        /// <param name="resource">The resource to be added to the model.</param>
        /// <param name="transaction">Transaction associated with the action.</param>
        /// <returns>The resource which is now connected to the current model.</returns>
        public T AddResource<T>(T resource, ITransaction transaction = null) where T : Resource
        {
            T result = CreateResource<T>(resource.Uri, transaction);

            foreach (var v in resource.ListValues())
            {
                result.AddPropertyToMapping(v.Item1, v.Item2, false);
            }

            result.Commit();

            return result;
        }

        /// <summary>
        /// Creates a new resource in the model and its backing RDF store. Provides a resource object of the given type.
        /// </summary>
        /// <param name="format">The format of the resulting uri.</param>
        /// <param name="transaction">ransaction associated with this action.</param>
        /// <returns>An instance of the given object type wrapping the newly created resource.</returns>
        /// <exception cref="ArgumentException">Throws ArgumentException if a resource with the given URI already exists in the model.</exception>
        public IResource CreateResource(string format = "http://semiodesk.com/id/{0}", ITransaction transaction = null)
        {
            return CreateResource<Resource>(format, transaction);
        }

        /// <summary>
        /// Creates a new resource in the model and its backing RDF store.
        /// </summary>
        /// <param name="uri">A Uniform Resource Identifier.</param>
        /// <param name="transaction">ransaction associated with this action.</param>
        /// <returns>The newly created resource.</returns>
        /// <exception cref="ArgumentException">Throws ArgumentException if a resource with the given URI already exists in the model.</exception>
        public IResource CreateResource(Uri uri, ITransaction transaction = null)
        {
            if (ContainsResource(uri, transaction))
            {
                throw new ArgumentException("A resource with the given URI already exists.");
            }

            Resource resource = new Resource(uri);
            resource.IsNew = true;
            resource.SetModel(this);

            return resource;
        }

        /// <summary>
        /// Creates a new resource in the model and its backing RDF store. Provides a resource object of the given type.
        /// </summary>
        /// <typeparam name="T">Type of the resource object. Must be derived from Resource.</typeparam>
        /// <param name="format">The format of the resulting uri.</param>
        /// <param name="transaction">ransaction associated with this action.</param>
        /// <returns>An instance of the given object type wrapping the newly created resource.</returns>
        /// <exception cref="ArgumentException">Throws ArgumentException if a resource with the given URI already exists in the model.</exception>
        public T CreateResource<T>(string format = "http://semiodesk.com/id/{0}", ITransaction transaction = null) where T : Resource
        {
            return CreateResource(UriRef.GetGuid(format), typeof(T), transaction) as T;
        }

        /// <summary>
        /// Creates a new resource in the model and its backing RDF store. Provides a resource object of the given type.
        /// </summary>
        /// <typeparam name="T">Type of the resource object. Must be derived from Resource.</typeparam>
        /// <param name="uri">A Uniform Resource Identifier.</param>
        /// <param name="transaction">ransaction associated with this action.</param>
        /// <returns>An instance of the given object type wrapping the newly created resource.</returns>
        /// <exception cref="ArgumentException">Throws ArgumentException if a resource with the given URI already exists in the model.</exception>
        public T CreateResource<T>(Uri uri, ITransaction transaction = null) where T : Resource 
        {
            return CreateResource(uri, typeof(T), transaction) as T;
        }

        /// <summary>
        /// Creates a new resource in the model and its backing RDF store. Provides a resource object of the given type.
        /// </summary>
        /// <param name="t">Type of the resource object. Must be derived from Resource.</param>
        /// <param name="format">The format of the resulting uri.</param>
        /// <param name="transaction">ransaction associated with this action.</param>
        /// <returns>An instance of the given object type wrapping the newly created resource.</returns>
        /// <exception cref="ArgumentException">Throws ArgumentException if a resource with the given URI already exists in the model.</exception>
        public object CreateResource(Type t, string format = "http://semiodesk.com/id/{0}", ITransaction transaction = null)
        {
            return CreateResource(UriRef.GetGuid(format), t, transaction);
        }

        /// <summary>
        /// Creates a new resource in the model and its backing RDF store. Provides a resource object of the given type.
        /// This method can be used to create a resource of a type which was asserted at runtime.
        /// </summary>
        /// <param name="uri">A Uniform Resource Identifier.</param>
        /// <param name="t">Type of the resource object. Must be derived from Resource. </param>
        /// <param name="transaction">ransaction associated with this action.</param>
        /// <returns>An instance of the given object type wrapping the newly created resource.</returns>
        /// <exception cref="Exception">Throws ArgumentException if a resource with the given URI already exists in the model.</exception>
        public object CreateResource(Uri uri, Type t, ITransaction transaction = null)
        {
            if (!typeof(Resource).IsAssignableFrom(t))
            {
                throw new ArgumentException("The given type is not derived from Resource.");
            }

            if (ContainsResource(uri, transaction))
            {
                throw new ArgumentException("A resource with the given URI already exists.");
            }

            Resource resource = (Resource)Activator.CreateInstance(t, uri);
            resource.SetModel(this);
            resource.IsNew = true;

            return resource;
        }

        /// <summary>
        /// Removes the given resource from the model and its backing RDF store. Note that there is no verification
        /// that the given resource and its stored represenation have identical properties.
        /// </summary>
        /// <param name="uri">A Uniform Resource Identifier.</param>
        /// <param name="transaction">ransaction associated with this action.</param>
        public void DeleteResource(Uri uri, ITransaction transaction = null)
        {
            // NOTE: Regrettably, dotNetRDF does not support the full SPARQL 1.1 update syntax. To be precise,
            // it does not support FILTERs or OPTIONAL in Modify clauses. This requires us to formulate the
            // deletion of the resource in subject and object of any triples in two statements.

            SparqlUpdate deleteSubject = new SparqlUpdate(@"DELETE WHERE { GRAPH @graph { @subject ?p ?o . } }");
            deleteSubject.Bind("@graph", Uri);
            deleteSubject.Bind("@subject", uri);

            _store.ExecuteNonQuery(deleteSubject, transaction);

            SparqlUpdate deleteObject = new SparqlUpdate(@"DELETE WHERE { GRAPH @graph { ?s ?p @object . } }");
            deleteObject.Bind("@graph", Uri);
            deleteObject.Bind("@object", uri);

            _store.ExecuteNonQuery(deleteObject, transaction);
        }

        /// <summary>
        /// Removes the given resource from the model and its backing RDF store. Note that there is no verification
        /// that the given resource and its stored represenation have identical properties.
        /// </summary>
        /// <param name="resource">A resource object.</param>
        /// <param name="transaction">ransaction associated with this action.</param>
        public void DeleteResource(IResource resource, ITransaction transaction = null)
        {
            DeleteResource(resource.Uri);
        }

        /// <summary>
        /// Updates the properties of a resource in the backing RDF store.
        /// </summary>
        /// <param name="resource">Resource that is to be updated in the backing store.</param>
        /// <param name="transaction">ransaction associated with this action.</param>
        public void UpdateResource(Resource resource, ITransaction transaction = null)
        {
            string updateString;

            if (resource.IsNew)
            {
                updateString = string.Format(@"WITH {0} INSERT {{ {1} }} WHERE {{}}",
                    SparqlSerializer.SerializeUri(Uri),
                    SparqlSerializer.SerializeResource(resource));
            }
            else
            {
                updateString = string.Format(@"WITH {0} DELETE {{ {1} ?p ?o. }} INSERT {{ {2} }} WHERE {{ OPTIONAL {{ {1} ?p ?o. }} }}",
                    SparqlSerializer.SerializeUri(Uri),
                    SparqlSerializer.SerializeUri(resource.Uri),
                    SparqlSerializer.SerializeResource(resource));
            }

            SparqlUpdate update = new SparqlUpdate(updateString);
            update.Resource = resource;

            ExecuteUpdate(update, transaction);

            resource.IsNew = false;
        }

        /// <summary>
        /// Indicates wheter a given resource is part of the model.
        /// </summary>
        /// <param name="uri">A Uniform Resource Identifier.</param>
        /// <param name="transaction">ransaction associated with this action.</param>
        /// <returns>True if the resource is part of the model, False if not.</returns>
        public bool ContainsResource(Uri uri, ITransaction transaction = null)
        {
            ISparqlQuery query = new SparqlQuery("ASK FROM @graph { @subject ?p ?o . }");
            query.Bind("@graph", this.Uri);
            query.Bind("@subject", uri);

            return ExecuteQuery(query, transaction:transaction).GetAnwser();
        }

        /// <summary>
        /// Indicates wheter a given resource is part of the model.
        /// </summary>
        /// <param name="resource">A resource object.</param>
        /// <param name="transaction">ransaction associated with this action.</param>
        /// <returns>True if the resource is part of the model, False if not.</returns>
        public bool ContainsResource(IResource resource, ITransaction transaction = null)
        {
            return ContainsResource(resource.Uri, transaction);
        }

        /// <summary>
        /// Execute a SPARQL Query.
        /// </summary>
        /// <param name="query">A SparqlQuery object.</param>
        /// <param name="inferenceEnabled">Indicate that this query should work with enabled inferencing.</param>
        /// <param name="transaction">ransaction associated with this action.</param>
        /// <returns>A SparqlQueryResults object in any case.</returns>
        public ISparqlQueryResult ExecuteQuery(ISparqlQuery query, bool inferenceEnabled = false, ITransaction transaction = null)
        {
            if (query.Model == null || !query.GetDefaultModels().Any())
            {
                query.Model = this;
            }

            query.IsInferenceEnabled = inferenceEnabled;

            return _store.ExecuteQuery(query, transaction);
        }

        /// <summary>
        /// Execute a resource query.
        /// </summary>
        /// <param name="query">A ResourceQuery object containing the query that should be executed.</param>
        /// <param name="inferenceEnabled">Indicate that this query should work with enabled inferencing.</param>
        /// <param name="transaction">ransaction associated with this action.</param>
        /// <returns></returns>
        public IResourceQueryResult ExecuteQuery(ResourceQuery query, bool inferenceEnabled = false, ITransaction transaction = null)
        {
            return new ResourceQueryResult(this, query, inferenceEnabled, transaction);
        }

        /// <summary>
        /// Execute a SPARQL Update.
        /// </summary>
        /// <param name="update">A SparqlUpdate object.</param>
        /// <param name="transaction">ransaction associated with this action.</param>
        public void ExecuteUpdate(SparqlUpdate update, ITransaction transaction = null)
        {
            _store.ExecuteNonQuery(update, transaction);
        }

        /// <summary>
        /// Retrieves a resource from the model.
        /// </summary>
        /// <param name="uri">A Uniform Resource Identifier.</param>
        /// <param name="transaction">ransaction associated with this action.</param>
        /// <returns>A resource with all asserted properties.</returns>
        public IResource GetResource(Uri uri, ITransaction transaction = null)
        {
            ISparqlQuery query = new SparqlQuery("SELECT DISTINCT ?s ?p ?o FROM @model WHERE { ?s ?p ?o. FILTER (?s = @subject) }");
            query.Bind("@model", this.Uri);
            query.Bind("@subject", uri);

            ISparqlQueryResult result = ExecuteQuery(query, transaction: transaction);

            IEnumerable<Resource> resources = result.GetResources();

            foreach (Resource r in resources)
            {
                r.IsNew = false;
                r.IsSynchronized = true;
                r.SetModel(this);

                return r;
            }

            string msg = "Error: Could not find resource <{0}>.";

            throw new ArgumentException(string.Format(msg, uri));
        }

        /// <summary>
        /// Retrieves a resource from the model.
        /// </summary>
        /// <param name="resource">The instance of IResource to be retrieved.</param>
        /// <param name="transaction">Transaction associated with this action.</param>
        /// <returns>A resource with all asserted properties.</returns>
        public IResource GetResource(IResource resource, ITransaction transaction = null)
        {
            return GetResource(resource.Uri, transaction);
        }

        /// <summary>
        /// Retrieves a resource from the model. Provides a resource object of the given type.
        /// </summary>
        /// <param name="uri">A Uniform Resource Identifier.</param>
        /// <param name="transaction">ransaction associated with this action.</param>
        /// <returns>A resource with all asserted properties.</returns>
        public T GetResource<T>(Uri uri, ITransaction transaction = null) where T : Resource
        {
            ISparqlQuery query = new SparqlQuery("SELECT DISTINCT ?s ?p ?o FROM @model WHERE { ?s ?p ?o. FILTER (?s = @subject) }");
            query.Bind("@model", this.Uri);
            query.Bind("@subject", uri);

            ISparqlQueryResult result = ExecuteQuery(query, transaction:transaction);

            IEnumerable<T> resources = result.GetResources<T>();

            foreach (T r in resources)
            {
                r.IsNew = false;
                r.IsSynchronized = true;
                r.SetModel(this);

                return r;
            }

            string msg = "Error: Could not find resource <{0}>.";

            throw new ArgumentException(string.Format(msg, uri));
        }

        /// <summary>
        /// Retrieves a resource from the model. Provides a resource object of the given type.
        /// </summary>
        /// <param name="uri">A Uniform Resource Identifier.</param>
        /// <param name="transaction">ransaction associated with this action.</param>
        /// <returns>A resource with all asserted properties.</returns>
        public T GetResource<T>(IResource resource, ITransaction transaction = null) where T : Resource
        {
            return GetResource<T>(resource.Uri, transaction);
        }

        /// <summary>
        /// Retrieves a resource from the model. Provides a resource object of the given type.
        /// This method can be used for runtime asserted types.
        /// </summary>
        /// <param name="uri">A Uniform Resource Identifier.</param>
        /// <param name="type">Type of the resource object. Must be derived from Resource.</param>
        /// <param name="transaction">ransaction associated with this action.</param>
        /// <returns>An instance of the given resource object type, Null otherwise.</returns>
        public object GetResource(Uri uri, Type type, ITransaction transaction = null)
        {
            if (_getResourceMethod != null)
            {
                if (typeof(IResource).IsAssignableFrom(type))
                {
                    MethodInfo getResource = _getResourceMethod.MakeGenericMethod(type);
                    Resource res = getResource.Invoke(this, new object[] { uri, transaction }) as Resource;
                    res.IsNew = false;
                    res.IsSynchronized = true;
                    res.SetModel(this);
                    return res;
                }
                else
                {
                    string msg = string.Format("Error: The given type {0} does not implement the IResource interface.", type);
                    throw new ArgumentException(msg);
                }
            }
            else
            {
                string msg = string.Format("Error: No handle to the generic method T GetResource<T>(Uri)");
                throw new InvalidOperationException(msg);
            }
        }

        /// <summary>
        /// Executes a SPARQL query and provides an enumeration of matching resources.
        /// </summary>
        /// <param name="query">The SparqlQuery object that should be executed.</param>
        /// <param name="inferenceEnabled">Indicate that this query should work with enabled inferencing.</param>
        /// <param name="transaction">transaction associated with this action.</param>
        /// <returns>An enumeration of resources that match the given query.</returns>
        public IEnumerable<Resource> GetResources(ISparqlQuery query, bool inferenceEnabled = false, ITransaction transaction = null)
        {
            IEnumerable<Resource> result = ExecuteQuery(query, inferenceEnabled, transaction).GetResources<Resource>();

            if (result != null)
            {
                // TODO: Should be done in the SparqlQueryResult for increased performance.
                foreach (Resource r in result)
                {
                    r.SetModel(this);
                    r.IsNew = false;
                    r.IsSynchronized = true;
                }
            }

            return result;
        }

        /// <summary>
        /// Executes a resource query and provides an enumeration of matching resources.
        /// </summary>
        /// <param name="query">A ResourceQuery object containing the query that should be executed.</param>
        /// <param name="inferenceEnabled">Indicate that this query should work with enabled inferencing.</param>
        /// <param name="transaction">transaction associated with this action.</param>
        /// <returns>An enumeration of resources that match the given query.</returns>
        public IEnumerable<Resource> GetResources(ResourceQuery query, bool inferenceEnabled = false, ITransaction transaction = null)
        {
            IEnumerable<Resource> result = ExecuteQuery(query, inferenceEnabled, transaction).GetResources<Resource>();

            if (result != null)
            {
                // TODO: Should be done in the SparqlQueryResult for increased performance.
                foreach (Resource r in result)
                {
                    r.SetModel(this);
                    r.IsNew = false;
                    r.IsSynchronized = true;
                }
            }

            return result;
        }

        /// <summary>
        /// Executes a SPARQL query and provides an enumeration of matching resources. 
        /// Provides a resource object of the given type.
        /// </summary>
        /// <param name="query">The SparqlQuery object that should be executed.</param>
        /// <param name="inferenceEnabled">Indicate that this query should work with enabled inferencing.</param>
        /// <param name="transaction">transaction associated with this action.</param>
        /// <returns>An enumeration of resources that match the given query.</returns>
        public IEnumerable<T> GetResources<T>(ISparqlQuery query, bool inferenceEnabled = false, ITransaction transaction = null) where T : Resource
        {
            IEnumerable<T> result = ExecuteQuery(query, inferenceEnabled, transaction).GetResources<T>();

            // TODO: Could be done in the SparqlQueryResult for increased performance.
            if (result != null)
            {
                foreach (object r in result)
                {
                    T t = r as T;

                    // NOTE: This safeguard is required because of a bug in ExecuteQuery where 
                    // it returns null objects when a rdf:type triple is missing..
                    if (t == null) continue;

                    t.SetModel(this);
                    t.IsNew = false;
                    t.IsSynchronized = true;

                    yield return t;
                }
            }
        }

        /// <summary>
        /// Executes a Resource query and provides an enumeration of matching resources. 
        /// Provides a resource object of the given type.
        /// </summary>
        /// <param name="query">A ResourceQuery object containing the query that should be executed.</param>
        /// <param name="inferenceEnabled">Indicate that this query should work with enabled inferencing.</param>
        /// <param name="transaction">transaction associated with this action.</param>
        /// <returns>An enumeration of resources that match the given query.</returns>
        public IEnumerable<T> GetResources<T>(ResourceQuery query, bool inferenceEnabled = false, ITransaction transaction = null) where T : Resource
        {
            IEnumerable<T> result = ExecuteQuery(query, inferenceEnabled, transaction).GetResources<T>();

            // TODO: Could be done in the SparqlQueryResult for increased performance.
            if (result != null)
            {
                foreach (object r in result)
                {
                    T t = r as T;

                    // NOTE: This safeguard is required because of a bug in ExecuteQuery where 
                    // it returns null objects when a rdf:type triple is missing..
                    if (t == null) continue;

                    t.SetModel(this);
                    t.IsNew = false;
                    t.IsSynchronized = true;

                    yield return t;
                }
            }
        }

        /// <summary>
        /// Returns a enumeration of all resources that match the given type.
        /// </summary>
        /// <param name="inferenceEnabled">Indicate that this query should work with enabled inferencing.</param>
        /// <param name="transaction">transaction associated with this action.</param>
        /// <returns>An enumeration of resources that match the given query.</returns>
        public IEnumerable<T> GetResources<T>(bool inferenceEnabled = false, ITransaction transaction = null) where T : Resource
        {
            T temp = (T)Activator.CreateInstance(typeof(T), new Uri("semio:desk"));

            ResourceQuery query = new ResourceQuery(temp.GetTypes());
            query.InferencingEnabled = inferenceEnabled;

            return GetResources<T>(query, inferenceEnabled, transaction);
        }

        /// <summary>
        /// Executes a SPARQL-select query and provides a list of binding sets. This method 
        /// implements transparent type marshalling and delivers the bound variables in C#
        /// native data types.
        /// </summary>
        /// <param name="query">A SPARQL-select query which results in a set of bound variables.</param>
        /// <param name="inferenceEnabled">Indicate that this query should work with enabled inferencing.</param>
        /// <param name="transaction">ransaction associated with this action.</param>
        /// <returns>An enumeration of bound variables that match the given query.</returns>
        public IEnumerable<BindingSet> GetBindings(ISparqlQuery query, bool inferenceEnabled = false, ITransaction transaction = null)
        {
            return ExecuteQuery(query, inferenceEnabled, transaction).GetBindings();
        }

        /// <summary>
        /// Exports the contents of the model and provides a memory stream.
        /// </summary>
        /// <param name="fs">File stream to write to.</param>
        /// <param name="format">The serialization format. <see cref="RdfSerializationFormat"/></param>
        /// <returns>A serialization of the models contents.</returns>
        public void Write(Stream fs, RdfSerializationFormat format)
        {
            _store.Write(fs, Uri, format);
        }

        /// <summary>
        /// Imports the contents of a model located by the given URL. The method supports
        /// importing files and other models stored in the local RDF store. The location
        /// of the model is determined by the URI scheme.
        /// </summary>
        /// <param name="url">A uniform resource locator.</param>
        /// <param name="format">Serialization format <see cref="RdfSerializationFormat"/></param>
        /// <returns>True if the contents of the model were imported, False if not.</returns>
        public bool Read(Uri url, RdfSerializationFormat format, bool update)
        {
            if (format == RdfSerializationFormat.Trig)
            {
                throw new ArgumentException("Quadruple serialization formats are not supported by this method. Use IStore.Read() instead.");
            }

            return (_store.Read(Uri, url, format, update) != null);
        }

        public bool Read(Stream stream, RdfSerializationFormat format, bool update)
        {
            if (format == RdfSerializationFormat.Trig)
            {
                throw new ArgumentException("Quadruple serialization formats are not supported by this method. Use IStore.Read() instead.");
            }

            return (_store.Read(stream, Uri, format, update) != null);
        }

        /// <summary>
        /// Starts a transaction which can be used to group more queries together to be executed as one.
        /// </summary>
        /// <param name="isolationLevel">Isolation level used to lock the database.</param>
        /// <returns>A handle to the transaction.</returns>
        public ITransaction BeginTransaction(System.Data.IsolationLevel isolationLevel)
        {
            return _store.BeginTransaction(isolationLevel);
        }

        #endregion
<<<<<<< HEAD


        public IQueryable<T> ListResources<T>() where T : Resource
        {
            ResourceQueryExecutor executor = new ResourceQueryExecutor();
            var queryParser = QueryParser.CreateDefault();
            return new ResourceQuerable<T>(queryParser, executor);
        }
=======
>>>>>>> 4cd966f2
    }
}
<|MERGE_RESOLUTION|>--- conflicted
+++ resolved
@@ -1,726 +1,719 @@
-﻿// LICENSE:
-//
-// Permission is hereby granted, free of charge, to any person obtaining a copy
-// of this software and associated documentation files (the "Software"), to deal
-// in the Software without restriction, including without limitation the rights
-// to use, copy, modify, merge, publish, distribute, sublicense, and/or sell
-// copies of the Software, and to permit persons to whom the Software is
-// furnished to do so, subject to the following conditions:
-//
-// The above copyright notice and this permission notice shall be included in
-// all copies or substantial portions of the Software.
-//
-// THE SOFTWARE IS PROVIDED "AS IS", WITHOUT WARRANTY OF ANY KIND, EXPRESS OR
-// IMPLIED, INCLUDING BUT NOT LIMITED TO THE WARRANTIES OF MERCHANTABILITY,
-// FITNESS FOR A PARTICULAR PURPOSE AND NONINFRINGEMENT. IN NO EVENT SHALL THE
-// AUTHORS OR COPYRIGHT HOLDERS BE LIABLE FOR ANY CLAIM, DAMAGES OR OTHER
-// LIABILITY, WHETHER IN AN ACTION OF CONTRACT, TORT OR OTHERWISE, ARISING FROM,
-// OUT OF OR IN CONNECTION WITH THE SOFTWARE OR THE USE OR OTHER DEALINGS IN
-// THE SOFTWARE.
-//
-// AUTHORS:
-//
-//  Moritz Eberl <moritz@semiodesk.com>
-//  Sebastian Faubel <sebastian@semiodesk.com>
-//
-// Copyright (c) Semiodesk GmbH 2015
-
-using System;
-using System.Globalization;
-using System.ComponentModel;
-using System.Collections;
-using System.Collections.Generic;
-using System.Linq;
-using System.Text;
-using System.IO;
-using System.Reflection;
-using OpenLink.Data.Virtuoso;
-<<<<<<< HEAD
-using Remotion.Linq;
-using Semiodesk.Trinity.Query;
-using Remotion.Linq.Parsing.Structure;
-=======
-using Newtonsoft.Json;
->>>>>>> 4cd966f2
-
-namespace Semiodesk.Trinity
-{
-    /// <summary>
-    /// A set of resources which represent a logical model for a given application domain.
-    /// </summary>
-    public class Model :IModel
-    {
-        #region Members
-
-        // The backing RDF store.
-        private IStore _store;
-
-        // A handle to the generic version of the GetResource method which is being used
-        // for implementing the GetResource(Uri, Type) method that supports runtime type specification.
-        private MethodInfo _getResourceMethod;
-
-        private Dictionary<string, List<Resource>> _currentResources = new Dictionary<string, List<Resource>>();
-
-        /// <summary>
-        /// The Uniform Resource Identifier which provides a name for the model.
-        /// </summary>
-        public UriRef Uri { get; set; }
-
-        /// <summary>
-        /// Indicates if the model contains statements.
-        /// </summary>
-        [JsonIgnore]
-        public bool IsEmpty
-        {
-            get
-            {
-                SparqlQuery query = new SparqlQuery(string.Format(@"ASK FROM {0} {{ ?s ?p ?o . }}", SparqlSerializer.SerializeUri(Uri)));
-
-                return !ExecuteQuery(query).GetAnwser();
-            }
-        }
-
-        /// <summary>
-        /// Indicates if all changes in the model have been written back to its backing RDF store(s).
-        /// </summary>
-        [JsonIgnore]
-        private bool IsSynchronized { get; set; }
-
-        #endregion
-
-        #region Constructors
-
-        /// <summary>
-        /// This constructor is intended to be used only be the ModelManager.
-        /// </summary>
-        /// <param name="store">The underlying triple store implementation to be used.</param>
-        /// <param name="uri">Uniform Resource Identifier of the model.</param>
-        public Model(IStore store, UriRef uri)
-        {
-            _store = store;
-
-            Uri = uri;
-
-            // Searches for the generic method T GetResource<T>(Uri) and saves a handle
-            // for later use within GetResource(Uri, Type);
-            foreach (MethodInfo methodInfo in GetType().GetMethods())
-            {
-                if (methodInfo.Name == "GetResource" && methodInfo.IsGenericMethod)
-                {
-                    _getResourceMethod = methodInfo; break;
-                }
-            }
-        }
-
-        #endregion
-
-        #region Methods
-
-        /// <summary>
-        /// Removes all elements from the model.
-        /// </summary>
-        public void Clear()
-        {
-            if (_store != null)
-            {
-                _store.RemoveModel(Uri);
-            }
-        }
-
-        /// <summary>
-        /// Adds an existing resource to the model and its backing RDF store. The resulting resource supports the use of the Commit() method.
-        /// </summary>
-        /// <param name="resource">The resource to be added to the model.</param>
-        /// <param name="transaction">Transaction associated with the action.</param>
-        /// <returns>The resource which is now connected to the current model.</returns>
-        public IResource AddResource(IResource resource, ITransaction transaction = null)
-        {
-            Resource result = CreateResource<Resource>(resource.Uri, transaction);
-
-            foreach (var v in resource.ListValues())
-            {
-                result.AddPropertyToMapping(v.Item1, v.Item2, false);
-            }
-
-            result.Commit();
-
-            return result;
-        }
-
-        /// <summary>
-        /// Adds an existing resource to the model and its backing RDF store. The resulting resource supports the use of the Commit() method.
-        /// </summary>
-        /// <param name="resource">The resource to be added to the model.</param>
-        /// <param name="transaction">Transaction associated with the action.</param>
-        /// <returns>The resource which is now connected to the current model.</returns>
-        public T AddResource<T>(T resource, ITransaction transaction = null) where T : Resource
-        {
-            T result = CreateResource<T>(resource.Uri, transaction);
-
-            foreach (var v in resource.ListValues())
-            {
-                result.AddPropertyToMapping(v.Item1, v.Item2, false);
-            }
-
-            result.Commit();
-
-            return result;
-        }
-
-        /// <summary>
-        /// Creates a new resource in the model and its backing RDF store. Provides a resource object of the given type.
-        /// </summary>
-        /// <param name="format">The format of the resulting uri.</param>
-        /// <param name="transaction">ransaction associated with this action.</param>
-        /// <returns>An instance of the given object type wrapping the newly created resource.</returns>
-        /// <exception cref="ArgumentException">Throws ArgumentException if a resource with the given URI already exists in the model.</exception>
-        public IResource CreateResource(string format = "http://semiodesk.com/id/{0}", ITransaction transaction = null)
-        {
-            return CreateResource<Resource>(format, transaction);
-        }
-
-        /// <summary>
-        /// Creates a new resource in the model and its backing RDF store.
-        /// </summary>
-        /// <param name="uri">A Uniform Resource Identifier.</param>
-        /// <param name="transaction">ransaction associated with this action.</param>
-        /// <returns>The newly created resource.</returns>
-        /// <exception cref="ArgumentException">Throws ArgumentException if a resource with the given URI already exists in the model.</exception>
-        public IResource CreateResource(Uri uri, ITransaction transaction = null)
-        {
-            if (ContainsResource(uri, transaction))
-            {
-                throw new ArgumentException("A resource with the given URI already exists.");
-            }
-
-            Resource resource = new Resource(uri);
-            resource.IsNew = true;
-            resource.SetModel(this);
-
-            return resource;
-        }
-
-        /// <summary>
-        /// Creates a new resource in the model and its backing RDF store. Provides a resource object of the given type.
-        /// </summary>
-        /// <typeparam name="T">Type of the resource object. Must be derived from Resource.</typeparam>
-        /// <param name="format">The format of the resulting uri.</param>
-        /// <param name="transaction">ransaction associated with this action.</param>
-        /// <returns>An instance of the given object type wrapping the newly created resource.</returns>
-        /// <exception cref="ArgumentException">Throws ArgumentException if a resource with the given URI already exists in the model.</exception>
-        public T CreateResource<T>(string format = "http://semiodesk.com/id/{0}", ITransaction transaction = null) where T : Resource
-        {
-            return CreateResource(UriRef.GetGuid(format), typeof(T), transaction) as T;
-        }
-
-        /// <summary>
-        /// Creates a new resource in the model and its backing RDF store. Provides a resource object of the given type.
-        /// </summary>
-        /// <typeparam name="T">Type of the resource object. Must be derived from Resource.</typeparam>
-        /// <param name="uri">A Uniform Resource Identifier.</param>
-        /// <param name="transaction">ransaction associated with this action.</param>
-        /// <returns>An instance of the given object type wrapping the newly created resource.</returns>
-        /// <exception cref="ArgumentException">Throws ArgumentException if a resource with the given URI already exists in the model.</exception>
-        public T CreateResource<T>(Uri uri, ITransaction transaction = null) where T : Resource 
-        {
-            return CreateResource(uri, typeof(T), transaction) as T;
-        }
-
-        /// <summary>
-        /// Creates a new resource in the model and its backing RDF store. Provides a resource object of the given type.
-        /// </summary>
-        /// <param name="t">Type of the resource object. Must be derived from Resource.</param>
-        /// <param name="format">The format of the resulting uri.</param>
-        /// <param name="transaction">ransaction associated with this action.</param>
-        /// <returns>An instance of the given object type wrapping the newly created resource.</returns>
-        /// <exception cref="ArgumentException">Throws ArgumentException if a resource with the given URI already exists in the model.</exception>
-        public object CreateResource(Type t, string format = "http://semiodesk.com/id/{0}", ITransaction transaction = null)
-        {
-            return CreateResource(UriRef.GetGuid(format), t, transaction);
-        }
-
-        /// <summary>
-        /// Creates a new resource in the model and its backing RDF store. Provides a resource object of the given type.
-        /// This method can be used to create a resource of a type which was asserted at runtime.
-        /// </summary>
-        /// <param name="uri">A Uniform Resource Identifier.</param>
-        /// <param name="t">Type of the resource object. Must be derived from Resource. </param>
-        /// <param name="transaction">ransaction associated with this action.</param>
-        /// <returns>An instance of the given object type wrapping the newly created resource.</returns>
-        /// <exception cref="Exception">Throws ArgumentException if a resource with the given URI already exists in the model.</exception>
-        public object CreateResource(Uri uri, Type t, ITransaction transaction = null)
-        {
-            if (!typeof(Resource).IsAssignableFrom(t))
-            {
-                throw new ArgumentException("The given type is not derived from Resource.");
-            }
-
-            if (ContainsResource(uri, transaction))
-            {
-                throw new ArgumentException("A resource with the given URI already exists.");
-            }
-
-            Resource resource = (Resource)Activator.CreateInstance(t, uri);
-            resource.SetModel(this);
-            resource.IsNew = true;
-
-            return resource;
-        }
-
-        /// <summary>
-        /// Removes the given resource from the model and its backing RDF store. Note that there is no verification
-        /// that the given resource and its stored represenation have identical properties.
-        /// </summary>
-        /// <param name="uri">A Uniform Resource Identifier.</param>
-        /// <param name="transaction">ransaction associated with this action.</param>
-        public void DeleteResource(Uri uri, ITransaction transaction = null)
-        {
-            // NOTE: Regrettably, dotNetRDF does not support the full SPARQL 1.1 update syntax. To be precise,
-            // it does not support FILTERs or OPTIONAL in Modify clauses. This requires us to formulate the
-            // deletion of the resource in subject and object of any triples in two statements.
-
-            SparqlUpdate deleteSubject = new SparqlUpdate(@"DELETE WHERE { GRAPH @graph { @subject ?p ?o . } }");
-            deleteSubject.Bind("@graph", Uri);
-            deleteSubject.Bind("@subject", uri);
-
-            _store.ExecuteNonQuery(deleteSubject, transaction);
-
-            SparqlUpdate deleteObject = new SparqlUpdate(@"DELETE WHERE { GRAPH @graph { ?s ?p @object . } }");
-            deleteObject.Bind("@graph", Uri);
-            deleteObject.Bind("@object", uri);
-
-            _store.ExecuteNonQuery(deleteObject, transaction);
-        }
-
-        /// <summary>
-        /// Removes the given resource from the model and its backing RDF store. Note that there is no verification
-        /// that the given resource and its stored represenation have identical properties.
-        /// </summary>
-        /// <param name="resource">A resource object.</param>
-        /// <param name="transaction">ransaction associated with this action.</param>
-        public void DeleteResource(IResource resource, ITransaction transaction = null)
-        {
-            DeleteResource(resource.Uri);
-        }
-
-        /// <summary>
-        /// Updates the properties of a resource in the backing RDF store.
-        /// </summary>
-        /// <param name="resource">Resource that is to be updated in the backing store.</param>
-        /// <param name="transaction">ransaction associated with this action.</param>
-        public void UpdateResource(Resource resource, ITransaction transaction = null)
-        {
-            string updateString;
-
-            if (resource.IsNew)
-            {
-                updateString = string.Format(@"WITH {0} INSERT {{ {1} }} WHERE {{}}",
-                    SparqlSerializer.SerializeUri(Uri),
-                    SparqlSerializer.SerializeResource(resource));
-            }
-            else
-            {
-                updateString = string.Format(@"WITH {0} DELETE {{ {1} ?p ?o. }} INSERT {{ {2} }} WHERE {{ OPTIONAL {{ {1} ?p ?o. }} }}",
-                    SparqlSerializer.SerializeUri(Uri),
-                    SparqlSerializer.SerializeUri(resource.Uri),
-                    SparqlSerializer.SerializeResource(resource));
-            }
-
-            SparqlUpdate update = new SparqlUpdate(updateString);
-            update.Resource = resource;
-
-            ExecuteUpdate(update, transaction);
-
-            resource.IsNew = false;
-        }
-
-        /// <summary>
-        /// Indicates wheter a given resource is part of the model.
-        /// </summary>
-        /// <param name="uri">A Uniform Resource Identifier.</param>
-        /// <param name="transaction">ransaction associated with this action.</param>
-        /// <returns>True if the resource is part of the model, False if not.</returns>
-        public bool ContainsResource(Uri uri, ITransaction transaction = null)
-        {
-            ISparqlQuery query = new SparqlQuery("ASK FROM @graph { @subject ?p ?o . }");
-            query.Bind("@graph", this.Uri);
-            query.Bind("@subject", uri);
-
-            return ExecuteQuery(query, transaction:transaction).GetAnwser();
-        }
-
-        /// <summary>
-        /// Indicates wheter a given resource is part of the model.
-        /// </summary>
-        /// <param name="resource">A resource object.</param>
-        /// <param name="transaction">ransaction associated with this action.</param>
-        /// <returns>True if the resource is part of the model, False if not.</returns>
-        public bool ContainsResource(IResource resource, ITransaction transaction = null)
-        {
-            return ContainsResource(resource.Uri, transaction);
-        }
-
-        /// <summary>
-        /// Execute a SPARQL Query.
-        /// </summary>
-        /// <param name="query">A SparqlQuery object.</param>
-        /// <param name="inferenceEnabled">Indicate that this query should work with enabled inferencing.</param>
-        /// <param name="transaction">ransaction associated with this action.</param>
-        /// <returns>A SparqlQueryResults object in any case.</returns>
-        public ISparqlQueryResult ExecuteQuery(ISparqlQuery query, bool inferenceEnabled = false, ITransaction transaction = null)
-        {
-            if (query.Model == null || !query.GetDefaultModels().Any())
-            {
-                query.Model = this;
-            }
-
-            query.IsInferenceEnabled = inferenceEnabled;
-
-            return _store.ExecuteQuery(query, transaction);
-        }
-
-        /// <summary>
-        /// Execute a resource query.
-        /// </summary>
-        /// <param name="query">A ResourceQuery object containing the query that should be executed.</param>
-        /// <param name="inferenceEnabled">Indicate that this query should work with enabled inferencing.</param>
-        /// <param name="transaction">ransaction associated with this action.</param>
-        /// <returns></returns>
-        public IResourceQueryResult ExecuteQuery(ResourceQuery query, bool inferenceEnabled = false, ITransaction transaction = null)
-        {
-            return new ResourceQueryResult(this, query, inferenceEnabled, transaction);
-        }
-
-        /// <summary>
-        /// Execute a SPARQL Update.
-        /// </summary>
-        /// <param name="update">A SparqlUpdate object.</param>
-        /// <param name="transaction">ransaction associated with this action.</param>
-        public void ExecuteUpdate(SparqlUpdate update, ITransaction transaction = null)
-        {
-            _store.ExecuteNonQuery(update, transaction);
-        }
-
-        /// <summary>
-        /// Retrieves a resource from the model.
-        /// </summary>
-        /// <param name="uri">A Uniform Resource Identifier.</param>
-        /// <param name="transaction">ransaction associated with this action.</param>
-        /// <returns>A resource with all asserted properties.</returns>
-        public IResource GetResource(Uri uri, ITransaction transaction = null)
-        {
-            ISparqlQuery query = new SparqlQuery("SELECT DISTINCT ?s ?p ?o FROM @model WHERE { ?s ?p ?o. FILTER (?s = @subject) }");
-            query.Bind("@model", this.Uri);
-            query.Bind("@subject", uri);
-
-            ISparqlQueryResult result = ExecuteQuery(query, transaction: transaction);
-
-            IEnumerable<Resource> resources = result.GetResources();
-
-            foreach (Resource r in resources)
-            {
-                r.IsNew = false;
-                r.IsSynchronized = true;
-                r.SetModel(this);
-
-                return r;
-            }
-
-            string msg = "Error: Could not find resource <{0}>.";
-
-            throw new ArgumentException(string.Format(msg, uri));
-        }
-
-        /// <summary>
-        /// Retrieves a resource from the model.
-        /// </summary>
-        /// <param name="resource">The instance of IResource to be retrieved.</param>
-        /// <param name="transaction">Transaction associated with this action.</param>
-        /// <returns>A resource with all asserted properties.</returns>
-        public IResource GetResource(IResource resource, ITransaction transaction = null)
-        {
-            return GetResource(resource.Uri, transaction);
-        }
-
-        /// <summary>
-        /// Retrieves a resource from the model. Provides a resource object of the given type.
-        /// </summary>
-        /// <param name="uri">A Uniform Resource Identifier.</param>
-        /// <param name="transaction">ransaction associated with this action.</param>
-        /// <returns>A resource with all asserted properties.</returns>
-        public T GetResource<T>(Uri uri, ITransaction transaction = null) where T : Resource
-        {
-            ISparqlQuery query = new SparqlQuery("SELECT DISTINCT ?s ?p ?o FROM @model WHERE { ?s ?p ?o. FILTER (?s = @subject) }");
-            query.Bind("@model", this.Uri);
-            query.Bind("@subject", uri);
-
-            ISparqlQueryResult result = ExecuteQuery(query, transaction:transaction);
-
-            IEnumerable<T> resources = result.GetResources<T>();
-
-            foreach (T r in resources)
-            {
-                r.IsNew = false;
-                r.IsSynchronized = true;
-                r.SetModel(this);
-
-                return r;
-            }
-
-            string msg = "Error: Could not find resource <{0}>.";
-
-            throw new ArgumentException(string.Format(msg, uri));
-        }
-
-        /// <summary>
-        /// Retrieves a resource from the model. Provides a resource object of the given type.
-        /// </summary>
-        /// <param name="uri">A Uniform Resource Identifier.</param>
-        /// <param name="transaction">ransaction associated with this action.</param>
-        /// <returns>A resource with all asserted properties.</returns>
-        public T GetResource<T>(IResource resource, ITransaction transaction = null) where T : Resource
-        {
-            return GetResource<T>(resource.Uri, transaction);
-        }
-
-        /// <summary>
-        /// Retrieves a resource from the model. Provides a resource object of the given type.
-        /// This method can be used for runtime asserted types.
-        /// </summary>
-        /// <param name="uri">A Uniform Resource Identifier.</param>
-        /// <param name="type">Type of the resource object. Must be derived from Resource.</param>
-        /// <param name="transaction">ransaction associated with this action.</param>
-        /// <returns>An instance of the given resource object type, Null otherwise.</returns>
-        public object GetResource(Uri uri, Type type, ITransaction transaction = null)
-        {
-            if (_getResourceMethod != null)
-            {
-                if (typeof(IResource).IsAssignableFrom(type))
-                {
-                    MethodInfo getResource = _getResourceMethod.MakeGenericMethod(type);
-                    Resource res = getResource.Invoke(this, new object[] { uri, transaction }) as Resource;
-                    res.IsNew = false;
-                    res.IsSynchronized = true;
-                    res.SetModel(this);
-                    return res;
-                }
-                else
-                {
-                    string msg = string.Format("Error: The given type {0} does not implement the IResource interface.", type);
-                    throw new ArgumentException(msg);
-                }
-            }
-            else
-            {
-                string msg = string.Format("Error: No handle to the generic method T GetResource<T>(Uri)");
-                throw new InvalidOperationException(msg);
-            }
-        }
-
-        /// <summary>
-        /// Executes a SPARQL query and provides an enumeration of matching resources.
-        /// </summary>
-        /// <param name="query">The SparqlQuery object that should be executed.</param>
-        /// <param name="inferenceEnabled">Indicate that this query should work with enabled inferencing.</param>
-        /// <param name="transaction">transaction associated with this action.</param>
-        /// <returns>An enumeration of resources that match the given query.</returns>
-        public IEnumerable<Resource> GetResources(ISparqlQuery query, bool inferenceEnabled = false, ITransaction transaction = null)
-        {
-            IEnumerable<Resource> result = ExecuteQuery(query, inferenceEnabled, transaction).GetResources<Resource>();
-
-            if (result != null)
-            {
-                // TODO: Should be done in the SparqlQueryResult for increased performance.
-                foreach (Resource r in result)
-                {
-                    r.SetModel(this);
-                    r.IsNew = false;
-                    r.IsSynchronized = true;
-                }
-            }
-
-            return result;
-        }
-
-        /// <summary>
-        /// Executes a resource query and provides an enumeration of matching resources.
-        /// </summary>
-        /// <param name="query">A ResourceQuery object containing the query that should be executed.</param>
-        /// <param name="inferenceEnabled">Indicate that this query should work with enabled inferencing.</param>
-        /// <param name="transaction">transaction associated with this action.</param>
-        /// <returns>An enumeration of resources that match the given query.</returns>
-        public IEnumerable<Resource> GetResources(ResourceQuery query, bool inferenceEnabled = false, ITransaction transaction = null)
-        {
-            IEnumerable<Resource> result = ExecuteQuery(query, inferenceEnabled, transaction).GetResources<Resource>();
-
-            if (result != null)
-            {
-                // TODO: Should be done in the SparqlQueryResult for increased performance.
-                foreach (Resource r in result)
-                {
-                    r.SetModel(this);
-                    r.IsNew = false;
-                    r.IsSynchronized = true;
-                }
-            }
-
-            return result;
-        }
-
-        /// <summary>
-        /// Executes a SPARQL query and provides an enumeration of matching resources. 
-        /// Provides a resource object of the given type.
-        /// </summary>
-        /// <param name="query">The SparqlQuery object that should be executed.</param>
-        /// <param name="inferenceEnabled">Indicate that this query should work with enabled inferencing.</param>
-        /// <param name="transaction">transaction associated with this action.</param>
-        /// <returns>An enumeration of resources that match the given query.</returns>
-        public IEnumerable<T> GetResources<T>(ISparqlQuery query, bool inferenceEnabled = false, ITransaction transaction = null) where T : Resource
-        {
-            IEnumerable<T> result = ExecuteQuery(query, inferenceEnabled, transaction).GetResources<T>();
-
-            // TODO: Could be done in the SparqlQueryResult for increased performance.
-            if (result != null)
-            {
-                foreach (object r in result)
-                {
-                    T t = r as T;
-
-                    // NOTE: This safeguard is required because of a bug in ExecuteQuery where 
-                    // it returns null objects when a rdf:type triple is missing..
-                    if (t == null) continue;
-
-                    t.SetModel(this);
-                    t.IsNew = false;
-                    t.IsSynchronized = true;
-
-                    yield return t;
-                }
-            }
-        }
-
-        /// <summary>
-        /// Executes a Resource query and provides an enumeration of matching resources. 
-        /// Provides a resource object of the given type.
-        /// </summary>
-        /// <param name="query">A ResourceQuery object containing the query that should be executed.</param>
-        /// <param name="inferenceEnabled">Indicate that this query should work with enabled inferencing.</param>
-        /// <param name="transaction">transaction associated with this action.</param>
-        /// <returns>An enumeration of resources that match the given query.</returns>
-        public IEnumerable<T> GetResources<T>(ResourceQuery query, bool inferenceEnabled = false, ITransaction transaction = null) where T : Resource
-        {
-            IEnumerable<T> result = ExecuteQuery(query, inferenceEnabled, transaction).GetResources<T>();
-
-            // TODO: Could be done in the SparqlQueryResult for increased performance.
-            if (result != null)
-            {
-                foreach (object r in result)
-                {
-                    T t = r as T;
-
-                    // NOTE: This safeguard is required because of a bug in ExecuteQuery where 
-                    // it returns null objects when a rdf:type triple is missing..
-                    if (t == null) continue;
-
-                    t.SetModel(this);
-                    t.IsNew = false;
-                    t.IsSynchronized = true;
-
-                    yield return t;
-                }
-            }
-        }
-
-        /// <summary>
-        /// Returns a enumeration of all resources that match the given type.
-        /// </summary>
-        /// <param name="inferenceEnabled">Indicate that this query should work with enabled inferencing.</param>
-        /// <param name="transaction">transaction associated with this action.</param>
-        /// <returns>An enumeration of resources that match the given query.</returns>
-        public IEnumerable<T> GetResources<T>(bool inferenceEnabled = false, ITransaction transaction = null) where T : Resource
-        {
-            T temp = (T)Activator.CreateInstance(typeof(T), new Uri("semio:desk"));
-
-            ResourceQuery query = new ResourceQuery(temp.GetTypes());
-            query.InferencingEnabled = inferenceEnabled;
-
-            return GetResources<T>(query, inferenceEnabled, transaction);
-        }
-
-        /// <summary>
-        /// Executes a SPARQL-select query and provides a list of binding sets. This method 
-        /// implements transparent type marshalling and delivers the bound variables in C#
-        /// native data types.
-        /// </summary>
-        /// <param name="query">A SPARQL-select query which results in a set of bound variables.</param>
-        /// <param name="inferenceEnabled">Indicate that this query should work with enabled inferencing.</param>
-        /// <param name="transaction">ransaction associated with this action.</param>
-        /// <returns>An enumeration of bound variables that match the given query.</returns>
-        public IEnumerable<BindingSet> GetBindings(ISparqlQuery query, bool inferenceEnabled = false, ITransaction transaction = null)
-        {
-            return ExecuteQuery(query, inferenceEnabled, transaction).GetBindings();
-        }
-
-        /// <summary>
-        /// Exports the contents of the model and provides a memory stream.
-        /// </summary>
-        /// <param name="fs">File stream to write to.</param>
-        /// <param name="format">The serialization format. <see cref="RdfSerializationFormat"/></param>
-        /// <returns>A serialization of the models contents.</returns>
-        public void Write(Stream fs, RdfSerializationFormat format)
-        {
-            _store.Write(fs, Uri, format);
-        }
-
-        /// <summary>
-        /// Imports the contents of a model located by the given URL. The method supports
-        /// importing files and other models stored in the local RDF store. The location
-        /// of the model is determined by the URI scheme.
-        /// </summary>
-        /// <param name="url">A uniform resource locator.</param>
-        /// <param name="format">Serialization format <see cref="RdfSerializationFormat"/></param>
-        /// <returns>True if the contents of the model were imported, False if not.</returns>
-        public bool Read(Uri url, RdfSerializationFormat format, bool update)
-        {
-            if (format == RdfSerializationFormat.Trig)
-            {
-                throw new ArgumentException("Quadruple serialization formats are not supported by this method. Use IStore.Read() instead.");
-            }
-
-            return (_store.Read(Uri, url, format, update) != null);
-        }
-
-        public bool Read(Stream stream, RdfSerializationFormat format, bool update)
-        {
-            if (format == RdfSerializationFormat.Trig)
-            {
-                throw new ArgumentException("Quadruple serialization formats are not supported by this method. Use IStore.Read() instead.");
-            }
-
-            return (_store.Read(stream, Uri, format, update) != null);
-        }
-
-        /// <summary>
-        /// Starts a transaction which can be used to group more queries together to be executed as one.
-        /// </summary>
-        /// <param name="isolationLevel">Isolation level used to lock the database.</param>
-        /// <returns>A handle to the transaction.</returns>
-        public ITransaction BeginTransaction(System.Data.IsolationLevel isolationLevel)
-        {
-            return _store.BeginTransaction(isolationLevel);
-        }
-
-        #endregion
-<<<<<<< HEAD
-
-
-        public IQueryable<T> ListResources<T>() where T : Resource
-        {
-            ResourceQueryExecutor executor = new ResourceQueryExecutor();
-            var queryParser = QueryParser.CreateDefault();
-            return new ResourceQuerable<T>(queryParser, executor);
-        }
-=======
->>>>>>> 4cd966f2
-    }
-}
+﻿// LICENSE:
+//
+// Permission is hereby granted, free of charge, to any person obtaining a copy
+// of this software and associated documentation files (the "Software"), to deal
+// in the Software without restriction, including without limitation the rights
+// to use, copy, modify, merge, publish, distribute, sublicense, and/or sell
+// copies of the Software, and to permit persons to whom the Software is
+// furnished to do so, subject to the following conditions:
+//
+// The above copyright notice and this permission notice shall be included in
+// all copies or substantial portions of the Software.
+//
+// THE SOFTWARE IS PROVIDED "AS IS", WITHOUT WARRANTY OF ANY KIND, EXPRESS OR
+// IMPLIED, INCLUDING BUT NOT LIMITED TO THE WARRANTIES OF MERCHANTABILITY,
+// FITNESS FOR A PARTICULAR PURPOSE AND NONINFRINGEMENT. IN NO EVENT SHALL THE
+// AUTHORS OR COPYRIGHT HOLDERS BE LIABLE FOR ANY CLAIM, DAMAGES OR OTHER
+// LIABILITY, WHETHER IN AN ACTION OF CONTRACT, TORT OR OTHERWISE, ARISING FROM,
+// OUT OF OR IN CONNECTION WITH THE SOFTWARE OR THE USE OR OTHER DEALINGS IN
+// THE SOFTWARE.
+//
+// AUTHORS:
+//
+//  Moritz Eberl <moritz@semiodesk.com>
+//  Sebastian Faubel <sebastian@semiodesk.com>
+//
+// Copyright (c) Semiodesk GmbH 2015
+
+using System;
+using System.Globalization;
+using System.ComponentModel;
+using System.Collections;
+using System.Collections.Generic;
+using System.Linq;
+using System.Text;
+using System.IO;
+using System.Reflection;
+using OpenLink.Data.Virtuoso;
+using Remotion.Linq;
+using Newtonsoft.Json;
+using Semiodesk.Trinity.Query;
+using Remotion.Linq.Parsing.Structure;
+
+namespace Semiodesk.Trinity
+{
+    /// <summary>
+    /// A set of resources which represent a logical model for a given application domain.
+    /// </summary>
+    public class Model :IModel
+    {
+        #region Members
+
+        // The backing RDF store.
+        private IStore _store;
+
+        // A handle to the generic version of the GetResource method which is being used
+        // for implementing the GetResource(Uri, Type) method that supports runtime type specification.
+        private MethodInfo _getResourceMethod;
+
+        private Dictionary<string, List<Resource>> _currentResources = new Dictionary<string, List<Resource>>();
+
+        /// <summary>
+        /// The Uniform Resource Identifier which provides a name for the model.
+        /// </summary>
+        public UriRef Uri { get; set; }
+
+        /// <summary>
+        /// Indicates if the model contains statements.
+        /// </summary>
+        [JsonIgnore]
+        public bool IsEmpty
+        {
+            get
+            {
+                SparqlQuery query = new SparqlQuery(string.Format(@"ASK FROM {0} {{ ?s ?p ?o . }}", SparqlSerializer.SerializeUri(Uri)));
+
+                return !ExecuteQuery(query).GetAnwser();
+            }
+        }
+
+        /// <summary>
+        /// Indicates if all changes in the model have been written back to its backing RDF store(s).
+        /// </summary>
+        [JsonIgnore]
+        private bool IsSynchronized { get; set; }
+
+        #endregion
+
+        #region Constructors
+
+        /// <summary>
+        /// This constructor is intended to be used only be the ModelManager.
+        /// </summary>
+        /// <param name="store">The underlying triple store implementation to be used.</param>
+        /// <param name="uri">Uniform Resource Identifier of the model.</param>
+        public Model(IStore store, UriRef uri)
+        {
+            _store = store;
+
+            Uri = uri;
+
+            // Searches for the generic method T GetResource<T>(Uri) and saves a handle
+            // for later use within GetResource(Uri, Type);
+            foreach (MethodInfo methodInfo in GetType().GetMethods())
+            {
+                if (methodInfo.Name == "GetResource" && methodInfo.IsGenericMethod)
+                {
+                    _getResourceMethod = methodInfo; break;
+                }
+            }
+        }
+
+        #endregion
+
+        #region Methods
+
+        /// <summary>
+        /// Removes all elements from the model.
+        /// </summary>
+        public void Clear()
+        {
+            if (_store != null)
+            {
+                _store.RemoveModel(Uri);
+            }
+        }
+
+        /// <summary>
+        /// Adds an existing resource to the model and its backing RDF store. The resulting resource supports the use of the Commit() method.
+        /// </summary>
+        /// <param name="resource">The resource to be added to the model.</param>
+        /// <param name="transaction">Transaction associated with the action.</param>
+        /// <returns>The resource which is now connected to the current model.</returns>
+        public IResource AddResource(IResource resource, ITransaction transaction = null)
+        {
+            Resource result = CreateResource<Resource>(resource.Uri, transaction);
+
+            foreach (var v in resource.ListValues())
+            {
+                result.AddPropertyToMapping(v.Item1, v.Item2, false);
+            }
+
+            result.Commit();
+
+            return result;
+        }
+
+        /// <summary>
+        /// Adds an existing resource to the model and its backing RDF store. The resulting resource supports the use of the Commit() method.
+        /// </summary>
+        /// <param name="resource">The resource to be added to the model.</param>
+        /// <param name="transaction">Transaction associated with the action.</param>
+        /// <returns>The resource which is now connected to the current model.</returns>
+        public T AddResource<T>(T resource, ITransaction transaction = null) where T : Resource
+        {
+            T result = CreateResource<T>(resource.Uri, transaction);
+
+            foreach (var v in resource.ListValues())
+            {
+                result.AddPropertyToMapping(v.Item1, v.Item2, false);
+            }
+
+            result.Commit();
+
+            return result;
+        }
+
+        /// <summary>
+        /// Creates a new resource in the model and its backing RDF store. Provides a resource object of the given type.
+        /// </summary>
+        /// <param name="format">The format of the resulting uri.</param>
+        /// <param name="transaction">ransaction associated with this action.</param>
+        /// <returns>An instance of the given object type wrapping the newly created resource.</returns>
+        /// <exception cref="ArgumentException">Throws ArgumentException if a resource with the given URI already exists in the model.</exception>
+        public IResource CreateResource(string format = "http://semiodesk.com/id/{0}", ITransaction transaction = null)
+        {
+            return CreateResource<Resource>(format, transaction);
+        }
+
+        /// <summary>
+        /// Creates a new resource in the model and its backing RDF store.
+        /// </summary>
+        /// <param name="uri">A Uniform Resource Identifier.</param>
+        /// <param name="transaction">ransaction associated with this action.</param>
+        /// <returns>The newly created resource.</returns>
+        /// <exception cref="ArgumentException">Throws ArgumentException if a resource with the given URI already exists in the model.</exception>
+        public IResource CreateResource(Uri uri, ITransaction transaction = null)
+        {
+            if (ContainsResource(uri, transaction))
+            {
+                throw new ArgumentException("A resource with the given URI already exists.");
+            }
+
+            Resource resource = new Resource(uri);
+            resource.IsNew = true;
+            resource.SetModel(this);
+
+            return resource;
+        }
+
+        /// <summary>
+        /// Creates a new resource in the model and its backing RDF store. Provides a resource object of the given type.
+        /// </summary>
+        /// <typeparam name="T">Type of the resource object. Must be derived from Resource.</typeparam>
+        /// <param name="format">The format of the resulting uri.</param>
+        /// <param name="transaction">ransaction associated with this action.</param>
+        /// <returns>An instance of the given object type wrapping the newly created resource.</returns>
+        /// <exception cref="ArgumentException">Throws ArgumentException if a resource with the given URI already exists in the model.</exception>
+        public T CreateResource<T>(string format = "http://semiodesk.com/id/{0}", ITransaction transaction = null) where T : Resource
+        {
+            return CreateResource(UriRef.GetGuid(format), typeof(T), transaction) as T;
+        }
+
+        /// <summary>
+        /// Creates a new resource in the model and its backing RDF store. Provides a resource object of the given type.
+        /// </summary>
+        /// <typeparam name="T">Type of the resource object. Must be derived from Resource.</typeparam>
+        /// <param name="uri">A Uniform Resource Identifier.</param>
+        /// <param name="transaction">ransaction associated with this action.</param>
+        /// <returns>An instance of the given object type wrapping the newly created resource.</returns>
+        /// <exception cref="ArgumentException">Throws ArgumentException if a resource with the given URI already exists in the model.</exception>
+        public T CreateResource<T>(Uri uri, ITransaction transaction = null) where T : Resource 
+        {
+            return CreateResource(uri, typeof(T), transaction) as T;
+        }
+
+        /// <summary>
+        /// Creates a new resource in the model and its backing RDF store. Provides a resource object of the given type.
+        /// </summary>
+        /// <param name="t">Type of the resource object. Must be derived from Resource.</param>
+        /// <param name="format">The format of the resulting uri.</param>
+        /// <param name="transaction">ransaction associated with this action.</param>
+        /// <returns>An instance of the given object type wrapping the newly created resource.</returns>
+        /// <exception cref="ArgumentException">Throws ArgumentException if a resource with the given URI already exists in the model.</exception>
+        public object CreateResource(Type t, string format = "http://semiodesk.com/id/{0}", ITransaction transaction = null)
+        {
+            return CreateResource(UriRef.GetGuid(format), t, transaction);
+        }
+
+        /// <summary>
+        /// Creates a new resource in the model and its backing RDF store. Provides a resource object of the given type.
+        /// This method can be used to create a resource of a type which was asserted at runtime.
+        /// </summary>
+        /// <param name="uri">A Uniform Resource Identifier.</param>
+        /// <param name="t">Type of the resource object. Must be derived from Resource. </param>
+        /// <param name="transaction">ransaction associated with this action.</param>
+        /// <returns>An instance of the given object type wrapping the newly created resource.</returns>
+        /// <exception cref="Exception">Throws ArgumentException if a resource with the given URI already exists in the model.</exception>
+        public object CreateResource(Uri uri, Type t, ITransaction transaction = null)
+        {
+            if (!typeof(Resource).IsAssignableFrom(t))
+            {
+                throw new ArgumentException("The given type is not derived from Resource.");
+            }
+
+            if (ContainsResource(uri, transaction))
+            {
+                throw new ArgumentException("A resource with the given URI already exists.");
+            }
+
+            Resource resource = (Resource)Activator.CreateInstance(t, uri);
+            resource.SetModel(this);
+            resource.IsNew = true;
+
+            return resource;
+        }
+
+        /// <summary>
+        /// Removes the given resource from the model and its backing RDF store. Note that there is no verification
+        /// that the given resource and its stored represenation have identical properties.
+        /// </summary>
+        /// <param name="uri">A Uniform Resource Identifier.</param>
+        /// <param name="transaction">ransaction associated with this action.</param>
+        public void DeleteResource(Uri uri, ITransaction transaction = null)
+        {
+            // NOTE: Regrettably, dotNetRDF does not support the full SPARQL 1.1 update syntax. To be precise,
+            // it does not support FILTERs or OPTIONAL in Modify clauses. This requires us to formulate the
+            // deletion of the resource in subject and object of any triples in two statements.
+
+            SparqlUpdate deleteSubject = new SparqlUpdate(@"DELETE WHERE { GRAPH @graph { @subject ?p ?o . } }");
+            deleteSubject.Bind("@graph", Uri);
+            deleteSubject.Bind("@subject", uri);
+
+            _store.ExecuteNonQuery(deleteSubject, transaction);
+
+            SparqlUpdate deleteObject = new SparqlUpdate(@"DELETE WHERE { GRAPH @graph { ?s ?p @object . } }");
+            deleteObject.Bind("@graph", Uri);
+            deleteObject.Bind("@object", uri);
+
+            _store.ExecuteNonQuery(deleteObject, transaction);
+        }
+
+        /// <summary>
+        /// Removes the given resource from the model and its backing RDF store. Note that there is no verification
+        /// that the given resource and its stored represenation have identical properties.
+        /// </summary>
+        /// <param name="resource">A resource object.</param>
+        /// <param name="transaction">ransaction associated with this action.</param>
+        public void DeleteResource(IResource resource, ITransaction transaction = null)
+        {
+            DeleteResource(resource.Uri);
+        }
+
+        /// <summary>
+        /// Updates the properties of a resource in the backing RDF store.
+        /// </summary>
+        /// <param name="resource">Resource that is to be updated in the backing store.</param>
+        /// <param name="transaction">ransaction associated with this action.</param>
+        public void UpdateResource(Resource resource, ITransaction transaction = null)
+        {
+            string updateString;
+
+            if (resource.IsNew)
+            {
+                updateString = string.Format(@"WITH {0} INSERT {{ {1} }} WHERE {{}}",
+                    SparqlSerializer.SerializeUri(Uri),
+                    SparqlSerializer.SerializeResource(resource));
+            }
+            else
+            {
+                updateString = string.Format(@"WITH {0} DELETE {{ {1} ?p ?o. }} INSERT {{ {2} }} WHERE {{ OPTIONAL {{ {1} ?p ?o. }} }}",
+                    SparqlSerializer.SerializeUri(Uri),
+                    SparqlSerializer.SerializeUri(resource.Uri),
+                    SparqlSerializer.SerializeResource(resource));
+            }
+
+            SparqlUpdate update = new SparqlUpdate(updateString);
+            update.Resource = resource;
+
+            ExecuteUpdate(update, transaction);
+
+            resource.IsNew = false;
+        }
+
+        /// <summary>
+        /// Indicates wheter a given resource is part of the model.
+        /// </summary>
+        /// <param name="uri">A Uniform Resource Identifier.</param>
+        /// <param name="transaction">ransaction associated with this action.</param>
+        /// <returns>True if the resource is part of the model, False if not.</returns>
+        public bool ContainsResource(Uri uri, ITransaction transaction = null)
+        {
+            ISparqlQuery query = new SparqlQuery("ASK FROM @graph { @subject ?p ?o . }");
+            query.Bind("@graph", this.Uri);
+            query.Bind("@subject", uri);
+
+            return ExecuteQuery(query, transaction:transaction).GetAnwser();
+        }
+
+        /// <summary>
+        /// Indicates wheter a given resource is part of the model.
+        /// </summary>
+        /// <param name="resource">A resource object.</param>
+        /// <param name="transaction">ransaction associated with this action.</param>
+        /// <returns>True if the resource is part of the model, False if not.</returns>
+        public bool ContainsResource(IResource resource, ITransaction transaction = null)
+        {
+            return ContainsResource(resource.Uri, transaction);
+        }
+
+        /// <summary>
+        /// Execute a SPARQL Query.
+        /// </summary>
+        /// <param name="query">A SparqlQuery object.</param>
+        /// <param name="inferenceEnabled">Indicate that this query should work with enabled inferencing.</param>
+        /// <param name="transaction">ransaction associated with this action.</param>
+        /// <returns>A SparqlQueryResults object in any case.</returns>
+        public ISparqlQueryResult ExecuteQuery(ISparqlQuery query, bool inferenceEnabled = false, ITransaction transaction = null)
+        {
+            if (query.Model == null || !query.GetDefaultModels().Any())
+            {
+                query.Model = this;
+            }
+
+            query.IsInferenceEnabled = inferenceEnabled;
+
+            return _store.ExecuteQuery(query, transaction);
+        }
+
+        /// <summary>
+        /// Execute a resource query.
+        /// </summary>
+        /// <param name="query">A ResourceQuery object containing the query that should be executed.</param>
+        /// <param name="inferenceEnabled">Indicate that this query should work with enabled inferencing.</param>
+        /// <param name="transaction">ransaction associated with this action.</param>
+        /// <returns></returns>
+        public IResourceQueryResult ExecuteQuery(ResourceQuery query, bool inferenceEnabled = false, ITransaction transaction = null)
+        {
+            return new ResourceQueryResult(this, query, inferenceEnabled, transaction);
+        }
+
+        /// <summary>
+        /// Execute a SPARQL Update.
+        /// </summary>
+        /// <param name="update">A SparqlUpdate object.</param>
+        /// <param name="transaction">ransaction associated with this action.</param>
+        public void ExecuteUpdate(SparqlUpdate update, ITransaction transaction = null)
+        {
+            _store.ExecuteNonQuery(update, transaction);
+        }
+
+        /// <summary>
+        /// Retrieves a resource from the model.
+        /// </summary>
+        /// <param name="uri">A Uniform Resource Identifier.</param>
+        /// <param name="transaction">ransaction associated with this action.</param>
+        /// <returns>A resource with all asserted properties.</returns>
+        public IResource GetResource(Uri uri, ITransaction transaction = null)
+        {
+            ISparqlQuery query = new SparqlQuery("SELECT DISTINCT ?s ?p ?o FROM @model WHERE { ?s ?p ?o. FILTER (?s = @subject) }");
+            query.Bind("@model", this.Uri);
+            query.Bind("@subject", uri);
+
+            ISparqlQueryResult result = ExecuteQuery(query, transaction: transaction);
+
+            IEnumerable<Resource> resources = result.GetResources();
+
+            foreach (Resource r in resources)
+            {
+                r.IsNew = false;
+                r.IsSynchronized = true;
+                r.SetModel(this);
+
+                return r;
+            }
+
+            string msg = "Error: Could not find resource <{0}>.";
+
+            throw new ArgumentException(string.Format(msg, uri));
+        }
+
+        /// <summary>
+        /// Retrieves a resource from the model.
+        /// </summary>
+        /// <param name="resource">The instance of IResource to be retrieved.</param>
+        /// <param name="transaction">Transaction associated with this action.</param>
+        /// <returns>A resource with all asserted properties.</returns>
+        public IResource GetResource(IResource resource, ITransaction transaction = null)
+        {
+            return GetResource(resource.Uri, transaction);
+        }
+
+        /// <summary>
+        /// Retrieves a resource from the model. Provides a resource object of the given type.
+        /// </summary>
+        /// <param name="uri">A Uniform Resource Identifier.</param>
+        /// <param name="transaction">ransaction associated with this action.</param>
+        /// <returns>A resource with all asserted properties.</returns>
+        public T GetResource<T>(Uri uri, ITransaction transaction = null) where T : Resource
+        {
+            ISparqlQuery query = new SparqlQuery("SELECT DISTINCT ?s ?p ?o FROM @model WHERE { ?s ?p ?o. FILTER (?s = @subject) }");
+            query.Bind("@model", this.Uri);
+            query.Bind("@subject", uri);
+
+            ISparqlQueryResult result = ExecuteQuery(query, transaction:transaction);
+
+            IEnumerable<T> resources = result.GetResources<T>();
+
+            foreach (T r in resources)
+            {
+                r.IsNew = false;
+                r.IsSynchronized = true;
+                r.SetModel(this);
+
+                return r;
+            }
+
+            string msg = "Error: Could not find resource <{0}>.";
+
+            throw new ArgumentException(string.Format(msg, uri));
+        }
+
+        /// <summary>
+        /// Retrieves a resource from the model. Provides a resource object of the given type.
+        /// </summary>
+        /// <param name="uri">A Uniform Resource Identifier.</param>
+        /// <param name="transaction">ransaction associated with this action.</param>
+        /// <returns>A resource with all asserted properties.</returns>
+        public T GetResource<T>(IResource resource, ITransaction transaction = null) where T : Resource
+        {
+            return GetResource<T>(resource.Uri, transaction);
+        }
+
+        /// <summary>
+        /// Retrieves a resource from the model. Provides a resource object of the given type.
+        /// This method can be used for runtime asserted types.
+        /// </summary>
+        /// <param name="uri">A Uniform Resource Identifier.</param>
+        /// <param name="type">Type of the resource object. Must be derived from Resource.</param>
+        /// <param name="transaction">ransaction associated with this action.</param>
+        /// <returns>An instance of the given resource object type, Null otherwise.</returns>
+        public object GetResource(Uri uri, Type type, ITransaction transaction = null)
+        {
+            if (_getResourceMethod != null)
+            {
+                if (typeof(IResource).IsAssignableFrom(type))
+                {
+                    MethodInfo getResource = _getResourceMethod.MakeGenericMethod(type);
+                    Resource res = getResource.Invoke(this, new object[] { uri, transaction }) as Resource;
+                    res.IsNew = false;
+                    res.IsSynchronized = true;
+                    res.SetModel(this);
+                    return res;
+                }
+                else
+                {
+                    string msg = string.Format("Error: The given type {0} does not implement the IResource interface.", type);
+                    throw new ArgumentException(msg);
+                }
+            }
+            else
+            {
+                string msg = string.Format("Error: No handle to the generic method T GetResource<T>(Uri)");
+                throw new InvalidOperationException(msg);
+            }
+        }
+
+        /// <summary>
+        /// Executes a SPARQL query and provides an enumeration of matching resources.
+        /// </summary>
+        /// <param name="query">The SparqlQuery object that should be executed.</param>
+        /// <param name="inferenceEnabled">Indicate that this query should work with enabled inferencing.</param>
+        /// <param name="transaction">transaction associated with this action.</param>
+        /// <returns>An enumeration of resources that match the given query.</returns>
+        public IEnumerable<Resource> GetResources(ISparqlQuery query, bool inferenceEnabled = false, ITransaction transaction = null)
+        {
+            IEnumerable<Resource> result = ExecuteQuery(query, inferenceEnabled, transaction).GetResources<Resource>();
+
+            if (result != null)
+            {
+                // TODO: Should be done in the SparqlQueryResult for increased performance.
+                foreach (Resource r in result)
+                {
+                    r.SetModel(this);
+                    r.IsNew = false;
+                    r.IsSynchronized = true;
+                }
+            }
+
+            return result;
+        }
+
+        /// <summary>
+        /// Executes a resource query and provides an enumeration of matching resources.
+        /// </summary>
+        /// <param name="query">A ResourceQuery object containing the query that should be executed.</param>
+        /// <param name="inferenceEnabled">Indicate that this query should work with enabled inferencing.</param>
+        /// <param name="transaction">transaction associated with this action.</param>
+        /// <returns>An enumeration of resources that match the given query.</returns>
+        public IEnumerable<Resource> GetResources(ResourceQuery query, bool inferenceEnabled = false, ITransaction transaction = null)
+        {
+            IEnumerable<Resource> result = ExecuteQuery(query, inferenceEnabled, transaction).GetResources<Resource>();
+
+            if (result != null)
+            {
+                // TODO: Should be done in the SparqlQueryResult for increased performance.
+                foreach (Resource r in result)
+                {
+                    r.SetModel(this);
+                    r.IsNew = false;
+                    r.IsSynchronized = true;
+                }
+            }
+
+            return result;
+        }
+
+        /// <summary>
+        /// Executes a SPARQL query and provides an enumeration of matching resources. 
+        /// Provides a resource object of the given type.
+        /// </summary>
+        /// <param name="query">The SparqlQuery object that should be executed.</param>
+        /// <param name="inferenceEnabled">Indicate that this query should work with enabled inferencing.</param>
+        /// <param name="transaction">transaction associated with this action.</param>
+        /// <returns>An enumeration of resources that match the given query.</returns>
+        public IEnumerable<T> GetResources<T>(ISparqlQuery query, bool inferenceEnabled = false, ITransaction transaction = null) where T : Resource
+        {
+            IEnumerable<T> result = ExecuteQuery(query, inferenceEnabled, transaction).GetResources<T>();
+
+            // TODO: Could be done in the SparqlQueryResult for increased performance.
+            if (result != null)
+            {
+                foreach (object r in result)
+                {
+                    T t = r as T;
+
+                    // NOTE: This safeguard is required because of a bug in ExecuteQuery where 
+                    // it returns null objects when a rdf:type triple is missing..
+                    if (t == null) continue;
+
+                    t.SetModel(this);
+                    t.IsNew = false;
+                    t.IsSynchronized = true;
+
+                    yield return t;
+                }
+            }
+        }
+
+        /// <summary>
+        /// Executes a Resource query and provides an enumeration of matching resources. 
+        /// Provides a resource object of the given type.
+        /// </summary>
+        /// <param name="query">A ResourceQuery object containing the query that should be executed.</param>
+        /// <param name="inferenceEnabled">Indicate that this query should work with enabled inferencing.</param>
+        /// <param name="transaction">transaction associated with this action.</param>
+        /// <returns>An enumeration of resources that match the given query.</returns>
+        public IEnumerable<T> GetResources<T>(ResourceQuery query, bool inferenceEnabled = false, ITransaction transaction = null) where T : Resource
+        {
+            IEnumerable<T> result = ExecuteQuery(query, inferenceEnabled, transaction).GetResources<T>();
+
+            // TODO: Could be done in the SparqlQueryResult for increased performance.
+            if (result != null)
+            {
+                foreach (object r in result)
+                {
+                    T t = r as T;
+
+                    // NOTE: This safeguard is required because of a bug in ExecuteQuery where 
+                    // it returns null objects when a rdf:type triple is missing..
+                    if (t == null) continue;
+
+                    t.SetModel(this);
+                    t.IsNew = false;
+                    t.IsSynchronized = true;
+
+                    yield return t;
+                }
+            }
+        }
+
+        /// <summary>
+        /// Returns a enumeration of all resources that match the given type.
+        /// </summary>
+        /// <param name="inferenceEnabled">Indicate that this query should work with enabled inferencing.</param>
+        /// <param name="transaction">transaction associated with this action.</param>
+        /// <returns>An enumeration of resources that match the given query.</returns>
+        public IEnumerable<T> GetResources<T>(bool inferenceEnabled = false, ITransaction transaction = null) where T : Resource
+        {
+            T temp = (T)Activator.CreateInstance(typeof(T), new Uri("semio:desk"));
+
+            ResourceQuery query = new ResourceQuery(temp.GetTypes());
+            query.InferencingEnabled = inferenceEnabled;
+
+            return GetResources<T>(query, inferenceEnabled, transaction);
+        }
+
+        /// <summary>
+        /// Executes a SPARQL-select query and provides a list of binding sets. This method 
+        /// implements transparent type marshalling and delivers the bound variables in C#
+        /// native data types.
+        /// </summary>
+        /// <param name="query">A SPARQL-select query which results in a set of bound variables.</param>
+        /// <param name="inferenceEnabled">Indicate that this query should work with enabled inferencing.</param>
+        /// <param name="transaction">ransaction associated with this action.</param>
+        /// <returns>An enumeration of bound variables that match the given query.</returns>
+        public IEnumerable<BindingSet> GetBindings(ISparqlQuery query, bool inferenceEnabled = false, ITransaction transaction = null)
+        {
+            return ExecuteQuery(query, inferenceEnabled, transaction).GetBindings();
+        }
+
+        /// <summary>
+        /// Exports the contents of the model and provides a memory stream.
+        /// </summary>
+        /// <param name="fs">File stream to write to.</param>
+        /// <param name="format">The serialization format. <see cref="RdfSerializationFormat"/></param>
+        /// <returns>A serialization of the models contents.</returns>
+        public void Write(Stream fs, RdfSerializationFormat format)
+        {
+            _store.Write(fs, Uri, format);
+        }
+
+        /// <summary>
+        /// Imports the contents of a model located by the given URL. The method supports
+        /// importing files and other models stored in the local RDF store. The location
+        /// of the model is determined by the URI scheme.
+        /// </summary>
+        /// <param name="url">A uniform resource locator.</param>
+        /// <param name="format">Serialization format <see cref="RdfSerializationFormat"/></param>
+        /// <returns>True if the contents of the model were imported, False if not.</returns>
+        public bool Read(Uri url, RdfSerializationFormat format, bool update)
+        {
+            if (format == RdfSerializationFormat.Trig)
+            {
+                throw new ArgumentException("Quadruple serialization formats are not supported by this method. Use IStore.Read() instead.");
+            }
+
+            return (_store.Read(Uri, url, format, update) != null);
+        }
+
+        public bool Read(Stream stream, RdfSerializationFormat format, bool update)
+        {
+            if (format == RdfSerializationFormat.Trig)
+            {
+                throw new ArgumentException("Quadruple serialization formats are not supported by this method. Use IStore.Read() instead.");
+            }
+
+            return (_store.Read(stream, Uri, format, update) != null);
+        }
+
+        /// <summary>
+        /// Starts a transaction which can be used to group more queries together to be executed as one.
+        /// </summary>
+        /// <param name="isolationLevel">Isolation level used to lock the database.</param>
+        /// <returns>A handle to the transaction.</returns>
+        public ITransaction BeginTransaction(System.Data.IsolationLevel isolationLevel)
+        {
+            return _store.BeginTransaction(isolationLevel);
+        }
+
+        #endregion
+
+        public IQueryable<T> ListResources<T>() where T : Resource
+        {
+            ResourceQueryExecutor executor = new ResourceQueryExecutor();
+            var queryParser = QueryParser.CreateDefault();
+            return new ResourceQuerable<T>(queryParser, executor);
+        }
+    }
+}