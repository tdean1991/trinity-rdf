--- conflicted
+++ resolved
@@ -1,291 +1,280 @@
-﻿// LICENSE:
-//
-// Permission is hereby granted, free of charge, to any person obtaining a copy
-// of this software and associated documentation files (the "Software"), to deal
-// in the Software without restriction, including without limitation the rights
-// to use, copy, modify, merge, publish, distribute, sublicense, and/or sell
-// copies of the Software, and to permit persons to whom the Software is
-// furnished to do so, subject to the following conditions:
-//
-// The above copyright notice and this permission notice shall be included in
-// all copies or substantial portions of the Software.
-//
-// THE SOFTWARE IS PROVIDED "AS IS", WITHOUT WARRANTY OF ANY KIND, EXPRESS OR
-// IMPLIED, INCLUDING BUT NOT LIMITED TO THE WARRANTIES OF MERCHANTABILITY,
-// FITNESS FOR A PARTICULAR PURPOSE AND NONINFRINGEMENT. IN NO EVENT SHALL THE
-// AUTHORS OR COPYRIGHT HOLDERS BE LIABLE FOR ANY CLAIM, DAMAGES OR OTHER
-// LIABILITY, WHETHER IN AN ACTION OF CONTRACT, TORT OR OTHERWISE, ARISING FROM,
-// OUT OF OR IN CONNECTION WITH THE SOFTWARE OR THE USE OR OTHER DEALINGS IN
-// THE SOFTWARE.
-//
-// AUTHORS:
-//
-//  Moritz Eberl <moritz@semiodesk.com>
-//  Sebastian Faubel <sebastian@semiodesk.com>
-//
-// Copyright (c) Semiodesk GmbH 2015
-
-using System;
-using System.Collections.Generic;
-using System.Linq;
-using System.Text;
-using System.Reflection;
-
-namespace Semiodesk.Trinity
-{
-    /// <summary>
-    /// This static class is responsible for discovering mapped classes.
-    /// Every assembly that defines mapping classes needs to register them with this service.
-    /// </summary>
-    public static class MappingDiscovery
-    {
-        #region MappingClass Definition
-        /// <summary>
-        /// A class containing information about a RDF class mapped to c#.
-        /// </summary>
-        public class MappingClass
-        {
-            private static Class ResourceClass = new Class(new UriRef("http://www.w3.org/2000/01/rdf-schema#Class"));
-
-            /// <summary>
-            /// The c# type of the class.
-            /// </summary>
-            public readonly Type MappingClassType;
-
-            /// <summary>
-            /// The RDF classes that are mapped to this class
-            /// </summary>
-            public readonly Class[] RdfClasses;
-
-            /// <summary>
-            /// A list of inferenced RDF classes mapped to this class. Currently not used.
-            /// </summary>
-            public readonly Class[] RdfBaseClasses;
-
-            public readonly uint BaseClassCount;
-
-            /// <summary>
-            /// Constructor to create a new MappingClass
-            /// </summary>
-            /// <param name="mappingClassType">The c# type</param>
-            /// <param name="rdfClasses">The mapped rdf classes.</param>
-            /// <param name="rdfBaseClasses">The rdf base classes.</param>
-            public MappingClass(Type mappingClassType, IEnumerable<Class> rdfClasses, IEnumerable<Class> rdfBaseClasses )
-            {
-                MappingClassType = mappingClassType;
-                RdfClasses = rdfClasses.ToArray();
-                RdfBaseClasses = rdfBaseClasses.ToArray();
-
-                BaseClassCount = 0;
-                Type t = mappingClassType;
-                while( t.BaseType != typeof(object))
-                {
-                    BaseClassCount++;
-                    t = t.BaseType;
-                }
-            }
-        }
-
-        #endregion
-
-        #region Fields
-
-        /// <summary>
-        /// The list of all registered assemblies
-        /// </summary>
-        public static List<string> RegisteredAssemblies = new List<string>();
-
-        /// <summary>
-        /// The list of all registered mapped classes.
-        /// </summary>
-        public static List<MappingClass> MappingClasses = new List<MappingClass>();
-
-        #endregion
-
-        #region Constructor
-
-        static MappingDiscovery()
-        {
-            AddMappingClasses(new List<Type> { typeof(Resource) });
-            RegisteredAssemblies.Add(Assembly.GetExecutingAssembly().GetName().FullName);
-        }
-
-        #endregion
-
-        #region Methods
-
-        /// <summary>
-        /// Adds a collection of mapped classes to the registration.
-        /// </summary>
-        /// <param name="list"></param>
-        public static void AddMappingClasses(IList<Type> list)
-        {
-            foreach (Type o in list)
-            {
-                AddMappingClass(o);
-            }
-        }
-
-        /// <summary>
-        /// Adds a mapped class to the registration.
-        /// </summary>
-        /// <param name="_class"></param>
-        public static void AddMappingClass(Type _class)
-        {
-            try
-            {
-                Resource r = (Resource)Activator.CreateInstance(_class, new UriRef("semio:empty"));
-
-                List<Class> baseTypes = new List<Class>(r.GetTypes());
-
-                GetBaseTypes(_class, ref baseTypes);
-
-                MappingClass c = new MappingClass(_class, r.GetTypes(), baseTypes);
-
-                if (MappingClasses.Contains(c)) return;
-
-                MappingClasses.Add(c);
-            }
-            catch (Exception e)
-            {
-                throw new Exception(string.Format("Initialisation of mapping class {0} failed. For the reason please consult the inner exception.", _class.ToString()), e);
-            }
-        }
-
-        internal static IEnumerable<IPropertyMapping> ListMappings(Type _class)
-        {
-            Type propertyMappingType = typeof(IPropertyMapping);
-            
-            Resource resource;
-            
-            try
-            {
-                resource = (Resource)Activator.CreateInstance(_class, new UriRef("semio:empty"));
-            }
-            catch (Exception e)
-            {
-                throw new Exception(string.Format("Initialisation of mapping class {0} failed. For the reason please consult the inner exception.", _class.ToString()), e);
-            }
-            
-            foreach (var x in _class.GetFields())
-            {
-                if (propertyMappingType.IsAssignableFrom(x.FieldType))
-                {
-                    yield return x.GetValue(resource) as IPropertyMapping;
-                }
-            }
-        }
-
-        public static void GetBaseTypes(Type _class, ref List<Class> baseTypes)
-        {
-            if (_class.BaseType == typeof(Resource) || _class.BaseType == typeof(Object))
-                return;
-
-            Resource r = (Resource)Activator.CreateInstance(_class.BaseType, new UriRef("semio:empty"));
-
-            baseTypes.AddRange(r.GetTypes());
-
-            GetBaseTypes(_class.BaseType, ref baseTypes);
-        }
-
-        /// <summary>
-        /// Loads all mapped classes from the assembly calling this method.
-        /// </summary>
-        public static void RegisterCallingAssembly()
-        {
-            Assembly a = Assembly.GetCallingAssembly();
-
-            if (!RegisteredAssemblies.Contains(a.GetName().FullName))
-            {
-                RegisterAssembly(a);
-            }
-        }
-
-        /// <summary>
-        /// Register ALL THE THINGS!!
-        /// from all assemblies currently loaded.
-        /// </summary>
-        public static void RegisterAllCurrentAssemblies()
-        {
-            foreach (Assembly a in AppDomain.CurrentDomain.GetAssemblies())
-            {
-                if (!RegisteredAssemblies.Contains(a.GetName().FullName))
-                {
-                    RegisterAssembly(a);
-                }
-            }
-        }
-
-        /// <summary>
-        /// Load all mapped classes from the given assembly.
-        /// </summary>
-        /// <param name="asm"></param>
-        public static void RegisterAssembly(Assembly asm)
-        {
-            RegisteredAssemblies.Add(asm.GetName().FullName);
-
-            IList<Type> l = GetMappingClasses(asm);
-
-            AddMappingClasses(l);
-        }
-
-        private static IList<Type> GetMappingClasses(Assembly asm)
-        {
-            try
-            {
-                return (from t in asm.GetTypes() where typeof(Resource).IsAssignableFrom(t) select t).ToList();
-            }
-            catch
-            {
-                return new List<Type>();
-            }
-        }
-
-        /// <summary>
-        /// Returns all types which match the given restrictions.
-        /// </summary>
-        /// <param name="classes">List of RDF classes</param>
-        /// <param name="type">A c# type in a inheritence tree. Give Resource if you don't know what to do.</param>
-        /// <param name="inferencingEnabled">Should inferencing be factored in.</param>
-        public static Type[] GetMatchingTypes(IEnumerable<Class> classes, Type type, bool inferencingEnabled = false)
-        {
-<<<<<<< HEAD
-            if( !inferencingEnabled )
-            { 
-                return (from t in MappingClasses
-                                     where t.RdfClasses.Intersect(classes).Count() == t.RdfClasses.Length && type.IsAssignableFrom(t.MappingClassType)
-                                     orderby t.BaseClassCount descending
-                                     select t.MappingClassType).ToArray();
-            }
-            else
-            { 
-=======
-            if (!inferencingEnabled)
-            {
-                return (from t in MappingClasses
-                        where t.RdfClasses.Count > 0 && t.RdfClasses.Intersect(classes).Count() == t.RdfClasses.Count && type.IsAssignableFrom(t.MappingClassType)
-                        select t.MappingClassType).ToArray();
-            }
-            else
-            {
->>>>>>> 65367dd1
-                return (from t in MappingClasses
-                        where t.RdfBaseClasses.Intersect(classes).Count() == t.RdfBaseClasses.Length && type.IsAssignableFrom(t.MappingClassType)
-                        orderby t.RdfBaseClasses.Intersect(classes).Count() descending
-                        select t.MappingClassType).ToArray();
-            }
-        }
-
-        /// <summary>
-        /// The the RDF class of a C# type.
-        /// </summary>
-        /// <param name="type"></param>
-        /// <returns></returns>
-        public static IEnumerable<Class> GetRdfClasses(Type type)
-        {
-            return (from t in MappingClasses where t.MappingClassType == type select t.RdfClasses).First();
-        }
-
-        #endregion
-    }
-}
+﻿// LICENSE:
+//
+// Permission is hereby granted, free of charge, to any person obtaining a copy
+// of this software and associated documentation files (the "Software"), to deal
+// in the Software without restriction, including without limitation the rights
+// to use, copy, modify, merge, publish, distribute, sublicense, and/or sell
+// copies of the Software, and to permit persons to whom the Software is
+// furnished to do so, subject to the following conditions:
+//
+// The above copyright notice and this permission notice shall be included in
+// all copies or substantial portions of the Software.
+//
+// THE SOFTWARE IS PROVIDED "AS IS", WITHOUT WARRANTY OF ANY KIND, EXPRESS OR
+// IMPLIED, INCLUDING BUT NOT LIMITED TO THE WARRANTIES OF MERCHANTABILITY,
+// FITNESS FOR A PARTICULAR PURPOSE AND NONINFRINGEMENT. IN NO EVENT SHALL THE
+// AUTHORS OR COPYRIGHT HOLDERS BE LIABLE FOR ANY CLAIM, DAMAGES OR OTHER
+// LIABILITY, WHETHER IN AN ACTION OF CONTRACT, TORT OR OTHERWISE, ARISING FROM,
+// OUT OF OR IN CONNECTION WITH THE SOFTWARE OR THE USE OR OTHER DEALINGS IN
+// THE SOFTWARE.
+//
+// AUTHORS:
+//
+//  Moritz Eberl <moritz@semiodesk.com>
+//  Sebastian Faubel <sebastian@semiodesk.com>
+//
+// Copyright (c) Semiodesk GmbH 2015
+
+using System;
+using System.Collections.Generic;
+using System.Linq;
+using System.Text;
+using System.Reflection;
+
+namespace Semiodesk.Trinity
+{
+    /// <summary>
+    /// This static class is responsible for discovering mapped classes.
+    /// Every assembly that defines mapping classes needs to register them with this service.
+    /// </summary>
+    public static class MappingDiscovery
+    {
+        #region MappingClass Definition
+        /// <summary>
+        /// A class containing information about a RDF class mapped to c#.
+        /// </summary>
+        public class MappingClass
+        {
+            private static Class ResourceClass = new Class(new UriRef("http://www.w3.org/2000/01/rdf-schema#Class"));
+
+            /// <summary>
+            /// The c# type of the class.
+            /// </summary>
+            public readonly Type MappingClassType;
+
+            /// <summary>
+            /// The RDF classes that are mapped to this class
+            /// </summary>
+            public readonly Class[] RdfClasses;
+
+            /// <summary>
+            /// A list of inferenced RDF classes mapped to this class. Currently not used.
+            /// </summary>
+            public readonly Class[] RdfBaseClasses;
+
+            public readonly uint BaseClassCount;
+
+            /// <summary>
+            /// Constructor to create a new MappingClass
+            /// </summary>
+            /// <param name="mappingClassType">The c# type</param>
+            /// <param name="rdfClasses">The mapped rdf classes.</param>
+            /// <param name="rdfBaseClasses">The rdf base classes.</param>
+            public MappingClass(Type mappingClassType, IEnumerable<Class> rdfClasses, IEnumerable<Class> rdfBaseClasses )
+            {
+                MappingClassType = mappingClassType;
+                RdfClasses = rdfClasses.ToArray();
+                RdfBaseClasses = rdfBaseClasses.ToArray();
+
+                BaseClassCount = 0;
+                Type t = mappingClassType;
+                while( t.BaseType != typeof(object))
+                {
+                    BaseClassCount++;
+                    t = t.BaseType;
+                }
+            }
+        }
+
+        #endregion
+
+        #region Fields
+
+        /// <summary>
+        /// The list of all registered assemblies
+        /// </summary>
+        public static List<string> RegisteredAssemblies = new List<string>();
+
+        /// <summary>
+        /// The list of all registered mapped classes.
+        /// </summary>
+        public static List<MappingClass> MappingClasses = new List<MappingClass>();
+
+        #endregion
+
+        #region Constructor
+
+        static MappingDiscovery()
+        {
+            AddMappingClasses(new List<Type> { typeof(Resource) });
+            RegisteredAssemblies.Add(Assembly.GetExecutingAssembly().GetName().FullName);
+        }
+
+        #endregion
+
+        #region Methods
+
+        /// <summary>
+        /// Adds a collection of mapped classes to the registration.
+        /// </summary>
+        /// <param name="list"></param>
+        public static void AddMappingClasses(IList<Type> list)
+        {
+            foreach (Type o in list)
+            {
+                AddMappingClass(o);
+            }
+        }
+
+        /// <summary>
+        /// Adds a mapped class to the registration.
+        /// </summary>
+        /// <param name="_class"></param>
+        public static void AddMappingClass(Type _class)
+        {
+            try
+            {
+                Resource r = (Resource)Activator.CreateInstance(_class, new UriRef("semio:empty"));
+
+                List<Class> baseTypes = new List<Class>(r.GetTypes());
+
+                GetBaseTypes(_class, ref baseTypes);
+
+                MappingClass c = new MappingClass(_class, r.GetTypes(), baseTypes);
+
+                if (MappingClasses.Contains(c)) return;
+
+                MappingClasses.Add(c);
+            }
+            catch (Exception e)
+            {
+                throw new Exception(string.Format("Initialisation of mapping class {0} failed. For the reason please consult the inner exception.", _class.ToString()), e);
+            }
+        }
+
+        internal static IEnumerable<IPropertyMapping> ListMappings(Type _class)
+        {
+            Type propertyMappingType = typeof(IPropertyMapping);
+            
+            Resource resource;
+            
+            try
+            {
+                resource = (Resource)Activator.CreateInstance(_class, new UriRef("semio:empty"));
+            }
+            catch (Exception e)
+            {
+                throw new Exception(string.Format("Initialisation of mapping class {0} failed. For the reason please consult the inner exception.", _class.ToString()), e);
+            }
+            
+            foreach (var x in _class.GetFields())
+            {
+                if (propertyMappingType.IsAssignableFrom(x.FieldType))
+                {
+                    yield return x.GetValue(resource) as IPropertyMapping;
+                }
+            }
+        }
+
+        public static void GetBaseTypes(Type _class, ref List<Class> baseTypes)
+        {
+            if (_class.BaseType == typeof(Resource) || _class.BaseType == typeof(Object))
+                return;
+
+            Resource r = (Resource)Activator.CreateInstance(_class.BaseType, new UriRef("semio:empty"));
+
+            baseTypes.AddRange(r.GetTypes());
+
+            GetBaseTypes(_class.BaseType, ref baseTypes);
+        }
+
+        /// <summary>
+        /// Loads all mapped classes from the assembly calling this method.
+        /// </summary>
+        public static void RegisterCallingAssembly()
+        {
+            Assembly a = Assembly.GetCallingAssembly();
+
+            if (!RegisteredAssemblies.Contains(a.GetName().FullName))
+            {
+                RegisterAssembly(a);
+            }
+        }
+
+        /// <summary>
+        /// Register ALL THE THINGS!!
+        /// from all assemblies currently loaded.
+        /// </summary>
+        public static void RegisterAllCurrentAssemblies()
+        {
+            foreach (Assembly a in AppDomain.CurrentDomain.GetAssemblies())
+            {
+                if (!RegisteredAssemblies.Contains(a.GetName().FullName))
+                {
+                    RegisterAssembly(a);
+                }
+            }
+        }
+
+        /// <summary>
+        /// Load all mapped classes from the given assembly.
+        /// </summary>
+        /// <param name="asm"></param>
+        public static void RegisterAssembly(Assembly asm)
+        {
+            RegisteredAssemblies.Add(asm.GetName().FullName);
+
+            IList<Type> l = GetMappingClasses(asm);
+
+            AddMappingClasses(l);
+        }
+
+        private static IList<Type> GetMappingClasses(Assembly asm)
+        {
+            try
+            {
+                return (from t in asm.GetTypes() where typeof(Resource).IsAssignableFrom(t) select t).ToList();
+            }
+            catch
+            {
+                return new List<Type>();
+            }
+        }
+
+        /// <summary>
+        /// Returns all types which match the given restrictions.
+        /// </summary>
+        /// <param name="classes">List of RDF classes</param>
+        /// <param name="type">A c# type in a inheritence tree. Give Resource if you don't know what to do.</param>
+        /// <param name="inferencingEnabled">Should inferencing be factored in.</param>
+        public static Type[] GetMatchingTypes(IEnumerable<Class> classes, Type type, bool inferencingEnabled = false)
+        {
+            if (!inferencingEnabled)
+            { 
+                return (from t in MappingClasses
+                                     where t.RdfClasses.Intersect(classes).Count() == t.RdfClasses.Length && type.IsAssignableFrom(t.MappingClassType)
+                                     orderby t.BaseClassCount descending
+                        select t.MappingClassType).ToArray();
+            }
+            else
+            { 
+                return (from t in MappingClasses
+                        where t.RdfBaseClasses.Intersect(classes).Count() == t.RdfBaseClasses.Length && type.IsAssignableFrom(t.MappingClassType)
+                        orderby t.RdfBaseClasses.Intersect(classes).Count() descending
+                        select t.MappingClassType).ToArray();
+            }
+        }
+
+        /// <summary>
+        /// The the RDF class of a C# type.
+        /// </summary>
+        /// <param name="type"></param>
+        /// <returns></returns>
+        public static IEnumerable<Class> GetRdfClasses(Type type)
+        {
+            return (from t in MappingClasses where t.MappingClassType == type select t.RdfClasses).First();
+        }
+
+        #endregion
+    }
+}