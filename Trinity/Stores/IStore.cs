﻿// LICENSE:
//
// Permission is hereby granted, free of charge, to any person obtaining a copy
// of this software and associated documentation files (the "Software"), to deal
// in the Software without restriction, including without limitation the rights
// to use, copy, modify, merge, publish, distribute, sublicense, and/or sell
// copies of the Software, and to permit persons to whom the Software is
// furnished to do so, subject to the following conditions:
//
// The above copyright notice and this permission notice shall be included in
// all copies or substantial portions of the Software.
//
// THE SOFTWARE IS PROVIDED "AS IS", WITHOUT WARRANTY OF ANY KIND, EXPRESS OR
// IMPLIED, INCLUDING BUT NOT LIMITED TO THE WARRANTIES OF MERCHANTABILITY,
// FITNESS FOR A PARTICULAR PURPOSE AND NONINFRINGEMENT. IN NO EVENT SHALL THE
// AUTHORS OR COPYRIGHT HOLDERS BE LIABLE FOR ANY CLAIM, DAMAGES OR OTHER
// LIABILITY, WHETHER IN AN ACTION OF CONTRACT, TORT OR OTHERWISE, ARISING FROM,
// OUT OF OR IN CONNECTION WITH THE SOFTWARE OR THE USE OR OTHER DEALINGS IN
// THE SOFTWARE.
//
// AUTHORS:
//
//  Moritz Eberl <moritz@semiodesk.com>
//  Sebastian Faubel <sebastian@semiodesk.com>
//
// Copyright (c) Semiodesk GmbH 2015

using System;
using System.Collections.Generic;
using System.Linq;
using System.Text;
using System.Data;
using System.IO;

namespace Semiodesk.Trinity
{
    /// <summary>
    /// The IStorage interface describes the methods an RDF Storage has to implement.
    /// </summary>
    public interface IStore : IDisposable
    {
        #region Properties

        /// <summary>
        /// Indicates if the store is ready to be queried.
        /// </summary>
        bool IsReady { get; }

        #endregion

        #region Methods

        /// <summary>
        /// Adds a new model with the given uri to the storage. 
        /// </summary>
        /// <param name="uri">Uri of the model</param>
        /// <returns>Handle to the model</returns>
        IModel CreateModel(Uri uri);

        /// <summary>
        /// Removes model from the store.
        /// </summary>
        /// <param name="uri">Uri of the model which is to be removed.</param>
        void RemoveModel(Uri uri);

        /// <summary>
        /// Removes model from the store.
        /// </summary>
        /// <param name="model">Handle to the model which is to be removed.</param>
        void RemoveModel(IModel model);

        /// <summary>
        /// Query if the model exists in the store.
        /// OBSOLETE: This method does not list empty models. At the moment you should just call GetModel() and test for IsEmpty
        /// </summary>
        /// <param name="uri">Uri of the model which is to be queried.</param>
        /// <returns></returns>
        [Obsolete("This method does not list empty models. At the moment you should just call GetModel() and test for IsEmpty")]
        bool ContainsModel(Uri uri);

        /// <summary>
        /// Query if the model exists in the store.
        /// OBSOLETE: This method does not list empty models. At the moment you should just call GetModel() and test for IsEmpty
        /// </summary>
        /// <param name="model">Handle to the model which is to be queried.</param>
        /// <returns></returns>
        [Obsolete("This method does not list empty models. At the moment you should just call GetModel() and test for IsEmpty")]
        bool ContainsModel(IModel model);

        /// <summary>
        /// Gets a handle to a model in the store.
        /// </summary>
        /// <param name="uri">Uri of the model.</param>
        /// <returns></returns>
        IModel GetModel(Uri uri);

        /// <summary>
        /// Lists all models in the store.
        /// </summary>
        /// <returns>All handles to existing models.</returns>
        IEnumerable<IModel> ListModels();

        /// <summary>
        /// Executes a SparqlQuery on the store.
        /// </summary>
        /// <param name="query"></param>
        /// <param name="transaction"></param>
        /// <returns></returns>
        ISparqlQueryResult ExecuteQuery(ISparqlQuery query, ITransaction transaction = null);

        /// <summary>
        /// Executes a query on the store which does not expect a result.
        /// </summary>
        /// <param name="update"></param>
        /// <param name="transaction"></param>
        void ExecuteNonQuery(SparqlUpdate update, ITransaction transaction = null);

        /// <summary>
        /// Starts a transaction. The resulting transaction handle can be used to chain operations together.
        /// </summary>
        /// <param name="isolationLevel"></param>
        /// <returns></returns>
        ITransaction BeginTransaction(IsolationLevel isolationLevel);

        /// <summary>
        /// Creates a model group which allows for queries to be made on multiple models at once.
        /// </summary>
        /// <param name="models"></param>
        /// <returns></returns>
        IModelGroup CreateModelGroup(params Uri[] models);
        
        /// <summary>
        /// Loads a serialized graph from the given location into the current store. See allowed <see cref="RdfSerializationFormat">formats</see>.
        /// </summary>
        /// <param name="graphUri">Uri of the graph in this store</param>
        /// <param name="url">Location</param>
        /// <param name="format">Allowed formats</param>
        /// <param name="update">Pass false if you want to overwrite the existing data. True if you want to add the new data to the existing.</param>
        /// <returns></returns>
        Uri Read(Uri graphUri, Uri url, RdfSerializationFormat format, bool update);

        /// <summary>
        /// Loads a serialized graph from the given stream into the current store. See allowed <see cref="RdfSerializationFormat">formats</see>.
        /// </summary>
        /// <param name="stream">Stream containing a serialized graph</param>
        /// <param name="graphUri">Uri of the graph in this store</param>
        /// <param name="format">Allowed formats</param>
        /// <param name="update">Pass false if you want to overwrite the existing data. True if you want to add the new data to the existing.</param>
        /// <returns></returns>
        Uri Read(Stream stream, Uri graphUri, RdfSerializationFormat format, bool update);

        /// <summary>
        /// Writes a serialized graph to the given stream. See allowed <see cref="RdfSerializationFormat">formats</see>.
        /// </summary>
        /// <param name="fs">Stream to which the content should be written.</param>
        /// <param name="graphUri">Uri fo the graph in this store</param>
        /// <param name="format">Allowed formats</param>
        /// <returns></returns>
        void Write(Stream fs, Uri graphUri, RdfSerializationFormat format);

        /// <summary>
        /// Initializes the store from the configuration. It uses either the provided file or attempts to load from "ontologies.config" located next to the executing assembly.
        /// For legacy reasons it also looks in the app.config file.
        /// If the ontology files are in a different path, this can be supplied as a base path..
        /// </summary>
<<<<<<< HEAD
        /// <param name="configPath">Load a specific configuration file.</param>
        /// <param name="sourceDir">If given, this function tries to load the ontologies from this folder.</param>
        void InitializeFromConfiguration(string configPath = null, string sourceDir = null);
=======
        /// <param name="configPath">Path the configuration should be read from.</param>
        /// <param name="sourceDir">Path where the ontologies should be searched for.</param>
        void LoadOntologySettings(string configPath = null, string sourceDir = null);
>>>>>>> 4c569a25

        /// <summary>
        /// Initializes the store from the configuration. It uses either the provided file or attempts to load from "ontologies.config" located next to the executing assembly.
        /// For legacy reasons it also looks in the app.config file.
        /// If the ontology files are in a different path, this can be supplied as a base path..
        /// </summary>
        /// <param name="configPath">Load a specific configuration file.</param>
        /// <param name="sourceDir">If given, this function tries to load the ontologies from this folder.</param>
        [Obsolete("This method will be removed in the future. Use InitializeFromConfiguration() instead.")]
        void LoadOntologies(string configPath = null, string sourceDir = null);

        #endregion
    }
}
<|MERGE_RESOLUTION|>--- conflicted
+++ resolved
@@ -1,188 +1,182 @@
-﻿// LICENSE:
-//
-// Permission is hereby granted, free of charge, to any person obtaining a copy
-// of this software and associated documentation files (the "Software"), to deal
-// in the Software without restriction, including without limitation the rights
-// to use, copy, modify, merge, publish, distribute, sublicense, and/or sell
-// copies of the Software, and to permit persons to whom the Software is
-// furnished to do so, subject to the following conditions:
-//
-// The above copyright notice and this permission notice shall be included in
-// all copies or substantial portions of the Software.
-//
-// THE SOFTWARE IS PROVIDED "AS IS", WITHOUT WARRANTY OF ANY KIND, EXPRESS OR
-// IMPLIED, INCLUDING BUT NOT LIMITED TO THE WARRANTIES OF MERCHANTABILITY,
-// FITNESS FOR A PARTICULAR PURPOSE AND NONINFRINGEMENT. IN NO EVENT SHALL THE
-// AUTHORS OR COPYRIGHT HOLDERS BE LIABLE FOR ANY CLAIM, DAMAGES OR OTHER
-// LIABILITY, WHETHER IN AN ACTION OF CONTRACT, TORT OR OTHERWISE, ARISING FROM,
-// OUT OF OR IN CONNECTION WITH THE SOFTWARE OR THE USE OR OTHER DEALINGS IN
-// THE SOFTWARE.
-//
-// AUTHORS:
-//
-//  Moritz Eberl <moritz@semiodesk.com>
-//  Sebastian Faubel <sebastian@semiodesk.com>
-//
-// Copyright (c) Semiodesk GmbH 2015
-
-using System;
-using System.Collections.Generic;
-using System.Linq;
-using System.Text;
-using System.Data;
-using System.IO;
-
-namespace Semiodesk.Trinity
-{
-    /// <summary>
-    /// The IStorage interface describes the methods an RDF Storage has to implement.
-    /// </summary>
-    public interface IStore : IDisposable
-    {
-        #region Properties
-
-        /// <summary>
-        /// Indicates if the store is ready to be queried.
-        /// </summary>
-        bool IsReady { get; }
-
-        #endregion
-
-        #region Methods
-
-        /// <summary>
-        /// Adds a new model with the given uri to the storage. 
-        /// </summary>
-        /// <param name="uri">Uri of the model</param>
-        /// <returns>Handle to the model</returns>
-        IModel CreateModel(Uri uri);
-
-        /// <summary>
-        /// Removes model from the store.
-        /// </summary>
-        /// <param name="uri">Uri of the model which is to be removed.</param>
-        void RemoveModel(Uri uri);
-
-        /// <summary>
-        /// Removes model from the store.
-        /// </summary>
-        /// <param name="model">Handle to the model which is to be removed.</param>
-        void RemoveModel(IModel model);
-
-        /// <summary>
-        /// Query if the model exists in the store.
-        /// OBSOLETE: This method does not list empty models. At the moment you should just call GetModel() and test for IsEmpty
-        /// </summary>
-        /// <param name="uri">Uri of the model which is to be queried.</param>
-        /// <returns></returns>
-        [Obsolete("This method does not list empty models. At the moment you should just call GetModel() and test for IsEmpty")]
-        bool ContainsModel(Uri uri);
-
-        /// <summary>
-        /// Query if the model exists in the store.
-        /// OBSOLETE: This method does not list empty models. At the moment you should just call GetModel() and test for IsEmpty
-        /// </summary>
-        /// <param name="model">Handle to the model which is to be queried.</param>
-        /// <returns></returns>
-        [Obsolete("This method does not list empty models. At the moment you should just call GetModel() and test for IsEmpty")]
-        bool ContainsModel(IModel model);
-
-        /// <summary>
-        /// Gets a handle to a model in the store.
-        /// </summary>
-        /// <param name="uri">Uri of the model.</param>
-        /// <returns></returns>
-        IModel GetModel(Uri uri);
-
-        /// <summary>
-        /// Lists all models in the store.
-        /// </summary>
-        /// <returns>All handles to existing models.</returns>
-        IEnumerable<IModel> ListModels();
-
-        /// <summary>
-        /// Executes a SparqlQuery on the store.
-        /// </summary>
-        /// <param name="query"></param>
-        /// <param name="transaction"></param>
-        /// <returns></returns>
-        ISparqlQueryResult ExecuteQuery(ISparqlQuery query, ITransaction transaction = null);
-
-        /// <summary>
-        /// Executes a query on the store which does not expect a result.
-        /// </summary>
-        /// <param name="update"></param>
-        /// <param name="transaction"></param>
-        void ExecuteNonQuery(SparqlUpdate update, ITransaction transaction = null);
-
-        /// <summary>
-        /// Starts a transaction. The resulting transaction handle can be used to chain operations together.
-        /// </summary>
-        /// <param name="isolationLevel"></param>
-        /// <returns></returns>
-        ITransaction BeginTransaction(IsolationLevel isolationLevel);
-
-        /// <summary>
-        /// Creates a model group which allows for queries to be made on multiple models at once.
-        /// </summary>
-        /// <param name="models"></param>
-        /// <returns></returns>
-        IModelGroup CreateModelGroup(params Uri[] models);
-        
-        /// <summary>
-        /// Loads a serialized graph from the given location into the current store. See allowed <see cref="RdfSerializationFormat">formats</see>.
-        /// </summary>
-        /// <param name="graphUri">Uri of the graph in this store</param>
-        /// <param name="url">Location</param>
-        /// <param name="format">Allowed formats</param>
-        /// <param name="update">Pass false if you want to overwrite the existing data. True if you want to add the new data to the existing.</param>
-        /// <returns></returns>
-        Uri Read(Uri graphUri, Uri url, RdfSerializationFormat format, bool update);
-
-        /// <summary>
-        /// Loads a serialized graph from the given stream into the current store. See allowed <see cref="RdfSerializationFormat">formats</see>.
-        /// </summary>
-        /// <param name="stream">Stream containing a serialized graph</param>
-        /// <param name="graphUri">Uri of the graph in this store</param>
-        /// <param name="format">Allowed formats</param>
-        /// <param name="update">Pass false if you want to overwrite the existing data. True if you want to add the new data to the existing.</param>
-        /// <returns></returns>
-        Uri Read(Stream stream, Uri graphUri, RdfSerializationFormat format, bool update);
-
-        /// <summary>
-        /// Writes a serialized graph to the given stream. See allowed <see cref="RdfSerializationFormat">formats</see>.
-        /// </summary>
-        /// <param name="fs">Stream to which the content should be written.</param>
-        /// <param name="graphUri">Uri fo the graph in this store</param>
-        /// <param name="format">Allowed formats</param>
-        /// <returns></returns>
-        void Write(Stream fs, Uri graphUri, RdfSerializationFormat format);
-
-        /// <summary>
-        /// Initializes the store from the configuration. It uses either the provided file or attempts to load from "ontologies.config" located next to the executing assembly.
-        /// For legacy reasons it also looks in the app.config file.
-        /// If the ontology files are in a different path, this can be supplied as a base path..
-        /// </summary>
-<<<<<<< HEAD
-        /// <param name="configPath">Load a specific configuration file.</param>
-        /// <param name="sourceDir">If given, this function tries to load the ontologies from this folder.</param>
-        void InitializeFromConfiguration(string configPath = null, string sourceDir = null);
-=======
-        /// <param name="configPath">Path the configuration should be read from.</param>
-        /// <param name="sourceDir">Path where the ontologies should be searched for.</param>
-        void LoadOntologySettings(string configPath = null, string sourceDir = null);
->>>>>>> 4c569a25
-
-        /// <summary>
-        /// Initializes the store from the configuration. It uses either the provided file or attempts to load from "ontologies.config" located next to the executing assembly.
-        /// For legacy reasons it also looks in the app.config file.
-        /// If the ontology files are in a different path, this can be supplied as a base path..
-        /// </summary>
-        /// <param name="configPath">Load a specific configuration file.</param>
-        /// <param name="sourceDir">If given, this function tries to load the ontologies from this folder.</param>
-        [Obsolete("This method will be removed in the future. Use InitializeFromConfiguration() instead.")]
-        void LoadOntologies(string configPath = null, string sourceDir = null);
-
-        #endregion
-    }
-}
+﻿// LICENSE:
+//
+// Permission is hereby granted, free of charge, to any person obtaining a copy
+// of this software and associated documentation files (the "Software"), to deal
+// in the Software without restriction, including without limitation the rights
+// to use, copy, modify, merge, publish, distribute, sublicense, and/or sell
+// copies of the Software, and to permit persons to whom the Software is
+// furnished to do so, subject to the following conditions:
+//
+// The above copyright notice and this permission notice shall be included in
+// all copies or substantial portions of the Software.
+//
+// THE SOFTWARE IS PROVIDED "AS IS", WITHOUT WARRANTY OF ANY KIND, EXPRESS OR
+// IMPLIED, INCLUDING BUT NOT LIMITED TO THE WARRANTIES OF MERCHANTABILITY,
+// FITNESS FOR A PARTICULAR PURPOSE AND NONINFRINGEMENT. IN NO EVENT SHALL THE
+// AUTHORS OR COPYRIGHT HOLDERS BE LIABLE FOR ANY CLAIM, DAMAGES OR OTHER
+// LIABILITY, WHETHER IN AN ACTION OF CONTRACT, TORT OR OTHERWISE, ARISING FROM,
+// OUT OF OR IN CONNECTION WITH THE SOFTWARE OR THE USE OR OTHER DEALINGS IN
+// THE SOFTWARE.
+//
+// AUTHORS:
+//
+//  Moritz Eberl <moritz@semiodesk.com>
+//  Sebastian Faubel <sebastian@semiodesk.com>
+//
+// Copyright (c) Semiodesk GmbH 2015
+
+using System;
+using System.Collections.Generic;
+using System.Linq;
+using System.Text;
+using System.Data;
+using System.IO;
+
+namespace Semiodesk.Trinity
+{
+    /// <summary>
+    /// The IStorage interface describes the methods an RDF Storage has to implement.
+    /// </summary>
+    public interface IStore : IDisposable
+    {
+        #region Properties
+
+        /// <summary>
+        /// Indicates if the store is ready to be queried.
+        /// </summary>
+        bool IsReady { get; }
+
+        #endregion
+
+        #region Methods
+
+        /// <summary>
+        /// Adds a new model with the given uri to the storage. 
+        /// </summary>
+        /// <param name="uri">Uri of the model</param>
+        /// <returns>Handle to the model</returns>
+        IModel CreateModel(Uri uri);
+
+        /// <summary>
+        /// Removes model from the store.
+        /// </summary>
+        /// <param name="uri">Uri of the model which is to be removed.</param>
+        void RemoveModel(Uri uri);
+
+        /// <summary>
+        /// Removes model from the store.
+        /// </summary>
+        /// <param name="model">Handle to the model which is to be removed.</param>
+        void RemoveModel(IModel model);
+
+        /// <summary>
+        /// Query if the model exists in the store.
+        /// OBSOLETE: This method does not list empty models. At the moment you should just call GetModel() and test for IsEmpty
+        /// </summary>
+        /// <param name="uri">Uri of the model which is to be queried.</param>
+        /// <returns></returns>
+        [Obsolete("This method does not list empty models. At the moment you should just call GetModel() and test for IsEmpty")]
+        bool ContainsModel(Uri uri);
+
+        /// <summary>
+        /// Query if the model exists in the store.
+        /// OBSOLETE: This method does not list empty models. At the moment you should just call GetModel() and test for IsEmpty
+        /// </summary>
+        /// <param name="model">Handle to the model which is to be queried.</param>
+        /// <returns></returns>
+        [Obsolete("This method does not list empty models. At the moment you should just call GetModel() and test for IsEmpty")]
+        bool ContainsModel(IModel model);
+
+        /// <summary>
+        /// Gets a handle to a model in the store.
+        /// </summary>
+        /// <param name="uri">Uri of the model.</param>
+        /// <returns></returns>
+        IModel GetModel(Uri uri);
+
+        /// <summary>
+        /// Lists all models in the store.
+        /// </summary>
+        /// <returns>All handles to existing models.</returns>
+        IEnumerable<IModel> ListModels();
+
+        /// <summary>
+        /// Executes a SparqlQuery on the store.
+        /// </summary>
+        /// <param name="query"></param>
+        /// <param name="transaction"></param>
+        /// <returns></returns>
+        ISparqlQueryResult ExecuteQuery(ISparqlQuery query, ITransaction transaction = null);
+
+        /// <summary>
+        /// Executes a query on the store which does not expect a result.
+        /// </summary>
+        /// <param name="update"></param>
+        /// <param name="transaction"></param>
+        void ExecuteNonQuery(SparqlUpdate update, ITransaction transaction = null);
+
+        /// <summary>
+        /// Starts a transaction. The resulting transaction handle can be used to chain operations together.
+        /// </summary>
+        /// <param name="isolationLevel"></param>
+        /// <returns></returns>
+        ITransaction BeginTransaction(IsolationLevel isolationLevel);
+
+        /// <summary>
+        /// Creates a model group which allows for queries to be made on multiple models at once.
+        /// </summary>
+        /// <param name="models"></param>
+        /// <returns></returns>
+        IModelGroup CreateModelGroup(params Uri[] models);
+        
+        /// <summary>
+        /// Loads a serialized graph from the given location into the current store. See allowed <see cref="RdfSerializationFormat">formats</see>.
+        /// </summary>
+        /// <param name="graphUri">Uri of the graph in this store</param>
+        /// <param name="url">Location</param>
+        /// <param name="format">Allowed formats</param>
+        /// <param name="update">Pass false if you want to overwrite the existing data. True if you want to add the new data to the existing.</param>
+        /// <returns></returns>
+        Uri Read(Uri graphUri, Uri url, RdfSerializationFormat format, bool update);
+
+        /// <summary>
+        /// Loads a serialized graph from the given stream into the current store. See allowed <see cref="RdfSerializationFormat">formats</see>.
+        /// </summary>
+        /// <param name="stream">Stream containing a serialized graph</param>
+        /// <param name="graphUri">Uri of the graph in this store</param>
+        /// <param name="format">Allowed formats</param>
+        /// <param name="update">Pass false if you want to overwrite the existing data. True if you want to add the new data to the existing.</param>
+        /// <returns></returns>
+        Uri Read(Stream stream, Uri graphUri, RdfSerializationFormat format, bool update);
+
+        /// <summary>
+        /// Writes a serialized graph to the given stream. See allowed <see cref="RdfSerializationFormat">formats</see>.
+        /// </summary>
+        /// <param name="fs">Stream to which the content should be written.</param>
+        /// <param name="graphUri">Uri fo the graph in this store</param>
+        /// <param name="format">Allowed formats</param>
+        /// <returns></returns>
+        void Write(Stream fs, Uri graphUri, RdfSerializationFormat format);
+
+        /// <summary>
+        /// Initializes the store from the configuration. It uses either the provided file or attempts to load from "ontologies.config" located next to the executing assembly.
+        /// For legacy reasons it also looks in the app.config file.
+        /// If the ontology files are in a different path, this can be supplied as a base path..
+        /// </summary>
+        /// <param name="configPath">Path the configuration should be read from.</param>
+        /// <param name="sourceDir">Path where the ontologies should be searched for.</param>
+        void InitializeFromConfiguration(string configPath = null, string sourceDir = null);
+
+        /// <summary>
+        /// Initializes the store from the configuration. It uses either the provided file or attempts to load from "ontologies.config" located next to the executing assembly.
+        /// For legacy reasons it also looks in the app.config file.
+        /// If the ontology files are in a different path, this can be supplied as a base path..
+        /// </summary>
+        /// <param name="configPath">Load a specific configuration file.</param>
+        /// <param name="sourceDir">If given, this function tries to load the ontologies from this folder.</param>
+        [Obsolete("This method will be removed in the future. Use InitializeFromConfiguration() instead.")]
+        void LoadOntologies(string configPath = null, string sourceDir = null);
+
+        #endregion
+    }
+}