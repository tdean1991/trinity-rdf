--- conflicted
+++ resolved
@@ -1,82 +1,60 @@
-﻿using System;
-using System.Collections.Generic;
-using VDS.RDF;
-using VDS.RDF.Parsing.Handlers;
-using VDS.RDF.Query;
-
-namespace Semiodesk.Trinity.Store.Stardog
-{
-    class StardogRdfHandler : BaseRdfHandler
-    {
-        public override bool AcceptsAll
-        {
-            get { return true;  }
-        }
-
-<<<<<<< HEAD
-=======
-        public bool HandleBaseUri(Uri baseUri)
-        {
-            return true;
-        }
-
-        public bool HandleNamespace(string prefix, Uri namespaceUri)
-        {
-            return true;
-        }
-
-        public bool HandleTriple(Triple t)
-        {
-            return true;
-        }
-
-        public void StartRdf()
-        {
-        }
-
-        public void EndRdf(bool ok)
-        {
-        }
->>>>>>> 65367dd1
-
-        protected override bool HandleTripleInternal(Triple t)
-        {
-            return true;
-        }
-    }
-
-    class StardogResultHandler : BaseResultsHandler
-    {
-        public bool BoolResult { get; set; }
-
-        public SparqlResultSet SparqlResultSet { get { return new SparqlResultSet(_results); } }
-
-        private List<SparqlResult> _results = new List<SparqlResult>();
-
-        public StardogResultHandler()
-        {
-        }
-
-        protected override void HandleBooleanResultInternal(bool result)
-        {
-            BoolResult = result;
-        }
-
-        protected override bool HandleResultInternal(VDS.RDF.Query.SparqlResult result)
-        {
-            _results.Add(result);
-
-            return true;
-        }
-
-        protected override bool HandleVariableInternal(string var)
-        {
-            return true;
-        }
-
-        public bool GetAnwser()
-        {
-            return BoolResult;
-        }
-    }
-}
+﻿using System;
+using System.Collections.Generic;
+using VDS.RDF;
+using VDS.RDF.Parsing.Handlers;
+using VDS.RDF.Query;
+
+namespace Semiodesk.Trinity.Store.Stardog
+{
+    class StardogRdfHandler : BaseRdfHandler
+    {
+        public override bool AcceptsAll
+        {
+            get { return true;  }
+        }
+
+        public void EndRdf(bool ok)
+        {
+        }
+
+        protected override bool HandleTripleInternal(Triple t)
+        {
+            return true;
+        }
+    }
+
+    class StardogResultHandler : BaseResultsHandler
+    {
+        public bool BoolResult { get; set; }
+
+        public SparqlResultSet SparqlResultSet { get { return new SparqlResultSet(_results); } }
+
+        private List<SparqlResult> _results = new List<SparqlResult>();
+
+        public StardogResultHandler()
+        {
+        }
+
+        protected override void HandleBooleanResultInternal(bool result)
+        {
+            BoolResult = result;
+        }
+
+        protected override bool HandleResultInternal(VDS.RDF.Query.SparqlResult result)
+        {
+            _results.Add(result);
+
+            return true;
+        }
+
+        protected override bool HandleVariableInternal(string var)
+        {
+            return true;
+        }
+
+        public bool GetAnwser()
+        {
+            return BoolResult;
+        }
+    }
+}