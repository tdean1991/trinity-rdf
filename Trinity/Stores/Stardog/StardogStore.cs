﻿// LICENSE:
//
// Permission is hereby granted, free of charge, to any person obtaining a copy
// of this software and associated documentation files (the "Software"), to deal
// in the Software without restriction, including without limitation the rights
// to use, copy, modify, merge, publish, distribute, sublicense, and/or sell
// copies of the Software, and to permit persons to whom the Software is
// furnished to do so, subject to the following conditions:
//
// The above copyright notice and this permission notice shall be included in
// all copies or substantial portions of the Software.
//
// THE SOFTWARE IS PROVIDED "AS IS", WITHOUT WARRANTY OF ANY KIND, EXPRESS OR
// IMPLIED, INCLUDING BUT NOT LIMITED TO THE WARRANTIES OF MERCHANTABILITY,
// FITNESS FOR A PARTICULAR PURPOSE AND NONINFRINGEMENT. IN NO EVENT SHALL THE
// AUTHORS OR COPYRIGHT HOLDERS BE LIABLE FOR ANY CLAIM, DAMAGES OR OTHER
// LIABILITY, WHETHER IN AN ACTION OF CONTRACT, TORT OR OTHERWISE, ARISING FROM,
// OUT OF OR IN CONNECTION WITH THE SOFTWARE OR THE USE OR OTHER DEALINGS IN
// THE SOFTWARE.
//
// AUTHORS:
//
//  Moritz Eberl <moritz@semiodesk.com>
//  Sebastian Faubel <sebastian@semiodesk.com>
//
// Copyright (c) Semiodesk GmbH 2015

using System;
using System.Collections.Generic;
using System.Configuration;
using System.IO;
using System.Reflection;
using VDS.RDF;
using VDS.RDF.Parsing;
using VDS.RDF.Storage;
using VDS.RDF.Writing;
using TrinitySettings = Semiodesk.Trinity.Configuration.TrinitySettings;

namespace Semiodesk.Trinity.Store.Stardog
{
<<<<<<< HEAD
    /// <summary>
    /// </summary>

    class StardogStore : StoreBase
=======
    class StardogStore : IStore
>>>>>>> 65367dd1
    {
        #region Members

        private StardogConnector _connector;

        private StardogRdfHandler _rdfHandler;
        
        #endregion

        #region Constructors

        public StardogStore(string host, string username, string password, string storeId)
        {
            _connector = new StardogConnector(host, storeId, username, password);
            _rdfHandler = new StardogRdfHandler();
        }

        #endregion

        #region Methods

<<<<<<< HEAD
        #region IStore implementation

        public override IModel CreateModel(Uri uri)
=======
        public IModel CreateModel(Uri uri)
>>>>>>> 65367dd1
        {
            return new Model(this, new UriRef(uri));
        }

        public override bool ContainsModel(Uri uri)
        {
            string query = string.Format("ASK {{ GRAPH <{0}> {{ ?s ?p ?o . }} }}", uri.AbsoluteUri);

            var result = ExecuteQuery(query);
            {
                return result.BoolResult;
            }
        }

        public override void ExecuteNonQuery(SparqlUpdate query, ITransaction transaction = null)
        {
            if (!_connector.UpdateSupported)
            {
                throw new Exception("This store does not support SPARQL update.");
            }

            _connector.Update(query.ToString());
        }

        public StardogResultHandler ExecuteQuery(string query, ITransaction transaction = null)
        {
            StardogResultHandler resultHandler = new StardogResultHandler();

            _connector.Query(_rdfHandler, resultHandler, query);

            return resultHandler;
        }

        public override ISparqlQueryResult ExecuteQuery(ISparqlQuery query, ITransaction transaction = null)
        {
            bool reasoning = query.IsInferenceEnabled;

            StardogResultHandler resultHandler = new StardogResultHandler();
            _connector.Query(_rdfHandler, resultHandler, query.ToString(), reasoning);

            return new StardogQueryResult(this, query, resultHandler);
        }

        public IModel GetModel(Uri uri)
        {
            return new Model(this, new UriRef(uri));
        }

        public bool IsReady
        {
            get { return true; }
        }

        public override IEnumerable<IModel> ListModels()
        {
            ISparqlQuery query = new SparqlQuery("SELECT DISTINCT ?g WHERE { GRAPH ?g { ?s ?p ?o } }");

            ISparqlQueryResult result = ExecuteQuery(query);

            foreach (BindingSet b in result.GetBindings())
            {
                IModel model = null;

                try
                {
                    var x = b["g"];

                    model = new Model(this, new UriRef(x.ToString()));
                }
                catch (Exception)
                {
                    continue;
                }

                if (model != null)
                {
                    yield return model;
                }
            }
        }

        public static IRdfReader GetReader(RdfSerializationFormat format)
        {
            switch (format)
            {
                case RdfSerializationFormat.N3:
                    return new Notation3Parser();

                case RdfSerializationFormat.NTriples:
                    return new NTriplesParser();

                case RdfSerializationFormat.Turtle:
                    return new TurtleParser();

                default:
                case RdfSerializationFormat.RdfXml:
                    return new RdfXmlParser();
            }
        }

        public static IRdfWriter GetWriter(RdfSerializationFormat format)
        {
            switch (format)
            {
                case RdfSerializationFormat.N3:
                    return new Notation3Writer();

                case RdfSerializationFormat.NTriples:
                    return new NTriplesWriter();

                case RdfSerializationFormat.Turtle:
                    return new CompressingTurtleWriter();

                default:
                case RdfSerializationFormat.RdfXml:
                    return new RdfXmlWriter();
            }
        }

<<<<<<< HEAD

        public override Uri Read(Stream stream, Uri graphUri, RdfSerializationFormat format, bool update)
=======
        public Uri Read(Stream stream, Uri graphUri, RdfSerializationFormat format, bool update)
>>>>>>> 65367dd1
        {
            throw new NotImplementedException();
        }

        public override Uri Read(Uri graphUri, Uri url, RdfSerializationFormat format, bool update)
        {
            throw new NotImplementedException();
        }

        public override void RemoveModel(Uri uri)
        {
            try
            {
                SparqlUpdate clear = new SparqlUpdate(string.Format("CLEAR GRAPH <{0}>", uri.AbsoluteUri));
                ExecuteNonQuery(clear);
            }
            catch (Exception)
            {
            }
        }

        public override void Write(Stream stream, Uri graphUri, RdfSerializationFormat format)
        {
            throw new NotImplementedException();
        }

        public override ITransaction BeginTransaction(System.Data.IsolationLevel isolationLevel)
        {
            throw new NotImplementedException();
        }

        public IModelGroup CreateModelGroup(params Uri[] models)
        {
            List<IModel> modelList = new List<IModel>();

            foreach (var model in models)
            {
                modelList.Add(GetModel(model));
            }

            return new ModelGroup(this, modelList);
        }

        public IModelGroup CreateModelGroup(params IModel[] models)
        {
            List<IModel> modelList = new List<IModel>();

            // This approach might seem a bit redundant, but we want to make sure to get the model from the right store.
            foreach (var model in models)
            {
                GetModel(model.Uri);
            }

            return new ModelGroup(this, modelList);
        }

        public override void Dispose()
        {
            _connector.Dispose();
        }

<<<<<<< HEAD
        
        #endregion
=======
        public void LoadOntologySettings(string configPath = null, string sourceDir = "")
        {
            TrinitySettings settings;

            if (!string.IsNullOrEmpty(configPath) && File.Exists(configPath))
            {
                ExeConfigurationFileMap configMap = new ExeConfigurationFileMap();

                configMap.ExeConfigFilename = configPath;

                var configuration = ConfigurationManager.OpenMappedExeConfiguration(configMap, ConfigurationUserLevel.None);

                try
                {
                    settings = (TrinitySettings)configuration.GetSection("TrinitySettings");
                }
                catch (Exception e)
                {
                    throw new Exception(string.Format("Could not read config file from {0}. Reason: {1}", configPath, e.Message));
                }
            }
            else
            {
                settings = (TrinitySettings)ConfigurationManager.GetSection("TrinitySettings");
            }

            DirectoryInfo srcDir;

            if (string.IsNullOrEmpty(sourceDir))
            {
                srcDir = new DirectoryInfo(Path.GetDirectoryName(Assembly.GetExecutingAssembly().Location));
            }
            else
            {
                srcDir = new DirectoryInfo(sourceDir);
            }

            StoreUpdater updater = new StoreUpdater(this, srcDir);
            updater.UpdateOntologies(settings.Ontologies);
        }

>>>>>>> 65367dd1
        #endregion
    }
}
<|MERGE_RESOLUTION|>--- conflicted
+++ resolved
@@ -1,311 +1,253 @@
-﻿// LICENSE:
-//
-// Permission is hereby granted, free of charge, to any person obtaining a copy
-// of this software and associated documentation files (the "Software"), to deal
-// in the Software without restriction, including without limitation the rights
-// to use, copy, modify, merge, publish, distribute, sublicense, and/or sell
-// copies of the Software, and to permit persons to whom the Software is
-// furnished to do so, subject to the following conditions:
-//
-// The above copyright notice and this permission notice shall be included in
-// all copies or substantial portions of the Software.
-//
-// THE SOFTWARE IS PROVIDED "AS IS", WITHOUT WARRANTY OF ANY KIND, EXPRESS OR
-// IMPLIED, INCLUDING BUT NOT LIMITED TO THE WARRANTIES OF MERCHANTABILITY,
-// FITNESS FOR A PARTICULAR PURPOSE AND NONINFRINGEMENT. IN NO EVENT SHALL THE
-// AUTHORS OR COPYRIGHT HOLDERS BE LIABLE FOR ANY CLAIM, DAMAGES OR OTHER
-// LIABILITY, WHETHER IN AN ACTION OF CONTRACT, TORT OR OTHERWISE, ARISING FROM,
-// OUT OF OR IN CONNECTION WITH THE SOFTWARE OR THE USE OR OTHER DEALINGS IN
-// THE SOFTWARE.
-//
-// AUTHORS:
-//
-//  Moritz Eberl <moritz@semiodesk.com>
-//  Sebastian Faubel <sebastian@semiodesk.com>
-//
-// Copyright (c) Semiodesk GmbH 2015
-
-using System;
-using System.Collections.Generic;
-using System.Configuration;
-using System.IO;
-using System.Reflection;
-using VDS.RDF;
-using VDS.RDF.Parsing;
-using VDS.RDF.Storage;
-using VDS.RDF.Writing;
-using TrinitySettings = Semiodesk.Trinity.Configuration.TrinitySettings;
-
-namespace Semiodesk.Trinity.Store.Stardog
-{
-<<<<<<< HEAD
-    /// <summary>
-    /// </summary>
-
-    class StardogStore : StoreBase
-=======
-    class StardogStore : IStore
->>>>>>> 65367dd1
-    {
-        #region Members
-
-        private StardogConnector _connector;
-
-        private StardogRdfHandler _rdfHandler;
-        
-        #endregion
-
-        #region Constructors
-
-        public StardogStore(string host, string username, string password, string storeId)
-        {
-            _connector = new StardogConnector(host, storeId, username, password);
-            _rdfHandler = new StardogRdfHandler();
-        }
-
-        #endregion
-
-        #region Methods
-
-<<<<<<< HEAD
-        #region IStore implementation
-
-        public override IModel CreateModel(Uri uri)
-=======
-        public IModel CreateModel(Uri uri)
->>>>>>> 65367dd1
-        {
-            return new Model(this, new UriRef(uri));
-        }
-
-        public override bool ContainsModel(Uri uri)
-        {
-            string query = string.Format("ASK {{ GRAPH <{0}> {{ ?s ?p ?o . }} }}", uri.AbsoluteUri);
-
-            var result = ExecuteQuery(query);
-            {
-                return result.BoolResult;
-            }
-        }
-
-        public override void ExecuteNonQuery(SparqlUpdate query, ITransaction transaction = null)
-        {
-            if (!_connector.UpdateSupported)
-            {
-                throw new Exception("This store does not support SPARQL update.");
-            }
-
-            _connector.Update(query.ToString());
-        }
-
-        public StardogResultHandler ExecuteQuery(string query, ITransaction transaction = null)
-        {
-            StardogResultHandler resultHandler = new StardogResultHandler();
-
-            _connector.Query(_rdfHandler, resultHandler, query);
-
-            return resultHandler;
-        }
-
-        public override ISparqlQueryResult ExecuteQuery(ISparqlQuery query, ITransaction transaction = null)
-        {
-            bool reasoning = query.IsInferenceEnabled;
-
-            StardogResultHandler resultHandler = new StardogResultHandler();
-            _connector.Query(_rdfHandler, resultHandler, query.ToString(), reasoning);
-
-            return new StardogQueryResult(this, query, resultHandler);
-        }
-
-        public IModel GetModel(Uri uri)
-        {
-            return new Model(this, new UriRef(uri));
-        }
-
-        public bool IsReady
-        {
-            get { return true; }
-        }
-
-        public override IEnumerable<IModel> ListModels()
-        {
-            ISparqlQuery query = new SparqlQuery("SELECT DISTINCT ?g WHERE { GRAPH ?g { ?s ?p ?o } }");
-
-            ISparqlQueryResult result = ExecuteQuery(query);
-
-            foreach (BindingSet b in result.GetBindings())
-            {
-                IModel model = null;
-
-                try
-                {
-                    var x = b["g"];
-
-                    model = new Model(this, new UriRef(x.ToString()));
-                }
-                catch (Exception)
-                {
-                    continue;
-                }
-
-                if (model != null)
-                {
-                    yield return model;
-                }
-            }
-        }
-
-        public static IRdfReader GetReader(RdfSerializationFormat format)
-        {
-            switch (format)
-            {
-                case RdfSerializationFormat.N3:
-                    return new Notation3Parser();
-
-                case RdfSerializationFormat.NTriples:
-                    return new NTriplesParser();
-
-                case RdfSerializationFormat.Turtle:
-                    return new TurtleParser();
-
-                default:
-                case RdfSerializationFormat.RdfXml:
-                    return new RdfXmlParser();
-            }
-        }
-
-        public static IRdfWriter GetWriter(RdfSerializationFormat format)
-        {
-            switch (format)
-            {
-                case RdfSerializationFormat.N3:
-                    return new Notation3Writer();
-
-                case RdfSerializationFormat.NTriples:
-                    return new NTriplesWriter();
-
-                case RdfSerializationFormat.Turtle:
-                    return new CompressingTurtleWriter();
-
-                default:
-                case RdfSerializationFormat.RdfXml:
-                    return new RdfXmlWriter();
-            }
-        }
-
-<<<<<<< HEAD
-
-        public override Uri Read(Stream stream, Uri graphUri, RdfSerializationFormat format, bool update)
-=======
-        public Uri Read(Stream stream, Uri graphUri, RdfSerializationFormat format, bool update)
->>>>>>> 65367dd1
-        {
-            throw new NotImplementedException();
-        }
-
-        public override Uri Read(Uri graphUri, Uri url, RdfSerializationFormat format, bool update)
-        {
-            throw new NotImplementedException();
-        }
-
-        public override void RemoveModel(Uri uri)
-        {
-            try
-            {
-                SparqlUpdate clear = new SparqlUpdate(string.Format("CLEAR GRAPH <{0}>", uri.AbsoluteUri));
-                ExecuteNonQuery(clear);
-            }
-            catch (Exception)
-            {
-            }
-        }
-
-        public override void Write(Stream stream, Uri graphUri, RdfSerializationFormat format)
-        {
-            throw new NotImplementedException();
-        }
-
-        public override ITransaction BeginTransaction(System.Data.IsolationLevel isolationLevel)
-        {
-            throw new NotImplementedException();
-        }
-
-        public IModelGroup CreateModelGroup(params Uri[] models)
-        {
-            List<IModel> modelList = new List<IModel>();
-
-            foreach (var model in models)
-            {
-                modelList.Add(GetModel(model));
-            }
-
-            return new ModelGroup(this, modelList);
-        }
-
-        public IModelGroup CreateModelGroup(params IModel[] models)
-        {
-            List<IModel> modelList = new List<IModel>();
-
-            // This approach might seem a bit redundant, but we want to make sure to get the model from the right store.
-            foreach (var model in models)
-            {
-                GetModel(model.Uri);
-            }
-
-            return new ModelGroup(this, modelList);
-        }
-
-        public override void Dispose()
-        {
-            _connector.Dispose();
-        }
-
-<<<<<<< HEAD
-        
-        #endregion
-=======
-        public void LoadOntologySettings(string configPath = null, string sourceDir = "")
-        {
-            TrinitySettings settings;
-
-            if (!string.IsNullOrEmpty(configPath) && File.Exists(configPath))
-            {
-                ExeConfigurationFileMap configMap = new ExeConfigurationFileMap();
-
-                configMap.ExeConfigFilename = configPath;
-
-                var configuration = ConfigurationManager.OpenMappedExeConfiguration(configMap, ConfigurationUserLevel.None);
-
-                try
-                {
-                    settings = (TrinitySettings)configuration.GetSection("TrinitySettings");
-                }
-                catch (Exception e)
-                {
-                    throw new Exception(string.Format("Could not read config file from {0}. Reason: {1}", configPath, e.Message));
-                }
-            }
-            else
-            {
-                settings = (TrinitySettings)ConfigurationManager.GetSection("TrinitySettings");
-            }
-
-            DirectoryInfo srcDir;
-
-            if (string.IsNullOrEmpty(sourceDir))
-            {
-                srcDir = new DirectoryInfo(Path.GetDirectoryName(Assembly.GetExecutingAssembly().Location));
-            }
-            else
-            {
-                srcDir = new DirectoryInfo(sourceDir);
-            }
-
-            StoreUpdater updater = new StoreUpdater(this, srcDir);
-            updater.UpdateOntologies(settings.Ontologies);
-        }
-
->>>>>>> 65367dd1
-        #endregion
-    }
-}
+﻿// LICENSE:
+//
+// Permission is hereby granted, free of charge, to any person obtaining a copy
+// of this software and associated documentation files (the "Software"), to deal
+// in the Software without restriction, including without limitation the rights
+// to use, copy, modify, merge, publish, distribute, sublicense, and/or sell
+// copies of the Software, and to permit persons to whom the Software is
+// furnished to do so, subject to the following conditions:
+//
+// The above copyright notice and this permission notice shall be included in
+// all copies or substantial portions of the Software.
+//
+// THE SOFTWARE IS PROVIDED "AS IS", WITHOUT WARRANTY OF ANY KIND, EXPRESS OR
+// IMPLIED, INCLUDING BUT NOT LIMITED TO THE WARRANTIES OF MERCHANTABILITY,
+// FITNESS FOR A PARTICULAR PURPOSE AND NONINFRINGEMENT. IN NO EVENT SHALL THE
+// AUTHORS OR COPYRIGHT HOLDERS BE LIABLE FOR ANY CLAIM, DAMAGES OR OTHER
+// LIABILITY, WHETHER IN AN ACTION OF CONTRACT, TORT OR OTHERWISE, ARISING FROM,
+// OUT OF OR IN CONNECTION WITH THE SOFTWARE OR THE USE OR OTHER DEALINGS IN
+// THE SOFTWARE.
+//
+// AUTHORS:
+//
+//  Moritz Eberl <moritz@semiodesk.com>
+//  Sebastian Faubel <sebastian@semiodesk.com>
+//
+// Copyright (c) Semiodesk GmbH 2015
+
+using System;
+using System.Collections.Generic;
+using System.Configuration;
+using System.IO;
+using System.Reflection;
+using VDS.RDF;
+using VDS.RDF.Parsing;
+using VDS.RDF.Storage;
+using VDS.RDF.Writing;
+using TrinitySettings = Semiodesk.Trinity.Configuration.TrinitySettings;
+
+namespace Semiodesk.Trinity.Store.Stardog
+{
+    class StardogStore : StoreBase
+    {
+        #region Members
+
+        private StardogConnector _connector;
+
+        private StardogRdfHandler _rdfHandler;
+        
+        #endregion
+
+        #region Constructors
+
+        public StardogStore(string host, string username, string password, string storeId)
+        {
+            _connector = new StardogConnector(host, storeId, username, password);
+            _rdfHandler = new StardogRdfHandler();
+        }
+
+        #endregion
+
+        #region Methods
+
+        public override IModel CreateModel(Uri uri)
+        {
+            return new Model(this, new UriRef(uri));
+        }
+
+        public override bool ContainsModel(Uri uri)
+        {
+            string query = string.Format("ASK {{ GRAPH <{0}> {{ ?s ?p ?o . }} }}", uri.AbsoluteUri);
+
+            var result = ExecuteQuery(query);
+            {
+                return result.BoolResult;
+            }
+        }
+
+        public override void ExecuteNonQuery(SparqlUpdate query, ITransaction transaction = null)
+        {
+            if (!_connector.UpdateSupported)
+            {
+                throw new Exception("This store does not support SPARQL update.");
+            }
+
+            _connector.Update(query.ToString());
+        }
+
+        public StardogResultHandler ExecuteQuery(string query, ITransaction transaction = null)
+        {
+            StardogResultHandler resultHandler = new StardogResultHandler();
+
+            _connector.Query(_rdfHandler, resultHandler, query);
+
+            return resultHandler;
+        }
+
+        public override ISparqlQueryResult ExecuteQuery(ISparqlQuery query, ITransaction transaction = null)
+        {
+            bool reasoning = query.IsInferenceEnabled;
+
+            StardogResultHandler resultHandler = new StardogResultHandler();
+            _connector.Query(_rdfHandler, resultHandler, query.ToString(), reasoning);
+
+            return new StardogQueryResult(this, query, resultHandler);
+        }
+
+        public IModel GetModel(Uri uri)
+        {
+            return new Model(this, new UriRef(uri));
+        }
+
+        public bool IsReady
+        {
+            get { return true; }
+        }
+
+        public override IEnumerable<IModel> ListModels()
+        {
+            ISparqlQuery query = new SparqlQuery("SELECT DISTINCT ?g WHERE { GRAPH ?g { ?s ?p ?o } }");
+
+            ISparqlQueryResult result = ExecuteQuery(query);
+
+            foreach (BindingSet b in result.GetBindings())
+            {
+                IModel model = null;
+
+                try
+                {
+                    var x = b["g"];
+
+                    model = new Model(this, new UriRef(x.ToString()));
+                }
+                catch (Exception)
+                {
+                    continue;
+                }
+
+                if (model != null)
+                {
+                    yield return model;
+                }
+            }
+        }
+
+        public static IRdfReader GetReader(RdfSerializationFormat format)
+        {
+            switch (format)
+            {
+                case RdfSerializationFormat.N3:
+                    return new Notation3Parser();
+
+                case RdfSerializationFormat.NTriples:
+                    return new NTriplesParser();
+
+                case RdfSerializationFormat.Turtle:
+                    return new TurtleParser();
+
+                default:
+                case RdfSerializationFormat.RdfXml:
+                    return new RdfXmlParser();
+            }
+        }
+
+        public static IRdfWriter GetWriter(RdfSerializationFormat format)
+        {
+            switch (format)
+            {
+                case RdfSerializationFormat.N3:
+                    return new Notation3Writer();
+
+                case RdfSerializationFormat.NTriples:
+                    return new NTriplesWriter();
+
+                case RdfSerializationFormat.Turtle:
+                    return new CompressingTurtleWriter();
+
+                default:
+                case RdfSerializationFormat.RdfXml:
+                    return new RdfXmlWriter();
+            }
+        }
+
+        public override Uri Read(Stream stream, Uri graphUri, RdfSerializationFormat format, bool update)
+        {
+            throw new NotImplementedException();
+        }
+
+        public override Uri Read(Uri graphUri, Uri url, RdfSerializationFormat format, bool update)
+        {
+            throw new NotImplementedException();
+        }
+
+        public override void RemoveModel(Uri uri)
+        {
+            try
+            {
+                SparqlUpdate clear = new SparqlUpdate(string.Format("CLEAR GRAPH <{0}>", uri.AbsoluteUri));
+                ExecuteNonQuery(clear);
+            }
+            catch (Exception)
+            {
+            }
+        }
+
+        public override void Write(Stream stream, Uri graphUri, RdfSerializationFormat format)
+        {
+            throw new NotImplementedException();
+        }
+
+        public override ITransaction BeginTransaction(System.Data.IsolationLevel isolationLevel)
+        {
+            throw new NotImplementedException();
+        }
+
+        public IModelGroup CreateModelGroup(params Uri[] models)
+        {
+            List<IModel> modelList = new List<IModel>();
+
+            foreach (var model in models)
+            {
+                modelList.Add(GetModel(model));
+            }
+
+            return new ModelGroup(this, modelList);
+        }
+
+        public IModelGroup CreateModelGroup(params IModel[] models)
+        {
+            List<IModel> modelList = new List<IModel>();
+
+            // This approach might seem a bit redundant, but we want to make sure to get the model from the right store.
+            foreach (var model in models)
+            {
+                GetModel(model.Uri);
+            }
+
+            return new ModelGroup(this, modelList);
+        }
+
+        public override void Dispose()
+        {
+            _connector.Dispose();
+        }
+
+
+
+        
+
+
+
+        #endregion
+    }
+}