﻿// LICENSE:
//
// Permission is hereby granted, free of charge, to any person obtaining a copy
// of this software and associated documentation files (the "Software"), to deal
// in the Software without restriction, including without limitation the rights
// to use, copy, modify, merge, publish, distribute, sublicense, and/or sell
// copies of the Software, and to permit persons to whom the Software is
// furnished to do so, subject to the following conditions:
//
// The above copyright notice and this permission notice shall be included in
// all copies or substantial portions of the Software.
//
// THE SOFTWARE IS PROVIDED "AS IS", WITHOUT WARRANTY OF ANY KIND, EXPRESS OR
// IMPLIED, INCLUDING BUT NOT LIMITED TO THE WARRANTIES OF MERCHANTABILITY,
// FITNESS FOR A PARTICULAR PURPOSE AND NONINFRINGEMENT. IN NO EVENT SHALL THE
// AUTHORS OR COPYRIGHT HOLDERS BE LIABLE FOR ANY CLAIM, DAMAGES OR OTHER
// LIABILITY, WHETHER IN AN ACTION OF CONTRACT, TORT OR OTHERWISE, ARISING FROM,
// OUT OF OR IN CONNECTION WITH THE SOFTWARE OR THE USE OR OTHER DEALINGS IN
// THE SOFTWARE.
//
// AUTHORS:
//
//  Moritz Eberl <moritz@semiodesk.com>
//  Sebastian Faubel <sebastian@semiodesk.com>
//
// Copyright (c) Semiodesk GmbH 2015


using System;
using System.Collections.Generic;
using System.Configuration;
using System.IO;
using System.Linq;
using System.Reflection;
using System.Text;
using VDS.RDF;
using VDS.RDF.Parsing;
using VDS.RDF.Query;
using VDS.RDF.Query.Datasets;
using VDS.RDF.Query.Inference;
using VDS.RDF.Update;
using VDS.RDF.Writing;


namespace Semiodesk.Trinity.Store
{
    /// <summary>
    /// </summary>

    public class dotNetRDFStore : StoreBase
    {
        #region Members

        TripleStore _store;

        ISparqlUpdateProcessor _updateProcessor;

        ISparqlQueryProcessor _queryProcessor;

        SparqlUpdateParser _parser;

        RdfsReasoner _reasoner;


        #endregion

        #region Constructors

        /// <summary>
        /// Creates a new dotNetRDFStore.
        /// </summary>
        /// <param name="schema">A list of ontology file paths relative to this assembly. The store will be populated with these ontologies.</param>
        public dotNetRDFStore(string[] schema)
        {
            _store = new TripleStore();
            _updateProcessor = new LeviathanUpdateProcessor(_store);
            _queryProcessor = new LeviathanQueryProcessor(_store);
            _parser = new SparqlUpdateParser();

            if (schema == null)
            {
                return;
            }

            _reasoner = new RdfsReasoner();
            _store.AddInferenceEngine(_reasoner);

            foreach (string m in schema)
            {
                var x = new FileInfo(Assembly.GetExecutingAssembly().Location).Directory;
                FileInfo s = new FileInfo( Path.Combine(x.FullName, m));
                IGraph schemaGraph = LoadSchema(s.FullName);

                _store.Add(schemaGraph);
                _reasoner.Initialise(schemaGraph);
            }
        }

        #endregion

        #region Methods

        private IGraph LoadSchema(string schema)
        {
            IGraph graph = new Graph();
            graph.LoadFromFile(schema);

            string queryString = "SELECT ?s WHERE { ?s a <http://www.w3.org/2002/07/owl#Ontology>. }";

            SparqlResultSet result = (SparqlResultSet)graph.ExecuteQuery(queryString);

            graph.BaseUri = (result[0]["s"] as UriNode).Uri;

            return graph;
        }

        #region IStore implementation
<<<<<<< HEAD
        

        public override bool ContainsModel(Uri uri)
=======

        /// <summary>
        /// Adds a new model with the given uri to the storage. 
        /// </summary>
        /// <param name="uri">Uri of the model</param>
        /// <returns>Handle to the model</returns>
        public IModel CreateModel(Uri uri)
        {
            return new Model(this, new UriRef(uri));
        }


        /// <summary>
        /// Removes model from the store.
        /// </summary>
        /// <param name="uri">Uri of the model which is to be removed.</param>
        public void RemoveModel(Uri uri)
        {
            if (_store.HasGraph(uri))
                _store.Remove(uri);
        }

        /// <summary>
        /// Removes model from the store.
        /// </summary>
        /// <param name="model">Handle to the model which is to be removed.</param>
        public void RemoveModel(IModel model)
        {
            RemoveModel(model.Uri);
        }

        /// <summary>
        /// Query if the model exists in the store.
        /// OBSOLETE: This method does not list empty models. At the moment you should just call GetModel() and test for IsEmpty()
        /// </summary>
        /// <param name="model">Handle to the model which is to be queried.</param>
        /// <returns></returns>
        [Obsolete("This method does not list empty models. At the moment you should just call GetModel() and test for IsEmpty()")]
        public bool ContainsModel(IModel model)
        {
            return ContainsModel(model.Uri);
        }

        /// <summary>
        /// Query if the model exists in the store.
        /// OBSOLETE: This method does not list empty models. At the moment you should just call GetModel() and test for IsEmpty()
        /// </summary>
        /// <param name="uri">Uri of the model which is to be queried.</param>
        /// <returns></returns>
        [Obsolete("This method does not list empty models. At the moment you should just call GetModel() and test for IsEmpty()")]
        public bool ContainsModel(Uri uri)
>>>>>>> 4c569a25
        {
            return _store.HasGraph(uri);
        }

<<<<<<< HEAD
        public override void ExecuteNonQuery(SparqlUpdate query, ITransaction transaction = null)
=======
        /// <summary>
        /// Executes a query on the store which does not expect a result.
        /// </summary>
        /// <param name="query">The update query</param>
        /// <param name="transaction">An associated transaction</param>
        public void ExecuteNonQuery(SparqlUpdate query, ITransaction transaction = null)
>>>>>>> 4c569a25
        {
            SparqlUpdateCommandSet cmds = _parser.ParseFromString(query.ToString());

            _updateProcessor.ProcessCommandSet(cmds);
        }

<<<<<<< HEAD
        public override ISparqlQueryResult ExecuteQuery(ISparqlQuery query, ITransaction transaction = null)
=======
        /// <summary>
        /// Executes a SparqlQuery on the store.
        /// </summary>
        /// <param name="query"></param>
        /// <param name="transaction"></param>
        /// <returns></returns>
        public ISparqlQueryResult ExecuteQuery(ISparqlQuery query, ITransaction transaction = null)
>>>>>>> 4c569a25
        {
            if (query.IsInferenceEnabled && _reasoner != null)
            {
                _store.AddInferenceEngine(_reasoner);
            }
            else
            {
                _store.ClearInferenceEngines();
            }
            object results = ExecuteQuery(query.ToString());

            if (results is IGraph)
            {
                return new dotNetRDFQueryResult(this, query, results as IGraph);
            }
            else if (results is SparqlResultSet)
            {
                return new dotNetRDFQueryResult(this, query, results as SparqlResultSet);
            }

            return null;
        }

        /// <summary>
        /// This method queries the dotNetRdf store directly.
        /// </summary>
        /// <param name="query"></param>
        /// <returns></returns>
        public object ExecuteQuery(string query)
        {
            SparqlQueryParser sparqlparser = new SparqlQueryParser();
            var q = sparqlparser.ParseFromString(query.ToString());
            return _queryProcessor.ProcessQuery(q);
        }

<<<<<<< HEAD
        public override IEnumerable<IModel> ListModels()
=======
        /// <summary>
        /// Gets a handle to a model in the store.
        /// </summary>
        /// <param name="uri">Uri of the model.</param>
        /// <returns></returns>
        public IModel GetModel(Uri uri)
        {
            return new Model(this, new UriRef(uri));
        }

        /// <summary>
        /// Indicates if the store is ready to be queried.
        /// </summary>
        public bool IsReady
        {
            get;
            private set;
        } = true;

        /// <summary>
        /// Lists all models in the store.
        /// </summary>
        /// <returns>All handles to existing models.</returns>
        public IEnumerable<IModel> ListModels()
>>>>>>> 4c569a25
        {
            foreach (var g in _store.Graphs)
            {
                if( g.BaseUri != null)
                    yield return new Model(this, new UriRef(g.BaseUri));
            }
        }


        private static IRdfReader GetReader(RdfSerializationFormat format)
        {
            switch (format)
            {
                case RdfSerializationFormat.N3:
                return new Notation3Parser();

                case RdfSerializationFormat.NTriples:
                return new NTriplesParser();

                case RdfSerializationFormat.Turtle:
                return new TurtleParser();
                default:
                case RdfSerializationFormat.RdfXml:
                return new RdfXmlParser();

            }
        }

        private static IRdfWriter GetWriter(RdfSerializationFormat format)
        {
            switch (format)
            {
                case RdfSerializationFormat.N3:
                    return new Notation3Writer();

                case RdfSerializationFormat.NTriples:
                    return new NTriplesWriter();

                case RdfSerializationFormat.Turtle:
                    return new CompressingTurtleWriter();
                default:
                case RdfSerializationFormat.RdfXml:
                    return new RdfXmlWriter();

            }
        }

<<<<<<< HEAD
        public override Uri Read(Stream stream, Uri graphUri, RdfSerializationFormat format, bool update)
=======
        /// <summary>
        /// Loads a serialized graph from the given stream into the current store. See allowed <see cref="RdfSerializationFormat">formats</see>.
        /// </summary>
        /// <param name="stream">Stream containing a serialized graph</param>
        /// <param name="graphUri">Uri of the graph in this store</param>
        /// <param name="format">Allowed formats</param>
        /// <param name="update">Pass false if you want to overwrite the existing data. True if you want to add the new data to the existing.</param>
        /// <returns></returns>
        public Uri Read(Stream stream, Uri graphUri, RdfSerializationFormat format, bool update)
>>>>>>> 4c569a25
        {
            TextReader reader = new StreamReader(stream);
            IGraph graph = new Graph();
            IRdfReader parser = GetReader(format);

            parser.Load(graph, reader);
            graph.BaseUri = graphUri;
            if (!update)
                _store.Remove(graphUri);
            _store.Add(graph, update);
            return graphUri;
        }

<<<<<<< HEAD
        public override Uri Read(Uri graphUri, Uri url, RdfSerializationFormat format, bool update)
=======
        /// <summary>
        /// Loads a serialized graph from the given location into the current store. See allowed <see cref="RdfSerializationFormat">formats</see>.
        /// </summary>
        /// <param name="graphUri">Uri of the graph in this store</param>
        /// <param name="url">Location</param>
        /// <param name="format">Allowed formats</param>
        /// <param name="update">Pass false if you want to overwrite the existing data. True if you want to add the new data to the existing.</param>
        /// <returns></returns>
        public Uri Read(Uri graphUri, Uri url, RdfSerializationFormat format, bool update)
>>>>>>> 4c569a25
        {
            IGraph graph = null;

            if (url.AbsoluteUri.StartsWith("file:"))
            {
                string path;

                if (url.IsAbsoluteUri)
                {
                    path = url.LocalPath;
                }
                else
                {
                    path = Path.Combine(Directory.GetCurrentDirectory(), url.OriginalString.Substring(5));
                }

                if (graphUri != null)
                {
                    if (format == RdfSerializationFormat.Trig)
                    {
                        TripleStore s = new TripleStore();
                        s.LoadFromFile(path, new TriGParser());

                        foreach (VDS.RDF.Graph g in s.Graphs)
                        {
                            if (!update)
                                _store.Remove(g.BaseUri);
                            _store.Add(g, update);
                        }
                    }
                    else
                    {
                        graph = new Graph();
                        graph.LoadFromFile(path, GetReader(format));
                        graph.BaseUri = graphUri;
                    }
                }
            }
            else if (url.Scheme == "http")
            {
                graph = new Graph();
                UriLoader.Load(graph, url);
                graph.BaseUri = graphUri;
            }

            if (graph != null)
            {
                if (!update)
                    _store.Remove(graph.BaseUri);
                _store.Add(graph, update);

                return graphUri;
            }

            return null;
        }

<<<<<<< HEAD
        public override void RemoveModel(Uri uri)
        {
            if (_store.HasGraph(uri))
                _store.Remove(uri);
        }

        public override void Write(Stream stream, Uri graphUri, RdfSerializationFormat format)
=======
        /// <summary>
        /// Writes a serialized graph to the given stream. See allowed <see cref="RdfSerializationFormat">formats</see>.
        /// </summary>
        /// <param name="stream">Stream to which the content should be written.</param>
        /// <param name="graphUri">Uri fo the graph in this store</param>
        /// <param name="format">Allowed formats</param>
        /// <returns></returns>
        public void Write(Stream stream, Uri graphUri, RdfSerializationFormat format)
>>>>>>> 4c569a25
        {
            if (_store.HasGraph(graphUri))
            {
                IGraph graph = _store.Graphs[graphUri];
                using (StreamWriter writer = new StreamWriter(stream))
                {
                    graph.SaveToStream(writer, GetWriter(format));
                }
            }
        }

<<<<<<< HEAD
        public override ITransaction BeginTransaction(System.Data.IsolationLevel isolationLevel)
=======
        /// <summary>
        /// 
        /// </summary>
        /// <param name="isolationLevel"></param>
        /// <returns></returns>
        public ITransaction BeginTransaction(System.Data.IsolationLevel isolationLevel)
>>>>>>> 4c569a25
        {
            return null;
        }

<<<<<<< HEAD
        public override IModelGroup CreateModelGroup(params Uri[] models)
=======
        /// <summary>
        /// Creates a model group which allows for queries to be made on multiple models at once.
        /// </summary>
        /// <param name="models"></param>
        /// <returns></returns>
        public IModelGroup CreateModelGroup(params Uri[] models)
>>>>>>> 4c569a25
        {
            List<IModel> modelList = new List<IModel>();

            foreach (var x in models)
            {
                modelList.Add(GetModel(x));
            }

            return new ModelGroup(this, modelList);
        }

<<<<<<< HEAD
        public override void Dispose()
=======
        /// <summary>
        /// Closes the store. It is not usable after this call.
        /// </summary>
        public void Dispose()
>>>>>>> 4c569a25
        {
            this.IsReady = false;
            _updateProcessor.Discard();
            _store.Dispose();
        }

<<<<<<< HEAD
        
=======
        /// <summary>
        /// Loads Ontologies defined in the currently loaded config file into the store.
        /// </summary>
        /// <param name="configPath">Path of the configuration.</param>
        /// <param name="sourceDir">Searchpath for the ontologies.</param>
        public void LoadOntologySettings(string configPath = null, string sourceDir = "")
        {
            Trinity.Configuration.TrinitySettings settings;
            if (!string.IsNullOrEmpty(configPath) && File.Exists(configPath))
            {
                ExeConfigurationFileMap configMap = new ExeConfigurationFileMap
                {
                    ExeConfigFilename = configPath
                };

                var configuration = ConfigurationManager.OpenMappedExeConfiguration(configMap, ConfigurationUserLevel.None);
                try
                {
                    settings = (TrinitySettings)configuration.GetSection("TrinitySettings");
                }
                catch (Exception e)
                {
                    throw new Exception(string.Format("Could not read config file from {0}. Reason: {1}", configPath, e.Message));
                }

            }
            else
            {
                settings = (TrinitySettings)ConfigurationManager.GetSection("TrinitySettings");
            }

            DirectoryInfo srcDir;
            if (string.IsNullOrEmpty(sourceDir))
            {
                srcDir = new DirectoryInfo(Path.GetDirectoryName(Assembly.GetExecutingAssembly().Location));
            }
            else
            {
                srcDir = new DirectoryInfo(sourceDir);
            }
            StoreUpdater updater = new StoreUpdater(this, srcDir);
            updater.UpdateOntologies(settings.Ontologies);
        }
>>>>>>> 4c569a25
        #endregion
        #endregion
    }
}
<|MERGE_RESOLUTION|>--- conflicted
+++ resolved
@@ -1,540 +1,412 @@
-﻿// LICENSE:
-//
-// Permission is hereby granted, free of charge, to any person obtaining a copy
-// of this software and associated documentation files (the "Software"), to deal
-// in the Software without restriction, including without limitation the rights
-// to use, copy, modify, merge, publish, distribute, sublicense, and/or sell
-// copies of the Software, and to permit persons to whom the Software is
-// furnished to do so, subject to the following conditions:
-//
-// The above copyright notice and this permission notice shall be included in
-// all copies or substantial portions of the Software.
-//
-// THE SOFTWARE IS PROVIDED "AS IS", WITHOUT WARRANTY OF ANY KIND, EXPRESS OR
-// IMPLIED, INCLUDING BUT NOT LIMITED TO THE WARRANTIES OF MERCHANTABILITY,
-// FITNESS FOR A PARTICULAR PURPOSE AND NONINFRINGEMENT. IN NO EVENT SHALL THE
-// AUTHORS OR COPYRIGHT HOLDERS BE LIABLE FOR ANY CLAIM, DAMAGES OR OTHER
-// LIABILITY, WHETHER IN AN ACTION OF CONTRACT, TORT OR OTHERWISE, ARISING FROM,
-// OUT OF OR IN CONNECTION WITH THE SOFTWARE OR THE USE OR OTHER DEALINGS IN
-// THE SOFTWARE.
-//
-// AUTHORS:
-//
-//  Moritz Eberl <moritz@semiodesk.com>
-//  Sebastian Faubel <sebastian@semiodesk.com>
-//
-// Copyright (c) Semiodesk GmbH 2015
-
-
-using System;
-using System.Collections.Generic;
-using System.Configuration;
-using System.IO;
-using System.Linq;
-using System.Reflection;
-using System.Text;
-using VDS.RDF;
-using VDS.RDF.Parsing;
-using VDS.RDF.Query;
-using VDS.RDF.Query.Datasets;
-using VDS.RDF.Query.Inference;
-using VDS.RDF.Update;
-using VDS.RDF.Writing;
-
-
-namespace Semiodesk.Trinity.Store
-{
-    /// <summary>
-    /// </summary>
-
-    public class dotNetRDFStore : StoreBase
-    {
-        #region Members
-
-        TripleStore _store;
-
-        ISparqlUpdateProcessor _updateProcessor;
-
-        ISparqlQueryProcessor _queryProcessor;
-
-        SparqlUpdateParser _parser;
-
-        RdfsReasoner _reasoner;
-
-
-        #endregion
-
-        #region Constructors
-
-        /// <summary>
-        /// Creates a new dotNetRDFStore.
-        /// </summary>
-        /// <param name="schema">A list of ontology file paths relative to this assembly. The store will be populated with these ontologies.</param>
-        public dotNetRDFStore(string[] schema)
-        {
-            _store = new TripleStore();
-            _updateProcessor = new LeviathanUpdateProcessor(_store);
-            _queryProcessor = new LeviathanQueryProcessor(_store);
-            _parser = new SparqlUpdateParser();
-
-            if (schema == null)
-            {
-                return;
-            }
-
-            _reasoner = new RdfsReasoner();
-            _store.AddInferenceEngine(_reasoner);
-
-            foreach (string m in schema)
-            {
-                var x = new FileInfo(Assembly.GetExecutingAssembly().Location).Directory;
-                FileInfo s = new FileInfo( Path.Combine(x.FullName, m));
-                IGraph schemaGraph = LoadSchema(s.FullName);
-
-                _store.Add(schemaGraph);
-                _reasoner.Initialise(schemaGraph);
-            }
-        }
-
-        #endregion
-
-        #region Methods
-
-        private IGraph LoadSchema(string schema)
-        {
-            IGraph graph = new Graph();
-            graph.LoadFromFile(schema);
-
-            string queryString = "SELECT ?s WHERE { ?s a <http://www.w3.org/2002/07/owl#Ontology>. }";
-
-            SparqlResultSet result = (SparqlResultSet)graph.ExecuteQuery(queryString);
-
-            graph.BaseUri = (result[0]["s"] as UriNode).Uri;
-
-            return graph;
-        }
-
-        #region IStore implementation
-<<<<<<< HEAD
-        
-
-        public override bool ContainsModel(Uri uri)
-=======
-
-        /// <summary>
-        /// Adds a new model with the given uri to the storage. 
-        /// </summary>
-        /// <param name="uri">Uri of the model</param>
-        /// <returns>Handle to the model</returns>
-        public IModel CreateModel(Uri uri)
-        {
-            return new Model(this, new UriRef(uri));
-        }
-
-
-        /// <summary>
-        /// Removes model from the store.
-        /// </summary>
-        /// <param name="uri">Uri of the model which is to be removed.</param>
-        public void RemoveModel(Uri uri)
-        {
-            if (_store.HasGraph(uri))
-                _store.Remove(uri);
-        }
-
-        /// <summary>
-        /// Removes model from the store.
-        /// </summary>
-        /// <param name="model">Handle to the model which is to be removed.</param>
-        public void RemoveModel(IModel model)
-        {
-            RemoveModel(model.Uri);
-        }
-
-        /// <summary>
-        /// Query if the model exists in the store.
-        /// OBSOLETE: This method does not list empty models. At the moment you should just call GetModel() and test for IsEmpty()
-        /// </summary>
-        /// <param name="model">Handle to the model which is to be queried.</param>
-        /// <returns></returns>
-        [Obsolete("This method does not list empty models. At the moment you should just call GetModel() and test for IsEmpty()")]
-        public bool ContainsModel(IModel model)
-        {
-            return ContainsModel(model.Uri);
-        }
-
-        /// <summary>
-        /// Query if the model exists in the store.
-        /// OBSOLETE: This method does not list empty models. At the moment you should just call GetModel() and test for IsEmpty()
-        /// </summary>
-        /// <param name="uri">Uri of the model which is to be queried.</param>
-        /// <returns></returns>
-        [Obsolete("This method does not list empty models. At the moment you should just call GetModel() and test for IsEmpty()")]
-        public bool ContainsModel(Uri uri)
->>>>>>> 4c569a25
-        {
-            return _store.HasGraph(uri);
-        }
-
-<<<<<<< HEAD
-        public override void ExecuteNonQuery(SparqlUpdate query, ITransaction transaction = null)
-=======
-        /// <summary>
-        /// Executes a query on the store which does not expect a result.
-        /// </summary>
-        /// <param name="query">The update query</param>
-        /// <param name="transaction">An associated transaction</param>
-        public void ExecuteNonQuery(SparqlUpdate query, ITransaction transaction = null)
->>>>>>> 4c569a25
-        {
-            SparqlUpdateCommandSet cmds = _parser.ParseFromString(query.ToString());
-
-            _updateProcessor.ProcessCommandSet(cmds);
-        }
-
-<<<<<<< HEAD
-        public override ISparqlQueryResult ExecuteQuery(ISparqlQuery query, ITransaction transaction = null)
-=======
-        /// <summary>
-        /// Executes a SparqlQuery on the store.
-        /// </summary>
-        /// <param name="query"></param>
-        /// <param name="transaction"></param>
-        /// <returns></returns>
-        public ISparqlQueryResult ExecuteQuery(ISparqlQuery query, ITransaction transaction = null)
->>>>>>> 4c569a25
-        {
-            if (query.IsInferenceEnabled && _reasoner != null)
-            {
-                _store.AddInferenceEngine(_reasoner);
-            }
-            else
-            {
-                _store.ClearInferenceEngines();
-            }
-            object results = ExecuteQuery(query.ToString());
-
-            if (results is IGraph)
-            {
-                return new dotNetRDFQueryResult(this, query, results as IGraph);
-            }
-            else if (results is SparqlResultSet)
-            {
-                return new dotNetRDFQueryResult(this, query, results as SparqlResultSet);
-            }
-
-            return null;
-        }
-
-        /// <summary>
-        /// This method queries the dotNetRdf store directly.
-        /// </summary>
-        /// <param name="query"></param>
-        /// <returns></returns>
-        public object ExecuteQuery(string query)
-        {
-            SparqlQueryParser sparqlparser = new SparqlQueryParser();
-            var q = sparqlparser.ParseFromString(query.ToString());
-            return _queryProcessor.ProcessQuery(q);
-        }
-
-<<<<<<< HEAD
-        public override IEnumerable<IModel> ListModels()
-=======
-        /// <summary>
-        /// Gets a handle to a model in the store.
-        /// </summary>
-        /// <param name="uri">Uri of the model.</param>
-        /// <returns></returns>
-        public IModel GetModel(Uri uri)
-        {
-            return new Model(this, new UriRef(uri));
-        }
-
-        /// <summary>
-        /// Indicates if the store is ready to be queried.
-        /// </summary>
-        public bool IsReady
-        {
-            get;
-            private set;
-        } = true;
-
-        /// <summary>
-        /// Lists all models in the store.
-        /// </summary>
-        /// <returns>All handles to existing models.</returns>
-        public IEnumerable<IModel> ListModels()
->>>>>>> 4c569a25
-        {
-            foreach (var g in _store.Graphs)
-            {
-                if( g.BaseUri != null)
-                    yield return new Model(this, new UriRef(g.BaseUri));
-            }
-        }
-
-
-        private static IRdfReader GetReader(RdfSerializationFormat format)
-        {
-            switch (format)
-            {
-                case RdfSerializationFormat.N3:
-                return new Notation3Parser();
-
-                case RdfSerializationFormat.NTriples:
-                return new NTriplesParser();
-
-                case RdfSerializationFormat.Turtle:
-                return new TurtleParser();
-                default:
-                case RdfSerializationFormat.RdfXml:
-                return new RdfXmlParser();
-
-            }
-        }
-
-        private static IRdfWriter GetWriter(RdfSerializationFormat format)
-        {
-            switch (format)
-            {
-                case RdfSerializationFormat.N3:
-                    return new Notation3Writer();
-
-                case RdfSerializationFormat.NTriples:
-                    return new NTriplesWriter();
-
-                case RdfSerializationFormat.Turtle:
-                    return new CompressingTurtleWriter();
-                default:
-                case RdfSerializationFormat.RdfXml:
-                    return new RdfXmlWriter();
-
-            }
-        }
-
-<<<<<<< HEAD
-        public override Uri Read(Stream stream, Uri graphUri, RdfSerializationFormat format, bool update)
-=======
-        /// <summary>
-        /// Loads a serialized graph from the given stream into the current store. See allowed <see cref="RdfSerializationFormat">formats</see>.
-        /// </summary>
-        /// <param name="stream">Stream containing a serialized graph</param>
-        /// <param name="graphUri">Uri of the graph in this store</param>
-        /// <param name="format">Allowed formats</param>
-        /// <param name="update">Pass false if you want to overwrite the existing data. True if you want to add the new data to the existing.</param>
-        /// <returns></returns>
-        public Uri Read(Stream stream, Uri graphUri, RdfSerializationFormat format, bool update)
->>>>>>> 4c569a25
-        {
-            TextReader reader = new StreamReader(stream);
-            IGraph graph = new Graph();
-            IRdfReader parser = GetReader(format);
-
-            parser.Load(graph, reader);
-            graph.BaseUri = graphUri;
-            if (!update)
-                _store.Remove(graphUri);
-            _store.Add(graph, update);
-            return graphUri;
-        }
-
-<<<<<<< HEAD
-        public override Uri Read(Uri graphUri, Uri url, RdfSerializationFormat format, bool update)
-=======
-        /// <summary>
-        /// Loads a serialized graph from the given location into the current store. See allowed <see cref="RdfSerializationFormat">formats</see>.
-        /// </summary>
-        /// <param name="graphUri">Uri of the graph in this store</param>
-        /// <param name="url">Location</param>
-        /// <param name="format">Allowed formats</param>
-        /// <param name="update">Pass false if you want to overwrite the existing data. True if you want to add the new data to the existing.</param>
-        /// <returns></returns>
-        public Uri Read(Uri graphUri, Uri url, RdfSerializationFormat format, bool update)
->>>>>>> 4c569a25
-        {
-            IGraph graph = null;
-
-            if (url.AbsoluteUri.StartsWith("file:"))
-            {
-                string path;
-
-                if (url.IsAbsoluteUri)
-                {
-                    path = url.LocalPath;
-                }
-                else
-                {
-                    path = Path.Combine(Directory.GetCurrentDirectory(), url.OriginalString.Substring(5));
-                }
-
-                if (graphUri != null)
-                {
-                    if (format == RdfSerializationFormat.Trig)
-                    {
-                        TripleStore s = new TripleStore();
-                        s.LoadFromFile(path, new TriGParser());
-
-                        foreach (VDS.RDF.Graph g in s.Graphs)
-                        {
-                            if (!update)
-                                _store.Remove(g.BaseUri);
-                            _store.Add(g, update);
-                        }
-                    }
-                    else
-                    {
-                        graph = new Graph();
-                        graph.LoadFromFile(path, GetReader(format));
-                        graph.BaseUri = graphUri;
-                    }
-                }
-            }
-            else if (url.Scheme == "http")
-            {
-                graph = new Graph();
-                UriLoader.Load(graph, url);
-                graph.BaseUri = graphUri;
-            }
-
-            if (graph != null)
-            {
-                if (!update)
-                    _store.Remove(graph.BaseUri);
-                _store.Add(graph, update);
-
-                return graphUri;
-            }
-
-            return null;
-        }
-
-<<<<<<< HEAD
-        public override void RemoveModel(Uri uri)
-        {
-            if (_store.HasGraph(uri))
-                _store.Remove(uri);
-        }
-
-        public override void Write(Stream stream, Uri graphUri, RdfSerializationFormat format)
-=======
-        /// <summary>
-        /// Writes a serialized graph to the given stream. See allowed <see cref="RdfSerializationFormat">formats</see>.
-        /// </summary>
-        /// <param name="stream">Stream to which the content should be written.</param>
-        /// <param name="graphUri">Uri fo the graph in this store</param>
-        /// <param name="format">Allowed formats</param>
-        /// <returns></returns>
-        public void Write(Stream stream, Uri graphUri, RdfSerializationFormat format)
->>>>>>> 4c569a25
-        {
-            if (_store.HasGraph(graphUri))
-            {
-                IGraph graph = _store.Graphs[graphUri];
-                using (StreamWriter writer = new StreamWriter(stream))
-                {
-                    graph.SaveToStream(writer, GetWriter(format));
-                }
-            }
-        }
-
-<<<<<<< HEAD
-        public override ITransaction BeginTransaction(System.Data.IsolationLevel isolationLevel)
-=======
-        /// <summary>
-        /// 
-        /// </summary>
-        /// <param name="isolationLevel"></param>
-        /// <returns></returns>
-        public ITransaction BeginTransaction(System.Data.IsolationLevel isolationLevel)
->>>>>>> 4c569a25
-        {
-            return null;
-        }
-
-<<<<<<< HEAD
-        public override IModelGroup CreateModelGroup(params Uri[] models)
-=======
-        /// <summary>
-        /// Creates a model group which allows for queries to be made on multiple models at once.
-        /// </summary>
-        /// <param name="models"></param>
-        /// <returns></returns>
-        public IModelGroup CreateModelGroup(params Uri[] models)
->>>>>>> 4c569a25
-        {
-            List<IModel> modelList = new List<IModel>();
-
-            foreach (var x in models)
-            {
-                modelList.Add(GetModel(x));
-            }
-
-            return new ModelGroup(this, modelList);
-        }
-
-<<<<<<< HEAD
-        public override void Dispose()
-=======
-        /// <summary>
-        /// Closes the store. It is not usable after this call.
-        /// </summary>
-        public void Dispose()
->>>>>>> 4c569a25
-        {
-            this.IsReady = false;
-            _updateProcessor.Discard();
-            _store.Dispose();
-        }
-
-<<<<<<< HEAD
-        
-=======
-        /// <summary>
-        /// Loads Ontologies defined in the currently loaded config file into the store.
-        /// </summary>
-        /// <param name="configPath">Path of the configuration.</param>
-        /// <param name="sourceDir">Searchpath for the ontologies.</param>
-        public void LoadOntologySettings(string configPath = null, string sourceDir = "")
-        {
-            Trinity.Configuration.TrinitySettings settings;
-            if (!string.IsNullOrEmpty(configPath) && File.Exists(configPath))
-            {
-                ExeConfigurationFileMap configMap = new ExeConfigurationFileMap
-                {
-                    ExeConfigFilename = configPath
-                };
-
-                var configuration = ConfigurationManager.OpenMappedExeConfiguration(configMap, ConfigurationUserLevel.None);
-                try
-                {
-                    settings = (TrinitySettings)configuration.GetSection("TrinitySettings");
-                }
-                catch (Exception e)
-                {
-                    throw new Exception(string.Format("Could not read config file from {0}. Reason: {1}", configPath, e.Message));
-                }
-
-            }
-            else
-            {
-                settings = (TrinitySettings)ConfigurationManager.GetSection("TrinitySettings");
-            }
-
-            DirectoryInfo srcDir;
-            if (string.IsNullOrEmpty(sourceDir))
-            {
-                srcDir = new DirectoryInfo(Path.GetDirectoryName(Assembly.GetExecutingAssembly().Location));
-            }
-            else
-            {
-                srcDir = new DirectoryInfo(sourceDir);
-            }
-            StoreUpdater updater = new StoreUpdater(this, srcDir);
-            updater.UpdateOntologies(settings.Ontologies);
-        }
->>>>>>> 4c569a25
-        #endregion
-        #endregion
-    }
-}
+﻿// LICENSE:
+//
+// Permission is hereby granted, free of charge, to any person obtaining a copy
+// of this software and associated documentation files (the "Software"), to deal
+// in the Software without restriction, including without limitation the rights
+// to use, copy, modify, merge, publish, distribute, sublicense, and/or sell
+// copies of the Software, and to permit persons to whom the Software is
+// furnished to do so, subject to the following conditions:
+//
+// The above copyright notice and this permission notice shall be included in
+// all copies or substantial portions of the Software.
+//
+// THE SOFTWARE IS PROVIDED "AS IS", WITHOUT WARRANTY OF ANY KIND, EXPRESS OR
+// IMPLIED, INCLUDING BUT NOT LIMITED TO THE WARRANTIES OF MERCHANTABILITY,
+// FITNESS FOR A PARTICULAR PURPOSE AND NONINFRINGEMENT. IN NO EVENT SHALL THE
+// AUTHORS OR COPYRIGHT HOLDERS BE LIABLE FOR ANY CLAIM, DAMAGES OR OTHER
+// LIABILITY, WHETHER IN AN ACTION OF CONTRACT, TORT OR OTHERWISE, ARISING FROM,
+// OUT OF OR IN CONNECTION WITH THE SOFTWARE OR THE USE OR OTHER DEALINGS IN
+// THE SOFTWARE.
+//
+// AUTHORS:
+//
+//  Moritz Eberl <moritz@semiodesk.com>
+//  Sebastian Faubel <sebastian@semiodesk.com>
+//
+// Copyright (c) Semiodesk GmbH 2015
+
+
+using System;
+using System.Collections.Generic;
+using System.Configuration;
+using System.IO;
+using System.Linq;
+using System.Reflection;
+using System.Text;
+using VDS.RDF;
+using VDS.RDF.Parsing;
+using VDS.RDF.Query;
+using VDS.RDF.Query.Datasets;
+using VDS.RDF.Query.Inference;
+using VDS.RDF.Update;
+using VDS.RDF.Writing;
+using TrinitySettings = Semiodesk.Trinity.Configuration.TrinitySettings;
+
+namespace Semiodesk.Trinity.Store
+{
+    /// <summary>
+    /// </summary>
+
+    public class dotNetRDFStore : StoreBase
+    {
+        #region Members
+
+        TripleStore _store;
+
+        ISparqlUpdateProcessor _updateProcessor;
+
+        ISparqlQueryProcessor _queryProcessor;
+
+        SparqlUpdateParser _parser;
+
+        RdfsReasoner _reasoner;
+
+
+        #endregion
+
+        #region Constructors
+
+        /// <summary>
+        /// Creates a new dotNetRDFStore.
+        /// </summary>
+        /// <param name="schema">A list of ontology file paths relative to this assembly. The store will be populated with these ontologies.</param>
+        public dotNetRDFStore(string[] schema)
+        {
+            _store = new TripleStore();
+            _updateProcessor = new LeviathanUpdateProcessor(_store);
+            _queryProcessor = new LeviathanQueryProcessor(_store);
+            _parser = new SparqlUpdateParser();
+
+            if (schema == null)
+            {
+                return;
+            }
+
+            _reasoner = new RdfsReasoner();
+            _store.AddInferenceEngine(_reasoner);
+
+            foreach (string m in schema)
+            {
+                var x = new FileInfo(Assembly.GetExecutingAssembly().Location).Directory;
+                FileInfo s = new FileInfo( Path.Combine(x.FullName, m));
+                IGraph schemaGraph = LoadSchema(s.FullName);
+
+                _store.Add(schemaGraph);
+                _reasoner.Initialise(schemaGraph);
+            }
+        }
+
+        #endregion
+
+        #region Methods
+
+        private IGraph LoadSchema(string schema)
+        {
+            IGraph graph = new Graph();
+            graph.LoadFromFile(schema);
+
+            string queryString = "SELECT ?s WHERE { ?s a <http://www.w3.org/2002/07/owl#Ontology>. }";
+
+            SparqlResultSet result = (SparqlResultSet)graph.ExecuteQuery(queryString);
+
+            graph.BaseUri = (result[0]["s"] as UriNode).Uri;
+
+            return graph;
+        }
+
+        /// <summary>
+        /// Removes model from the store.
+        /// </summary>
+        /// <param name="uri">Uri of the model which is to be removed.</param>
+        public override void RemoveModel(Uri uri)
+        {
+            if (_store.HasGraph(uri))
+                _store.Remove(uri);
+        }
+
+        /// <summary>
+        /// Query if the model exists in the store.
+        /// OBSOLETE: This method does not list empty models. At the moment you should just call GetModel() and test for IsEmpty()
+        /// </summary>
+        /// <param name="uri">Uri of the model which is to be queried.</param>
+        /// <returns></returns>
+        [Obsolete("This method does not list empty models. At the moment you should just call GetModel() and test for IsEmpty()")]
+#pragma warning disable CS0809 // Obsolete member overrides non-obsolete member
+        public override bool ContainsModel(Uri uri)
+#pragma warning restore CS0809 // Obsolete member overrides non-obsolete member
+        {
+            return _store.HasGraph(uri);
+        }
+
+        /// <summary>
+        /// Executes a query on the store which does not expect a result.
+        /// </summary>
+        /// <param name="query">The update query</param>
+        /// <param name="transaction">An associated transaction</param>
+        public override void ExecuteNonQuery(SparqlUpdate query, ITransaction transaction = null)
+        {
+            SparqlUpdateCommandSet cmds = _parser.ParseFromString(query.ToString());
+
+            _updateProcessor.ProcessCommandSet(cmds);
+        }
+
+        /// <summary>
+        /// Executes a SparqlQuery on the store.
+        /// </summary>
+        /// <param name="query"></param>
+        /// <param name="transaction"></param>
+        /// <returns></returns>
+        public override ISparqlQueryResult ExecuteQuery(ISparqlQuery query, ITransaction transaction = null)
+        {
+            if (query.IsInferenceEnabled && _reasoner != null)
+            {
+                _store.AddInferenceEngine(_reasoner);
+            }
+            else
+            {
+                _store.ClearInferenceEngines();
+            }
+            object results = ExecuteQuery(query.ToString());
+
+            if (results is IGraph)
+            {
+                return new dotNetRDFQueryResult(this, query, results as IGraph);
+            }
+            else if (results is SparqlResultSet)
+            {
+                return new dotNetRDFQueryResult(this, query, results as SparqlResultSet);
+            }
+
+            return null;
+        }
+
+        /// <summary>
+        /// This method queries the dotNetRdf store directly.
+        /// </summary>
+        /// <param name="query"></param>
+        /// <returns></returns>
+        public object ExecuteQuery(string query)
+        {
+            SparqlQueryParser sparqlparser = new SparqlQueryParser();
+            var q = sparqlparser.ParseFromString(query.ToString());
+            return _queryProcessor.ProcessQuery(q);
+        }
+
+        /// <summary>
+        /// Gets a handle to a model in the store.
+        /// </summary>
+        /// <param name="uri">Uri of the model.</param>
+        /// <returns></returns>
+        public override IModel GetModel(Uri uri)
+        {
+            return new Model(this, new UriRef(uri));
+        }
+
+        /// <summary>
+        /// Indicates if the store is ready to be queried.
+        /// </summary>
+        public override bool IsReady
+        {
+            get;
+            protected set;
+        } = true;
+
+        /// <summary>
+        /// Lists all models in the store.
+        /// </summary>
+        /// <returns>All handles to existing models.</returns>
+        public override IEnumerable<IModel> ListModels()
+        {
+            foreach (var g in _store.Graphs)
+            {
+                if( g.BaseUri != null)
+                    yield return new Model(this, new UriRef(g.BaseUri));
+            }
+        }
+
+
+        public static IRdfReader GetReader(RdfSerializationFormat format)
+        {
+            switch (format)
+            {
+                case RdfSerializationFormat.N3:
+                return new Notation3Parser();
+
+                case RdfSerializationFormat.NTriples:
+                return new NTriplesParser();
+
+                case RdfSerializationFormat.Turtle:
+                return new TurtleParser();
+                default:
+                case RdfSerializationFormat.RdfXml:
+                return new RdfXmlParser();
+
+            }
+        }
+
+        public static IRdfWriter GetWriter(RdfSerializationFormat format)
+        {
+            switch (format)
+            {
+                case RdfSerializationFormat.N3:
+                    return new Notation3Writer();
+
+                case RdfSerializationFormat.NTriples:
+                    return new NTriplesWriter();
+
+                case RdfSerializationFormat.Turtle:
+                    return new CompressingTurtleWriter();
+                default:
+                case RdfSerializationFormat.RdfXml:
+                    return new RdfXmlWriter();
+
+            }
+        }
+
+        /// <summary>
+        /// Loads a serialized graph from the given stream into the current store. See allowed <see cref="RdfSerializationFormat">formats</see>.
+        /// </summary>
+        /// <param name="stream">Stream containing a serialized graph</param>
+        /// <param name="graphUri">Uri of the graph in this store</param>
+        /// <param name="format">Allowed formats</param>
+        /// <param name="update">Pass false if you want to overwrite the existing data. True if you want to add the new data to the existing.</param>
+        /// <returns></returns>
+        public override Uri Read(Stream stream, Uri graphUri, RdfSerializationFormat format, bool update)
+        {
+            TextReader reader = new StreamReader(stream);
+            IGraph graph = new Graph();
+            IRdfReader parser = GetReader(format);
+
+            parser.Load(graph, reader);
+            graph.BaseUri = graphUri;
+            if (!update)
+                _store.Remove(graphUri);
+            _store.Add(graph, update);
+            return graphUri;
+        }
+
+        /// <summary>
+        /// Loads a serialized graph from the given location into the current store. See allowed <see cref="RdfSerializationFormat">formats</see>.
+        /// </summary>
+        /// <param name="graphUri">Uri of the graph in this store</param>
+        /// <param name="url">Location</param>
+        /// <param name="format">Allowed formats</param>
+        /// <param name="update">Pass false if you want to overwrite the existing data. True if you want to add the new data to the existing.</param>
+        /// <returns></returns>
+        public override Uri Read(Uri graphUri, Uri url, RdfSerializationFormat format, bool update)
+        {
+            IGraph graph = null;
+
+            if (url.AbsoluteUri.StartsWith("file:"))
+            {
+                string path;
+
+                if (url.IsAbsoluteUri)
+                {
+                    path = url.LocalPath;
+                }
+                else
+                {
+                    path = Path.Combine(Directory.GetCurrentDirectory(), url.OriginalString.Substring(5));
+                }
+
+                if (graphUri != null)
+                {
+                    if (format == RdfSerializationFormat.Trig)
+                    {
+                        TripleStore s = new TripleStore();
+                        s.LoadFromFile(path, new TriGParser());
+
+                        foreach (VDS.RDF.Graph g in s.Graphs)
+                        {
+                            if (!update)
+                                _store.Remove(g.BaseUri);
+                            _store.Add(g, update);
+                        }
+                    }
+                    else
+                    {
+                        graph = new Graph();
+                        graph.LoadFromFile(path, GetReader(format));
+                        graph.BaseUri = graphUri;
+                    }
+                }
+            }
+            else if (url.Scheme == "http")
+            {
+                graph = new Graph();
+                UriLoader.Load(graph, url);
+                graph.BaseUri = graphUri;
+            }
+
+            if (graph != null)
+            {
+                if (!update)
+                    _store.Remove(graph.BaseUri);
+                _store.Add(graph, update);
+
+                return graphUri;
+            }
+
+            return null;
+        }
+
+        /// <summary>
+        /// Writes a serialized graph to the given stream. See allowed <see cref="RdfSerializationFormat">formats</see>.
+        /// </summary>
+        /// <param name="stream">Stream to which the content should be written.</param>
+        /// <param name="graphUri">Uri fo the graph in this store</param>
+        /// <param name="format">Allowed formats</param>
+        /// <returns></returns>
+        public override void Write(Stream stream, Uri graphUri, RdfSerializationFormat format)
+        {
+            if (_store.HasGraph(graphUri))
+            {
+                IGraph graph = _store.Graphs[graphUri];
+                using (StreamWriter writer = new StreamWriter(stream))
+                {
+                    graph.SaveToStream(writer, GetWriter(format));
+                }
+            }
+        }
+
+        /// <summary>
+        /// 
+        /// </summary>
+        /// <param name="isolationLevel"></param>
+        /// <returns></returns>
+        public override ITransaction BeginTransaction(System.Data.IsolationLevel isolationLevel)
+        {
+            return null;
+        }
+
+        /// <summary>
+        /// Creates a model group which allows for queries to be made on multiple models at once.
+        /// </summary>
+        /// <param name="models"></param>
+        /// <returns></returns>
+        public override IModelGroup CreateModelGroup(params Uri[] models)
+        {
+            List<IModel> modelList = new List<IModel>();
+
+            foreach (var x in models)
+            {
+                modelList.Add(GetModel(x));
+            }
+
+            return new ModelGroup(this, modelList);
+        }
+
+        /// <summary>
+        /// Closes the store. It is not usable after this call.
+        /// </summary>
+        public override void Dispose()
+        {
+            this.IsReady = false;
+            _updateProcessor.Discard();
+            _store.Dispose();
+        }
+
+        #endregion
+    }
+}