﻿// LICENSE:
//
// Permission is hereby granted, free of charge, to any person obtaining a copy
// of this software and associated documentation files (the "Software"), to deal
// in the Software without restriction, including without limitation the rights
// to use, copy, modify, merge, publish, distribute, sublicense, and/or sell
// copies of the Software, and to permit persons to whom the Software is
// furnished to do so, subject to the following conditions:
//
// The above copyright notice and this permission notice shall be included in
// all copies or substantial portions of the Software.
//
// THE SOFTWARE IS PROVIDED "AS IS", WITHOUT WARRANTY OF ANY KIND, EXPRESS OR
// IMPLIED, INCLUDING BUT NOT LIMITED TO THE WARRANTIES OF MERCHANTABILITY,
// FITNESS FOR A PARTICULAR PURPOSE AND NONINFRINGEMENT. IN NO EVENT SHALL THE
// AUTHORS OR COPYRIGHT HOLDERS BE LIABLE FOR ANY CLAIM, DAMAGES OR OTHER
// LIABILITY, WHETHER IN AN ACTION OF CONTRACT, TORT OR OTHERWISE, ARISING FROM,
// OUT OF OR IN CONNECTION WITH THE SOFTWARE OR THE USE OR OTHER DEALINGS IN
// THE SOFTWARE.
//
// AUTHORS:
//
//  Moritz Eberl <moritz@semiodesk.com>
//  Sebastian Faubel <sebastian@semiodesk.com>
//
// Copyright (c) Semiodesk GmbH 2015

using System;
using System.Collections.Generic;
using System.Linq;
using System.Text;
using System.Net;
using System.Collections.Specialized;
using System.Web;
using VDS.RDF.Query;
using System.IO;
using VDS.RDF.Parsing;

namespace Semiodesk.Trinity.Store
{
    /// <summary>
    /// Storage that can can connect to Sparql Endpoints 
    /// 
    /// </summary>
<<<<<<< HEAD
    /// <see cref="http://www.w3.org/TR/rdf-sparql-protocol/#SparqlQuery"/>
    internal class SparqlEndpointStore : IStore
=======
    /// <see ref="http://www.w3.org/TR/rdf-sparql-protocol/#SparqlQuery"/>
    internal class SparqlEndpointStorage : IStore
>>>>>>> 4c569a25
    {
        #region Members

        SparqlRemoteEndpoint _endpoint;

        public bool IsReady
        {
            get { throw new NotImplementedException(); }
        }

        #endregion

        #region Constructor

        public SparqlEndpointStore(Uri endpointUri, IWebProxy proxy = null, ICredentials credentials = null)
        {
            _endpoint = new SparqlRemoteEndpoint(endpointUri);
            
            //_endpoint.Proxy = proxy;
        }

        #endregion

        #region Methods

        public ITransaction BeginTransaction(System.Data.IsolationLevel isolationLevel)
        {
            throw new NotImplementedException();
        }

        public IModelGroup CreateModelGroup(params Uri[] models)
        {
            List<IModel> modelList = new List<IModel>();
            foreach (var x in models)
            {
                modelList.Add(GetModel(x));
            }

            return new ModelGroup(this, modelList);
        }


        public void InitializeFromConfiguration(string configPath = null, string sourceDir = null)
        {
            throw new NotSupportedException();
        }

        public void LoadOntologies(string configPath = null, string sourceDir = null)
        {
            throw new NotSupportedException();
        }

        public IModel CreateModel(Uri uri)
        {
            throw new NotSupportedException();
        }

        public void RemoveModel(Uri uri)
        {
            throw new NotSupportedException();
        }

        public void RemoveModel(IModel model)
        {
            throw new NotSupportedException();
        }

        public bool ContainsModel(Uri uri)
        {
            throw new NotSupportedException();
        }

        public bool ContainsModel(IModel model)
        {
            throw new NotSupportedException();
        }

        public IModel GetModel(Uri uri)
        {
            return new Model(this, uri.ToUriRef());
        }

        public IModel GetOrCreateModel(Uri uri)
        {
            throw new NotSupportedException();
        }

        public IEnumerable<IModel> ListModels()
        {
            throw new NotSupportedException();
        }

        public ISparqlQueryResult ExecuteQuery(ISparqlQuery query, ITransaction transaction = null)
        {
            string q = query.ToString();

            SparqlQueryParser p = new SparqlQueryParser();

            var x = p.ParseFromString(q);
            x.ClearNamedGraphs();
            x.ClearDefaultGraphs();

            SparqlEndpointQueryResult result = null;

            if (query.QueryType == SparqlQueryType.Describe || query.QueryType == SparqlQueryType.Construct)
            {
                var r = _endpoint.QueryWithResultGraph(x.ToString());
                result = new SparqlEndpointQueryResult(r, query); 
            }
            else
            {
                var r = _endpoint.QueryWithResultSet(x.ToString());
                result = new SparqlEndpointQueryResult(r,  query);
            }

            return result;
        }

        public void ExecuteNonQuery(SparqlUpdate queryString, ITransaction transaction = null)
        {
            return;
        }

        public Uri Read(Uri graphUri, Uri url, RdfSerializationFormat format, bool update)
        {
            throw new NotSupportedException();
        }

        public Uri Read(Stream stream, Uri graphUri, RdfSerializationFormat format, bool update)
        {
            throw new NotSupportedException();
        }

        public void Write(Stream fs, Uri graphUri, RdfSerializationFormat format)
        {
            throw new NotSupportedException();
        }

        public void Dispose()
        {
            return;
        }

        #endregion
    }
}
<|MERGE_RESOLUTION|>--- conflicted
+++ resolved
@@ -1,197 +1,192 @@
-﻿// LICENSE:
-//
-// Permission is hereby granted, free of charge, to any person obtaining a copy
-// of this software and associated documentation files (the "Software"), to deal
-// in the Software without restriction, including without limitation the rights
-// to use, copy, modify, merge, publish, distribute, sublicense, and/or sell
-// copies of the Software, and to permit persons to whom the Software is
-// furnished to do so, subject to the following conditions:
-//
-// The above copyright notice and this permission notice shall be included in
-// all copies or substantial portions of the Software.
-//
-// THE SOFTWARE IS PROVIDED "AS IS", WITHOUT WARRANTY OF ANY KIND, EXPRESS OR
-// IMPLIED, INCLUDING BUT NOT LIMITED TO THE WARRANTIES OF MERCHANTABILITY,
-// FITNESS FOR A PARTICULAR PURPOSE AND NONINFRINGEMENT. IN NO EVENT SHALL THE
-// AUTHORS OR COPYRIGHT HOLDERS BE LIABLE FOR ANY CLAIM, DAMAGES OR OTHER
-// LIABILITY, WHETHER IN AN ACTION OF CONTRACT, TORT OR OTHERWISE, ARISING FROM,
-// OUT OF OR IN CONNECTION WITH THE SOFTWARE OR THE USE OR OTHER DEALINGS IN
-// THE SOFTWARE.
-//
-// AUTHORS:
-//
-//  Moritz Eberl <moritz@semiodesk.com>
-//  Sebastian Faubel <sebastian@semiodesk.com>
-//
-// Copyright (c) Semiodesk GmbH 2015
-
-using System;
-using System.Collections.Generic;
-using System.Linq;
-using System.Text;
-using System.Net;
-using System.Collections.Specialized;
-using System.Web;
-using VDS.RDF.Query;
-using System.IO;
-using VDS.RDF.Parsing;
-
-namespace Semiodesk.Trinity.Store
-{
-    /// <summary>
-    /// Storage that can can connect to Sparql Endpoints 
-    /// 
-    /// </summary>
-<<<<<<< HEAD
-    /// <see cref="http://www.w3.org/TR/rdf-sparql-protocol/#SparqlQuery"/>
-    internal class SparqlEndpointStore : IStore
-=======
-    /// <see ref="http://www.w3.org/TR/rdf-sparql-protocol/#SparqlQuery"/>
-    internal class SparqlEndpointStorage : IStore
->>>>>>> 4c569a25
-    {
-        #region Members
-
-        SparqlRemoteEndpoint _endpoint;
-
-        public bool IsReady
-        {
-            get { throw new NotImplementedException(); }
-        }
-
-        #endregion
-
-        #region Constructor
-
-        public SparqlEndpointStore(Uri endpointUri, IWebProxy proxy = null, ICredentials credentials = null)
-        {
-            _endpoint = new SparqlRemoteEndpoint(endpointUri);
-            
-            //_endpoint.Proxy = proxy;
-        }
-
-        #endregion
-
-        #region Methods
-
-        public ITransaction BeginTransaction(System.Data.IsolationLevel isolationLevel)
-        {
-            throw new NotImplementedException();
-        }
-
-        public IModelGroup CreateModelGroup(params Uri[] models)
-        {
-            List<IModel> modelList = new List<IModel>();
-            foreach (var x in models)
-            {
-                modelList.Add(GetModel(x));
-            }
-
-            return new ModelGroup(this, modelList);
-        }
-
-
-        public void InitializeFromConfiguration(string configPath = null, string sourceDir = null)
-        {
-            throw new NotSupportedException();
-        }
-
-        public void LoadOntologies(string configPath = null, string sourceDir = null)
-        {
-            throw new NotSupportedException();
-        }
-
-        public IModel CreateModel(Uri uri)
-        {
-            throw new NotSupportedException();
-        }
-
-        public void RemoveModel(Uri uri)
-        {
-            throw new NotSupportedException();
-        }
-
-        public void RemoveModel(IModel model)
-        {
-            throw new NotSupportedException();
-        }
-
-        public bool ContainsModel(Uri uri)
-        {
-            throw new NotSupportedException();
-        }
-
-        public bool ContainsModel(IModel model)
-        {
-            throw new NotSupportedException();
-        }
-
-        public IModel GetModel(Uri uri)
-        {
-            return new Model(this, uri.ToUriRef());
-        }
-
-        public IModel GetOrCreateModel(Uri uri)
-        {
-            throw new NotSupportedException();
-        }
-
-        public IEnumerable<IModel> ListModels()
-        {
-            throw new NotSupportedException();
-        }
-
-        public ISparqlQueryResult ExecuteQuery(ISparqlQuery query, ITransaction transaction = null)
-        {
-            string q = query.ToString();
-
-            SparqlQueryParser p = new SparqlQueryParser();
-
-            var x = p.ParseFromString(q);
-            x.ClearNamedGraphs();
-            x.ClearDefaultGraphs();
-
-            SparqlEndpointQueryResult result = null;
-
-            if (query.QueryType == SparqlQueryType.Describe || query.QueryType == SparqlQueryType.Construct)
-            {
-                var r = _endpoint.QueryWithResultGraph(x.ToString());
-                result = new SparqlEndpointQueryResult(r, query); 
-            }
-            else
-            {
-                var r = _endpoint.QueryWithResultSet(x.ToString());
-                result = new SparqlEndpointQueryResult(r,  query);
-            }
-
-            return result;
-        }
-
-        public void ExecuteNonQuery(SparqlUpdate queryString, ITransaction transaction = null)
-        {
-            return;
-        }
-
-        public Uri Read(Uri graphUri, Uri url, RdfSerializationFormat format, bool update)
-        {
-            throw new NotSupportedException();
-        }
-
-        public Uri Read(Stream stream, Uri graphUri, RdfSerializationFormat format, bool update)
-        {
-            throw new NotSupportedException();
-        }
-
-        public void Write(Stream fs, Uri graphUri, RdfSerializationFormat format)
-        {
-            throw new NotSupportedException();
-        }
-
-        public void Dispose()
-        {
-            return;
-        }
-
-        #endregion
-    }
-}
+﻿// LICENSE:
+//
+// Permission is hereby granted, free of charge, to any person obtaining a copy
+// of this software and associated documentation files (the "Software"), to deal
+// in the Software without restriction, including without limitation the rights
+// to use, copy, modify, merge, publish, distribute, sublicense, and/or sell
+// copies of the Software, and to permit persons to whom the Software is
+// furnished to do so, subject to the following conditions:
+//
+// The above copyright notice and this permission notice shall be included in
+// all copies or substantial portions of the Software.
+//
+// THE SOFTWARE IS PROVIDED "AS IS", WITHOUT WARRANTY OF ANY KIND, EXPRESS OR
+// IMPLIED, INCLUDING BUT NOT LIMITED TO THE WARRANTIES OF MERCHANTABILITY,
+// FITNESS FOR A PARTICULAR PURPOSE AND NONINFRINGEMENT. IN NO EVENT SHALL THE
+// AUTHORS OR COPYRIGHT HOLDERS BE LIABLE FOR ANY CLAIM, DAMAGES OR OTHER
+// LIABILITY, WHETHER IN AN ACTION OF CONTRACT, TORT OR OTHERWISE, ARISING FROM,
+// OUT OF OR IN CONNECTION WITH THE SOFTWARE OR THE USE OR OTHER DEALINGS IN
+// THE SOFTWARE.
+//
+// AUTHORS:
+//
+//  Moritz Eberl <moritz@semiodesk.com>
+//  Sebastian Faubel <sebastian@semiodesk.com>
+//
+// Copyright (c) Semiodesk GmbH 2015
+
+using System;
+using System.Collections.Generic;
+using System.Linq;
+using System.Text;
+using System.Net;
+using System.Collections.Specialized;
+using System.Web;
+using VDS.RDF.Query;
+using System.IO;
+using VDS.RDF.Parsing;
+
+namespace Semiodesk.Trinity.Store
+{
+    /// <summary>
+    /// Storage that can can connect to Sparql Endpoints 
+    /// 
+    /// </summary>
+    /// <see ref="http://www.w3.org/TR/rdf-sparql-protocol/#SparqlQuery"/>
+    internal class SparqlEndpointStore : IStore
+    {
+        #region Members
+
+        SparqlRemoteEndpoint _endpoint;
+
+        public bool IsReady
+        {
+            get { throw new NotImplementedException(); }
+        }
+
+        #endregion
+
+        #region Constructor
+
+        public SparqlEndpointStore(Uri endpointUri, IWebProxy proxy = null, ICredentials credentials = null)
+        {
+            _endpoint = new SparqlRemoteEndpoint(endpointUri);
+            
+            //_endpoint.Proxy = proxy;
+        }
+
+        #endregion
+
+        #region Methods
+
+        public ITransaction BeginTransaction(System.Data.IsolationLevel isolationLevel)
+        {
+            throw new NotImplementedException();
+        }
+
+        public IModelGroup CreateModelGroup(params Uri[] models)
+        {
+            List<IModel> modelList = new List<IModel>();
+            foreach (var x in models)
+            {
+                modelList.Add(GetModel(x));
+            }
+
+            return new ModelGroup(this, modelList);
+        }
+
+
+        public void InitializeFromConfiguration(string configPath = null, string sourceDir = null)
+        {
+            throw new NotSupportedException();
+        }
+
+        public void LoadOntologies(string configPath = null, string sourceDir = null)
+        {
+            throw new NotSupportedException();
+        }
+
+        public IModel CreateModel(Uri uri)
+        {
+            throw new NotSupportedException();
+        }
+
+        public void RemoveModel(Uri uri)
+        {
+            throw new NotSupportedException();
+        }
+
+        public void RemoveModel(IModel model)
+        {
+            throw new NotSupportedException();
+        }
+
+        public bool ContainsModel(Uri uri)
+        {
+            throw new NotSupportedException();
+        }
+
+        public bool ContainsModel(IModel model)
+        {
+            throw new NotSupportedException();
+        }
+
+        public IModel GetModel(Uri uri)
+        {
+            return new Model(this, uri.ToUriRef());
+        }
+
+        public IModel GetOrCreateModel(Uri uri)
+        {
+            throw new NotSupportedException();
+        }
+
+        public IEnumerable<IModel> ListModels()
+        {
+            throw new NotSupportedException();
+        }
+
+        public ISparqlQueryResult ExecuteQuery(ISparqlQuery query, ITransaction transaction = null)
+        {
+            string q = query.ToString();
+
+            SparqlQueryParser p = new SparqlQueryParser();
+
+            var x = p.ParseFromString(q);
+            x.ClearNamedGraphs();
+            x.ClearDefaultGraphs();
+
+            SparqlEndpointQueryResult result = null;
+
+            if (query.QueryType == SparqlQueryType.Describe || query.QueryType == SparqlQueryType.Construct)
+            {
+                var r = _endpoint.QueryWithResultGraph(x.ToString());
+                result = new SparqlEndpointQueryResult(r, query); 
+            }
+            else
+            {
+                var r = _endpoint.QueryWithResultSet(x.ToString());
+                result = new SparqlEndpointQueryResult(r,  query);
+            }
+
+            return result;
+        }
+
+        public void ExecuteNonQuery(SparqlUpdate queryString, ITransaction transaction = null)
+        {
+            return;
+        }
+
+        public Uri Read(Uri graphUri, Uri url, RdfSerializationFormat format, bool update)
+        {
+            throw new NotSupportedException();
+        }
+
+        public Uri Read(Stream stream, Uri graphUri, RdfSerializationFormat format, bool update)
+        {
+            throw new NotSupportedException();
+        }
+
+        public void Write(Stream fs, Uri graphUri, RdfSerializationFormat format)
+        {
+            throw new NotSupportedException();
+        }
+
+        public void Dispose()
+        {
+            return;
+        }
+
+        #endregion
+    }
+}