--- conflicted
+++ resolved
@@ -1,1301 +1,1298 @@
-﻿// LICENSE:
-//
-// Permission is hereby granted, free of charge, to any person obtaining a copy
-// of this software and associated documentation files (the "Software"), to deal
-// in the Software without restriction, including without limitation the rights
-// to use, copy, modify, merge, publish, distribute, sublicense, and/or sell
-// copies of the Software, and to permit persons to whom the Software is
-// furnished to do so, subject to the following conditions:
-//
-// The above copyright notice and this permission notice shall be included in
-// all copies or substantial portions of the Software.
-//
-// THE SOFTWARE IS PROVIDED "AS IS", WITHOUT WARRANTY OF ANY KIND, EXPRESS OR
-// IMPLIED, INCLUDING BUT NOT LIMITED TO THE WARRANTIES OF MERCHANTABILITY,
-// FITNESS FOR A PARTICULAR PURPOSE AND NONINFRINGEMENT. IN NO EVENT SHALL THE
-// AUTHORS OR COPYRIGHT HOLDERS BE LIABLE FOR ANY CLAIM, DAMAGES OR OTHER
-// LIABILITY, WHETHER IN AN ACTION OF CONTRACT, TORT OR OTHERWISE, ARISING FROM,
-// OUT OF OR IN CONNECTION WITH THE SOFTWARE OR THE USE OR OTHER DEALINGS IN
-// THE SOFTWARE.
-//
-// AUTHORS:
-//
-//  Moritz Eberl <moritz@semiodesk.com>
-//  Sebastian Faubel <sebastian@semiodesk.com>
-//
-// Copyright (c) Semiodesk GmbH 2015
-
-using System;
-using System.Collections.Generic;
-using System.Text;
-using System.Globalization;
-using System.ComponentModel;
-using System.Diagnostics;
-using System.Reflection;
-using System.Linq;
-using System.Collections;
-using Newtonsoft.Json;
-#if NET35
-using Semiodesk.Trinity.Utility;
-#endif
-
-namespace Semiodesk.Trinity
-{
-    /// <summary>
-    /// This class repesents a RDF resource. 
-    /// </summary>
-    public class Resource : IResource
-    {
-        #region Members
-
-        /// <summary>
-        /// The cache for the associated resources, needed to support lazy loading for mapping.
-        /// </summary>
-        internal ResourceCache ResourceCache;
-
-        /// <summary>
-        /// This dictionary contains the properties and the associated values.
-        /// </summary>
-        private Dictionary<Property, HashSet<object>> _properties;
-
-        /// <summary>
-        /// Contains a list of all properties which implement the INotifyPropertyChanged interface.
-        /// </summary>
-        private readonly HashSet<string> _notifyingProperties = new HashSet<string>();
-
-        /// <summary>
-        /// All mappings as discovered by InitialisePropertyMapping.
-        /// </summary>
-        private Dictionary<string, IPropertyMapping> _mappings;
-
-        /// <summary>
-        /// Handle to the model.
-        /// </summary>
-        private IModel _model;
-
-        /// <summary>
-        /// Public accessor to the model.
-        /// </summary>
-        public IModel Model
-        {
-            get
-            {
-                return _model;
-            }
-            set
-            {
-                _model = value;
-                ResourceCache.Model = value;
-            }
-        }
-
-        /// <summary>
-        /// The uri which represents the resource.
-        /// </summary>
-        public UriRef Uri { get; set; }
-
-        /// <summary>
-        /// New resource which have never been committed need to be treated differently.
-        /// </summary>
-        [JsonIgnore]
-        public bool IsNew { get; set; }
-
-        /// <summary>
-        /// Indicates if the resources has been disposed.
-        /// </summary>
-        [JsonIgnore]
-        public bool IsDisposed { get; set; }
-
-        /// <summary>
-        /// True if the properties of the resources has been committed to the model.
-        /// </summary>
-        [Browsable(false), JsonIgnore]
-        public bool IsSynchronized { get; set; }
-
-        /// <summary>
-        /// Indicates this resource is read-only.
-        /// </summary>
-        [JsonIgnore]
-        public bool IsReadOnly { get; internal set; }
-
-        private string _language;
-
-<<<<<<< HEAD
-        /// <summary>
-        /// Set the language of this resource. This will change te mapped strings to this language.
-        /// </summary>
-=======
->>>>>>> 65367dd1
-        [JsonIgnore]
-        public string Language
-        {
-            get
-            {
-                return _language;
-            }
-            set
-            {
-                if (value != null)
-                    _language = value.ToLower();
-                else
-                    _language = null;
-                ReloadLocalizedMappings();
-            }
-        }
-
-        #endregion
-
-        #region Constructors
-
-        /// <summary>
-        /// Private since a Resource cannot be created without a URI.
-        /// </summary>
-        private Resource()
-        {
-        }
-
-        /// <summary>
-        /// Create a new resource with a given Uri.
-        /// </summary>
-        /// <param name="uri"></param>
-        public Resource(UriRef uri)
-        {
-            Initialize(uri);
-        }
-
-        /// <summary>
-        /// Create a new resource with a given Uri.
-        /// </summary>
-        /// <param name="uri"></param>
-        public Resource(Uri uri)
-        {
-            Initialize(uri.ToUriRef());
-        }
-
-        /// <summary>
-        /// Create a new resource with a given string. Throws an exception if string is Uri compatible.
-        /// </summary>
-        /// <param name="uriString">The string converted to a Uri. Throws an exception if not possible.</param>
-        public Resource(string uriString)
-        {
-            Initialize(new UriRef(uriString));
-        }
-
-        /// <summary>
-        /// Create a new instance of the class and copy the properties from another class instance.
-        /// </summary>
-        /// <param name="other"></param>
-        public Resource(Resource other)
-        {
-            _model = other._model;
-
-            _properties = other._properties;
-            _mappings = other._mappings;
-
-            Uri = other.Uri;
-            ResourceCache = other.ResourceCache;
-
-            IsNew = other.IsNew;
-            IsSynchronized = other.IsSynchronized;
-        }
-
-        #endregion
-
-        #region Destructors
-
-        /// <summary>
-        /// Destructor
-        /// </summary>
-        ~Resource()
-        {
-            if (!IsDisposed)
-            {
-                Dispose();
-            }
-        }
-
-        #endregion
-
-        #region Methods
-
-        public void SetModel(IModel model)
-        {
-            Model = model;
-        }
-
-        private void Initialize(UriRef uri)
-        {
-            _model = null;
-            _properties = new Dictionary<Property, HashSet<object>>();
-            _mappings = new Dictionary<string, IPropertyMapping>();
-
-            ResourceCache = new ResourceCache();
-
-            Uri = uri;
-
-            IsNew = true;
-            IsSynchronized = false;
-
-            InitializePropertyMappings();
-
-            // We cannot register the resource with the model, if no model is set.
-        }
-
-        /// <summary>
-        /// Loads and initialises all mapped properties. 
-        /// </summary>
-        /// <remarks>
-        /// TODO: This method could be re-reimplemented and sped up by the CIL generator.
-        /// </remarks>
-        private void InitializePropertyMappings()
-        {
-            Type thisType = GetType();
-
-            FieldInfo[] b = thisType.GetFields(BindingFlags.Instance | BindingFlags.Public | BindingFlags.NonPublic | BindingFlags.FlattenHierarchy);
-
-            IEnumerable<object> mappings = from n in b where (n.FieldType.GetInterface("IPropertyMapping") != null) select n.GetValue(this);
-
-            foreach (IPropertyMapping mapping in mappings)
-            {
-                if (mapping != null)
-                    _mappings.Add(mapping.PropertyName, mapping);
-#if DEBUG
-                else
-                    Debug.WriteLine(string.Format("Mapping resulted in zero results in {0}", thisType.Name));
-#endif
-            }
-        }
-
-        internal void ClearListPropertyMappings()
-        {
-            foreach (var mapping in _mappings)
-            {
-                if(mapping.Value.IsList)
-                {
-                    mapping.Value.Clear();
-                }
-            }
-        }
-
-        /// <summary>
-        /// Overwrite this method to return the RDF classes of your resource type.
-        /// </summary>
-        /// <returns></returns>
-        public virtual IEnumerable<Class> GetTypes()
-        {
-            yield break;
-        }
-
-        /// <summary>
-        /// Returns the uri with brackets. 
-        /// </summary>
-        /// <returns></returns>
-        public override string ToString()
-        {
-            return string.Concat('<', Uri.OriginalString, '>');
-        }
-
-        /// <summary>
-        /// A resource is at the moment deemed equal if the Uri is equal.
-        /// </summary>
-        /// <param name="comparand"></param>
-        /// <returns></returns>
-        public override bool Equals(object comparand)
-        {
-            IResource other = comparand as Resource;
-
-            return other != null && other.Uri == Uri;
-        }
-
-        /// <summary>
-        /// We return the hashcode of the original string of the uri
-        /// </summary>
-        /// <returns></returns>
-        public override int GetHashCode()
-        {
-            return Uri.OriginalString.GetHashCode();
-        }
-
-        /// <summary>
-        /// Internal method to add the values. This is not public because the value is of type object and thus not typesafe for rdf.
-        /// </summary>
-        /// <param name="property"></param>
-        /// <param name="value"></param>
-        /// <param name="fromModel"></param>
-        [EditorBrowsable(EditorBrowsableState.Never)]
-        public virtual void AddPropertyToMapping(Property property, object value, bool fromModel)
-        {
-            if (property.Uri.OriginalString == "http://www.w3.org/1999/02/22-rdf-syntax-ns#type")
-            {
-                IResource v = value as IResource;
-
-                if (GetTypes().Any(t => t.Uri == v.Uri))
-                {
-                    return;
-                }
-            }
-            if (value == null)
-                return;
-
-            IPropertyMapping propertyMapping = GetPropertyMapping(property, value.GetType());
-
-            if (propertyMapping != null)
-            {
-                // yes, so we try to set or add it
-                if (fromModel && value is IResource)
-                {
-                    // we generate the resource from the model, so we cache all mapped resources
-                    ResourceCache.CacheValue(propertyMapping, (value as IResource).Uri);
-                }
-                else
-                {
-                    propertyMapping.SetOrAddMappedValue(value);
-                }
-            }
-            // no, we add it to the property
-            else if (_properties.ContainsKey(property))
-            {
-                _properties[property].Add(value);
-            }
-            else
-            {
-                _properties.Add(property, new HashSet<object>() { value });
-            }
-        }
-
-        /// <summary>
-        /// Add a property with a resource as value.
-        /// If this property is mapped with a compatible type, it will be filled with the given value.
-        /// </summary>
-        public virtual void AddProperty(Property property, IResource value)
-        {
-            AddPropertyToMapping(property, value, false);
-        }
-
-        /// <summary>
-        /// Add a property with a string as value.
-        /// If this property is mapped with a compatible type, it will be filled with the given value.
-        /// </summary>
-        public void AddProperty(Property property, string value)
-        {
-            AddPropertyToMapping(property, value, false);
-        }
-
-        /// <summary>
-        /// Add a property with a string and language as value.
-        /// If this property is mapped with a compatible type, it will be filled with the given value.
-        /// </summary>
-        public void AddProperty(Property property, string value, CultureInfo language)
-        {
-            // TODO: 
-            // Write a custom string class with an associated language.
-            // Internally the language and string are stored as Tuple containing the string and culture info
-            Tuple<string, string> aggregation = new Tuple<string, string>(value, language.Name.ToLower());
-
-            AddPropertyToMapping(property, aggregation, false);
-        }
-
-        /// <summary>
-        /// Add a property with a string and language as value.
-        /// If this property is mapped with a compatible type, it will be filled with the given value.
-        /// </summary>
-        public void AddProperty(Property property, string value, string language)
-        {
-            // TODO: 
-            // Write a custom string class with an associated language.
-            // Internally the language and string are stored as Tuple containing the string and culture info
-            Tuple<string, string> aggregation = new Tuple<string, string>(value, language.ToLower());
-
-            AddPropertyToMapping(property, aggregation, false);
-        }
-
-        /// <summary>
-        /// Add a property with a Int16 as value.
-        /// If this property is mapped with a compatible type, it will be filled with the given value.
-        /// </summary>
-        public void AddProperty(Property property, Int16 value)
-        {
-            AddPropertyToMapping(property, value, false);
-        }
-
-        /// <summary>
-        /// Add a property with a Int32 as value.
-        /// If this property is mapped with a compatible type, it will be filled with the given value.
-        /// </summary>
-        public void AddProperty(Property property, Int32 value)
-        {
-            AddPropertyToMapping(property, value, false);
-        }
-
-        /// <summary>
-        /// Add a property with a Int64 as value.
-        /// If this property is mapped with a compatible type, it will be filled with the given value.
-        /// </summary>
-        public void AddProperty(Property property, Int64 value)
-        {
-            AddPropertyToMapping(property, value, false);
-        }
-
-        /// <summary>
-        /// Add a property with a UInt16 as value.
-        /// If this property is mapped with a compatible type, it will be filled with the given value.
-        /// </summary>
-        public void AddProperty(Property property, UInt16 value)
-        {
-            AddPropertyToMapping(property, value, false);
-        }
-
-        /// <summary>
-        /// Add a property with a UInt32 as value.
-        /// If this property is mapped with a compatible type, it will be filled with the given value.
-        /// </summary>
-        public void AddProperty(Property property, UInt32 value)
-        {
-            AddPropertyToMapping(property, value, false);
-        }
-
-        /// <summary>
-        /// Add a property with a UInt64 as value.
-        /// If this property is mapped with a compatible type, it will be filled with the given value.
-        /// </summary>
-        public void AddProperty(Property property, UInt64 value)
-        {
-            AddPropertyToMapping(property, value, false);
-        }
-
-        /// <summary>
-        /// Add a property with a float as value.
-        /// If this property is mapped with a compatible type, it will be filled with the given value.
-        /// </summary>
-        public void AddProperty(Property property, float value)
-        {
-            AddPropertyToMapping(property, value, false);
-        }
-
-        /// <summary>
-        /// Add a property with a double as value.
-        /// If this property is mapped with a compatible type, it will be filled with the given value.
-        /// </summary>
-        public void AddProperty(Property property, double value)
-        {
-            AddPropertyToMapping(property, value, false);
-        }
-
-        /// <summary>
-        /// Add a property with a decimal as value.
-        /// If this property is mapped with a compatible type, it will be filled with the given value.
-        /// </summary>
-        public void AddProperty(Property property, decimal value)
-        {
-            AddPropertyToMapping(property, value, false);
-        }
-
-        /// <summary>
-        /// Add a property with a bool as value.
-        /// If this property is mapped with a compatible type, it will be filled with the given value.
-        /// </summary>
-        public void AddProperty(Property property, bool value)
-        {
-            AddPropertyToMapping(property, value, false);
-        }
-
-        /// <summary>
-        /// Add a property with a DateTime as value.
-        /// If this property is mapped with a compatible type, it will be filled with the given value.
-        /// </summary>
-        public void AddProperty(Property property, DateTime value)
-        {
-            AddPropertyToMapping(property, value, false);
-        }
-
-        /// <summary>
-        /// Add a property with a TimeSpan as value.
-        /// If this property is mapped with a compatible type, it will be filled with the given value.
-        /// </summary>
-        public void AddProperty(Property property, TimeSpan value)
-        {
-            throw new NotImplementedException();
-            //TODO!
-        }
-
-        /// <summary>
-        /// Add a property with a byte array as value.
-        /// If this property is mapped with a compatible type, it will be filled with the given value.
-        /// </summary>
-        public void AddProperty(Property property, byte[] value)
-        {
-            AddPropertyToMapping(property, value, false);
-        }
-
-        /// <summary>
-        /// Add a property with an Uri as value.
-        /// If this property is mapped with a compatible type, it will be filled with the given value.
-        /// </summary>
-        public virtual void AddProperty(Property property, Uri value)
-        {
-            AddPropertyToMapping(property, value, false);
-        }
-
-        /// <summary>
-        /// Internal method to remove the values. This is not public because the value is of type object and thus not typesafe for rdf.
-        /// </summary>
-        /// <param name="property"></param>
-        /// <param name="value"></param>
-        internal virtual void RemovePropertyFromMapping(Property property, object value)
-        {
-            IPropertyMapping propertyMapping = GetPropertyMapping(property, value.GetType());
-
-            if (propertyMapping != null)
-            {
-                propertyMapping.RemoveOrResetValue(value);
-            }
-            else if (_properties.ContainsKey(property))
-            {
-                _properties[property].Remove(value);
-
-                if (_properties[property].Count == 0)
-                {
-                    _properties.Remove(property);
-                }
-            }
-        }
-
-        /// <summary>
-        /// Removes a property with a IResource value.
-        /// If this property is mapped with a compatible type, the given value will be removed.
-        /// </summary>
-        public void RemoveProperty(Property property, IResource value)
-        {
-            RemovePropertyFromMapping(property, value);
-        }
-
-        /// <summary>
-        /// Removes a property with a string value.
-        /// If this property is mapped with a compatible type, the given value will be removed.
-        /// </summary>
-        public void RemoveProperty(Property property, string value)
-        {
-            RemovePropertyFromMapping(property, value);
-        }
-
-        /// <summary>
-        /// Removes a property with a string value associated with the given language.
-        /// If this property is mapped with a compatible type, the given value will be removed.
-        /// </summary>
-        public void RemoveProperty(Property property, string value, CultureInfo language)
-        {
-            Tuple<string, string> aggregation = new Tuple<string, string>(value, language.Name.ToLower());
-
-            RemovePropertyFromMapping(property, aggregation);
-        }
-
-        /// <summary>
-        /// Removes a property with a string value associated with the given language.
-        /// If this property is mapped with a compatible type, the given value will be removed.
-        /// </summary>
-        public void RemoveProperty(Property property, string value, string language)
-        {
-            Tuple<string, string> aggregation = new Tuple<string, string>(value, language.ToLower());
-
-            RemovePropertyFromMapping(property, aggregation);
-        }
-
-        /// <summary>
-        /// Removes a property with a Int16 value.
-        /// If this property is mapped with a compatible type, the given value will be removed.
-        /// </summary>
-        public void RemoveProperty(Property property, Int16 value)
-        {
-            RemovePropertyFromMapping(property, value);
-        }
-
-        /// <summary>
-        /// Removes a property with a Int32 value.
-        /// If this property is mapped with a compatible type, the given value will be removed.
-        /// </summary>
-        public void RemoveProperty(Property property, Int32 value)
-        {
-            RemovePropertyFromMapping(property, value);
-        }
-
-        /// <summary>
-        /// Removes a property with a Int64 value.
-        /// If this property is mapped with a compatible type, the given value will be removed.
-        /// </summary>
-        public void RemoveProperty(Property property, Int64 value)
-        {
-            RemovePropertyFromMapping(property, value);
-        }
-
-        /// <summary>
-        /// Removes a property with a UInt16 value.
-        /// If this property is mapped with a compatible type, the given value will be removed.
-        /// </summary>
-        public void RemoveProperty(Property property, UInt16 value)
-        {
-            RemovePropertyFromMapping(property, value);
-        }
-
-        /// <summary>
-        /// Removes a property with a UInt32 value.
-        /// If this property is mapped with a compatible type, the given value will be removed.
-        /// </summary>
-        public void RemoveProperty(Property property, UInt32 value)
-        {
-            RemovePropertyFromMapping(property, value);
-        }
-
-        /// <summary>
-        /// Removes a property with a UInt64 value.
-        /// If this property is mapped with a compatible type, the given value will be removed.
-        /// </summary>
-        public void RemoveProperty(Property property, UInt64 value)
-        {
-            RemovePropertyFromMapping(property, value);
-        }
-
-        /// <summary>
-        /// Removes a property with a float value.
-        /// If this property is mapped with a compatible type, the given value will be removed.
-        /// </summary>
-        public void RemoveProperty(Property property, float value)
-        {
-            RemovePropertyFromMapping(property, value);
-        }
-
-        /// <summary>
-        /// Removes a property with a double value.
-        /// If this property is mapped with a compatible type, the given value will be removed.
-        /// </summary>
-        public void RemoveProperty(Property property, double value)
-        {
-            RemovePropertyFromMapping(property, value);
-        }
-
-        /// <summary>
-        /// Removes a property with a decimal value.
-        /// If this property is mapped with a compatible type, the given value will be removed.
-        /// </summary>
-        public void RemoveProperty(Property property, decimal value)
-        {
-            RemovePropertyFromMapping(property, value);
-        }
-
-        /// <summary>
-        /// Removes a property with a bool value.
-        /// If this property is mapped with a compatible type, the given value will be removed.
-        /// </summary>
-        public void RemoveProperty(Property property, bool value)
-        {
-            RemovePropertyFromMapping(property, value);
-        }
-
-        /// <summary>
-        /// Removes a property with a DateTime value.
-        /// If this property is mapped with a compatible type, the given value will be removed.
-        /// </summary>
-        public void RemoveProperty(Property property, DateTime value)
-        {
-            RemovePropertyFromMapping(property, value);
-        }
-
-        /// <summary>
-        /// Removes a property with a byte array value.
-        /// If this property is mapped with a compatible type, the given value will be removed.
-        /// </summary>
-        public void RemoveProperty(Property property, byte[] value)
-        {
-            RemovePropertyFromMapping(property, value);
-        }
-
-        /// <summary>
-        /// Removes a property with an Uri value.
-        /// If this property is mapped with a compatible type, the given value will be removed.
-        /// </summary>
-        public void RemoveProperty(Property property, Uri value)
-        {
-            RemovePropertyFromMapping(property, value);
-        }
-
-        /// <summary>
-        /// Internal method to remove all properties.
-        /// </summary>
-        internal virtual void ClearProperties()
-        {
-            _properties.Clear();
-
-            // TODO: Clear all mapped properties.
-        }
-
-        /// <summary>
-        /// Returns true if the resource has any object connected with the specified property.
-        /// </summary>
-        /// <param name="property">The property to be checked.</param>
-        /// <returns>true if the property is associated, false if not</returns>
-        public virtual bool HasProperty(Property property)
-        {
-            // NOTE: We do not need to check if the value list for the property contains
-            // any values, since the property is removed from the dictionary if there
-            // are no values left.
-            bool result = _properties.ContainsKey(property);
-
-            if (!result)
-            {
-                var mappings = from x in _mappings.Values where x.Property.Uri.Equals(property.Uri) && (!x.IsUnsetValue || ResourceCache.HasCachedValues(x)) select x;
-
-                return mappings.Any();
-            }
-
-            return result;
-        }
-
-        /// <summary>
-        /// Returns true if the specified value is connected to this resource with the given property.
-        /// </summary>
-        /// <param name="property">The property to be checked</param>
-        /// <param name="value">The value that should be tested</param>
-        /// <returns>true if the value is associated with the property, false if not</returns>
-        public virtual bool HasProperty(Property property, object value)
-        {
-            bool result = false;
-
-            if (_properties.ContainsKey(property))
-            {
-                if (value.GetType() == typeof(IResource))
-                {
-                    result = (_properties[property].Where(x => x.GetType() == typeof(IResource) && ((IResource)x).Uri.OriginalString == ((IResource)value).Uri.OriginalString).Count() > 0);
-                }
-                else
-                {
-                    result = (_properties[property].Contains(value));
-                }
-            }
-
-            if (!result)
-            {
-                foreach (IPropertyMapping propertyMapping in _mappings.Values)
-                {
-                    if (propertyMapping.Property.Uri.Equals(property.Uri) && !propertyMapping.IsUnsetValue)
-                    {
-                        if (propertyMapping.GetValueObject().Equals(value) || (propertyMapping.IsList && (propertyMapping.GetValueObject() as IList).Contains(value)))
-                        {
-                            result = true;
-                        }
-                    }
-                    else if (ResourceCache.HasCachedValues(propertyMapping) && value is IResource)
-                    {
-                        if (ResourceCache.HasCachedValues(propertyMapping, (value as IResource).Uri))
-                        {
-                            result = false;
-                        }
-                    }
-                }
-            }
-
-            return result;
-        }
-
-        /// <summary>
-        /// Returns true if the specified string value with the given language is connected to this resource with the given property.
-        /// </summary>
-        /// <param name="property">The property</param>
-        /// <param name="value">The string value.</param>
-        /// <param name="language">The language the string is in.</param>
-        /// <returns></returns>
-        public virtual bool HasProperty(Property property, string value, CultureInfo language)
-        {
-            Tuple<string, string> aggregation = new Tuple<string, string>(value, language.Name.ToLower());
-
-            return HasProperty(property, aggregation);
-        }
-
-        /// <summary>
-        /// Returns true if the specified string value with the given language is connected to this resource with the given property.
-        /// </summary>
-        /// <param name="property">The property</param>
-        /// <param name="value">The string value.</param>
-        /// <param name="language">The language the string is in.</param>
-        /// <returns></returns>
-        public virtual bool HasProperty(Property property, string value, string language)
-        {
-            Tuple<string, string> aggregation = new Tuple<string, string>(value, language);
-
-            return HasProperty(property, aggregation);
-        }
-
-        /// <summary>
-        /// This method lists all combinations of properties and values.
-        /// </summary>
-        /// <returns></returns>
-        public virtual IEnumerable<Tuple<Property, object>> ListValues()
-        {
-            // List values from properties
-            foreach (var key in _properties)
-            {
-                foreach (object value in key.Value)
-                {
-                    yield return new Tuple<Property, object>(key.Key, value);
-                }
-            }
-
-            // List values from mapping
-            foreach (IPropertyMapping propertyMapping in _mappings.Values)
-            {
-                if (!propertyMapping.IsUnsetValue)
-                {
-                    if (propertyMapping.IsList)
-                    {
-                        IList values = (IList)propertyMapping.GetValueObject();
-
-                        foreach (object value in values)
-                        {
-                            yield return new Tuple<Property, object>(propertyMapping.Property, value);
-                        }
-                    }
-                    else
-                    {
-                        yield return new Tuple<Property, object>(propertyMapping.Property, propertyMapping.GetValueObject());
-                    }
-                }
-                else if (ResourceCache.HasCachedValues(propertyMapping))
-                {
-                    foreach (var resource in ResourceCache.ListCachedValues(propertyMapping))
-                    {
-                        yield return new Tuple<Property, object>(propertyMapping.Property, new Resource(resource));
-                    }
-                }
-            }
-
-            // List values from associated types
-            var types = GetTypes();
-            if (types.Any())
-            {
-                Property rdfType;
-
-                if (OntologyDiscovery.Properties.ContainsKey("http://www.w3.org/1999/02/22-rdf-syntax-ns#type"))
-                {
-                    rdfType = OntologyDiscovery.Properties["http://www.w3.org/1999/02/22-rdf-syntax-ns#type"];
-                }
-                else
-                {
-                    rdfType = new Property(new Uri("http://www.w3.org/1999/02/22-rdf-syntax-ns#type"));
-                }
-
-                foreach (Class c in types)
-                {
-                    yield return new Tuple<Property, object>(rdfType, c);
-                }
-            }
-        }
-
-        /// <summary>
-        /// Lists all values associated with one property.
-        /// This inclues the mapped values as well.
-        /// </summary>
-        /// <param name="property"></param>
-        /// <returns></returns>
-        public virtual IEnumerable<object> ListValues(Property property)
-        {
-            // Add all values of the generic interface
-            if (_properties.ContainsKey(property))
-            {
-                foreach (var value in _properties[property])
-                    yield return value;
-            }
-
-            if (property.Uri.OriginalString == "http://www.w3.org/1999/02/22-rdf-syntax-ns#type")
-            {
-#if NET35
-                foreach (object type in GetTypes().Cast<object>())
-                    yield return type;
-#else
-                foreach (object type in GetTypes())
-                    yield return type;
-#endif
-
-                // We do not need to add mapped values for the RDF type property.
-                yield break;
-            }
-
-            // iterate over the mapping and add all values
-            foreach (IPropertyMapping propertyMapping in _mappings.Values.Where(p => p.Property.Equals(property)))
-            {
-                if (!propertyMapping.IsUnsetValue)
-                {
-                    if (propertyMapping.IsList)
-                    {
-                        IList value = (IList)propertyMapping.GetValueObject();
-                        if (!string.IsNullOrEmpty(Language) && !propertyMapping.LanguageInvariant && propertyMapping.GenericType == typeof(string))
-                        {
-                            foreach (var x in value)
-                                yield return new Tuple<string, string>(x as string, Language);
-                        }
-                        else
-                        {
-                            foreach (object v in value.Cast<object>())
-                                yield return v;
-                        }
-                    }
-                    else
-                    {
-                        if (!string.IsNullOrEmpty(Language) && !propertyMapping.LanguageInvariant && propertyMapping.DataType == typeof(string))
-                        {
-                            yield return new Tuple<string, string>(propertyMapping.GetValueObject() as string, Language);
-                        }
-                        else
-                        {
-                            yield return propertyMapping.GetValueObject();
-                        }
-                    }
-                }
-                else if (ResourceCache.HasCachedValues(propertyMapping))
-                {
-                    foreach (var r in ResourceCache.ListCachedValues(propertyMapping))
-                    {
-                        yield return new Resource(r);
-                    }
-                }
-            }
-        }
-
-        /// <summary>
-        /// List all available properties.
-        /// This includes mapped properties if they have valid values.
-        /// </summary>
-        /// <returns></returns>
-        public virtual IEnumerable<Property> ListProperties()
-        {
-            HashSet<Property> properties = new HashSet<Property>();
-
-            if (GetTypes().Any())
-            {
-                Property rdfType = OntologyDiscovery.Properties["http://www.w3.org/1999/02/22-rdf-syntax-ns#type"];
-
-                properties.Add(rdfType);
-            }
-
-            // List all properties of the generic interface which have values
-            foreach (var keyValue in _properties)
-            {
-                if (keyValue.Value.Count > 0)
-                {
-                    properties.Add(keyValue.Key);
-                }
-            }
-
-            // List all mapped properties which have values (Listtypes) or have been set
-            foreach (IPropertyMapping mappingObject in _mappings.Values)
-            {
-                if (!mappingObject.IsUnsetValue)
-                {
-                    properties.Add(mappingObject.Property);
-                }
-            }
-
-            return properties;
-        }
-
-        /// <summary>
-        /// Return the value for a given property.
-        /// </summary>
-        /// <param name="property">A RDF property.</param>
-        /// <returns>The value on success, <c>null</c> if the object has no such property.</returns>
-        public virtual object GetValue(Property property)
-        {
-            return GetValue(property, null);
-        }
-
-        /// <summary>
-        /// Return the value for a given property with a predefined default value.
-        /// </summary>
-        /// <param name="property">A RDF property.</param>
-        /// <param name="defaultValue">Specifies a default value that should be returned if no value exists.</param>
-        /// <returns>The value on success, the default value if the object has no such property.</returns>
-        public object GetValue(Property property, object defaultValue)
-        {
-            var result = ListValues(property).ToList();
-
-            return result.Count > 0 ? result.First() : defaultValue;
-        }
-
-        /// <summary>
-        /// Persist changes in the model.
-        /// </summary>
-        public virtual void Commit()
-        {
-            if (_model != null && IsReadOnly == false)
-            {
-                // Update Resource in Model
-                _model.UpdateResource(this);
-            }
-        }
-
-        /// <summary>
-        /// Reload the resource from the model.
-        /// </summary>
-        public void Rollback()
-        {
-            using (Resource resource = Model.GetResource(Uri, GetType()) as Resource)
-            {
-                _model = resource._model;
-                _properties = resource._properties;
-
-                Uri = resource.Uri;
-
-                IsNew = resource.IsNew;
-                IsSynchronized = resource.IsSynchronized;
-
-                ResourceCache.Clear();
-
-                foreach (KeyValuePair<string, IPropertyMapping> mapping in _mappings)
-                {
-                    if (!resource._mappings.ContainsKey(mapping.Key))
-                    {
-                        continue;
-                    }
-
-                    IPropertyMapping persistedMapping = resource._mappings[mapping.Key];
-
-                    mapping.Value.CloneFrom(persistedMapping);
-
-                    if (resource.ResourceCache.HasCachedValues(persistedMapping))
-                    {
-                        ResourceCache.CacheValues(mapping.Value, resource.ResourceCache.ListCachedValues(persistedMapping));
-                    }
-                }
-
-                foreach (string name in _notifyingProperties)
-                {
-                    RaisePropertyChanged(name);
-                }
-            }
-
-            // NOTE: We do not need to copy the classes, we have to assume the mapped type stays the same.
-        }
-
-        /// <summary>
-        /// This method returns if property is mapped.
-        /// </summary>
-        /// <param name="property">Rdf property to be tested.</param>
-        /// <param name="type">Type of the mapping.</param>
-        /// <returns></returns>
-        public bool HasPropertyMapping(Property property, Type type)
-        {
-            foreach (IPropertyMapping mappingObject in _mappings.Values)
-            {
-                if (mappingObject.Property.Uri.OriginalString == property.Uri.OriginalString && mappingObject.IsTypeCompatible(type))
-                {
-                    return true;
-                }
-            }
-
-            return false;
-        }
-        /// <summary>
-        /// This method returns the mapped property of the given rdf property and type. It returns null if this mapping is not available.
-        /// </summary>
-        /// <param name="property">Rdf property to be tested.</param>
-        /// <param name="type">Type of the mapping.</param>
-        /// <returns></returns>
-        internal IPropertyMapping GetPropertyMapping(Property property, Type type)
-        {
-            foreach (IPropertyMapping mappingObject in _mappings.Values)
-            {
-                if (mappingObject.Property.Uri.OriginalString == property.Uri.OriginalString && mappingObject.IsTypeCompatible(type))
-                {
-                    return mappingObject;
-                }
-            }
-
-            return null;
-        }
-
-        internal IPropertyMapping GetPropertyMapping(string propertyName)
-        {
-            if (_mappings.ContainsKey(propertyName))
-                return _mappings[propertyName];
-            else
-                return null;
-        }
-
-        /// <summary>
-        /// Returns the value from the mapped property.
-        /// </summary>
-        /// <typeparam name="T"></typeparam>
-        /// <param name="propertyMapping"></param>
-        /// <returns></returns>
-        protected virtual T GetValue<T>(PropertyMapping<T> propertyMapping)
-        {
-            LoadCachedValues(propertyMapping);
-
-            return propertyMapping.GetValue();
-        }
-
-        /// <summary>
-        /// Set the mapped value. This also raises the PropertyChanged event.
-        /// </summary>
-        /// <typeparam name="T"></typeparam>
-        /// <param name="propertyMapping"></param>
-        /// <param name="value"></param>
-        protected virtual void SetValue<T>(PropertyMapping<T> propertyMapping, T value)
-        {
-            propertyMapping.SetValue(value);
-            IsSynchronized = false;
-        }
-
-        /// <summary>
-        /// Load all cached resources from the mapped property. The values of the mapped property are resolved when this method returns.
-        /// </summary>
-        /// <param name="propertyMapping"></param>
-        private void LoadCachedValues(IPropertyMapping propertyMapping)
-        {
-            if (ResourceCache.HasCachedValues(propertyMapping))
-            {
-                ResourceCache.LoadCachedValues(propertyMapping);
-            }
-        }
-
-        /// <summary>
-        /// Register a property name to raise the INotifyProperty signal on rollback.
-        /// </summary>
-        /// <param name="propertyName">Name of a property.</param>
-        protected void RegisterPropertyChanged(string propertyName)
-        {
-            _notifyingProperties.Add(propertyName);
-        }
-
-        /// <summary>
-        /// Raises the PropertyChanged event of the object.
-        /// </summary>
-        /// <param name="propertyName">Name of a property.</param>
-        protected virtual void RaisePropertyChanged(string propertyName)
-        {
-            VerifyPropertyName(propertyName);
-
-            if (PropertyChanged != null)
-            {
-                PropertyChanged(this, new PropertyChangedEventArgs(propertyName));
-            }
-        }
-
-        protected void ReloadLocalizedMappings()
-        {
-            foreach (var mapping in _mappings.Where(x => (x.Value.DataType == typeof(string) || x.Value.GenericType == typeof(string)) && !x.Value.LanguageInvariant))
-            {
-                if (!mapping.Value.IsUnsetValue)
-                {
-                    TransferMappingToProperties(mapping.Value);
-                    mapping.Value.Clear();
-                }
-                mapping.Value.Language = Language;
-                foreach (var value in ListValues(mapping.Value.Property).ToList())
-                {
-                    if (string.IsNullOrEmpty(Language))
-                    {
-                        if (value is string)
-                        {
-                            mapping.Value.SetOrAddMappedValue(value);
-                            _properties[mapping.Value.Property].Remove(value);
-                        }
-
-                    }
-                    else
-                    {
-                        if (value is Tuple<string, string>)
-                        {
-                            var localizedString = value as Tuple<string, string>;
-                            if (string.Compare(localizedString.Item2, Language, true) == 0)
-                            {
-                                mapping.Value.SetOrAddMappedValue(localizedString.Item1);
-                                _properties[mapping.Value.Property].Remove(localizedString);
-                            }
-                        }
-                    }
-
-                }
-            }
-        }
-
-        private void TransferMappingToProperties(IPropertyMapping mapping)
-        {
-            if (!_properties.ContainsKey(mapping.Property))
-            {
-                _properties.Add(mapping.Property, new HashSet<object>());
-            }
-
-            if (mapping.IsList)
-            {
-                foreach (var x in mapping.GetValueObject() as IList)
-                    _properties[mapping.Property].Add(x);
-            }
-            else
-            {
-                _properties[mapping.Property].Add(mapping.GetValueObject());
-            }
-
-        }
-
-        /// <summary>
-        /// Dispose this resource. 
-        /// Does nothing meaningful currently.
-        /// </summary>
-        public void Dispose()
-        {
-            if (!IsDisposed)
-            {
-                GC.SuppressFinalize(this);
-
-                IsDisposed = true;
-            }
-        }
-
-        #endregion
-
-        #region Events
-
-        /// <summary>
-        /// Needed for the implementation of the INotifyPropertyChanged interface.
-        /// </summary>
-        public event PropertyChangedEventHandler PropertyChanged;
-
-        #endregion
-
-        #region Debugging
-
-        /// <summary>
-        /// Warns the developer if this object does not have
-        /// a public property with the specified name. This 
-        /// method does not exist in a Release build.
-        /// </summary>
-        [Conditional("DEBUG")]
-        [DebuggerStepThrough]
-        public void VerifyPropertyName(string propertyName)
-        {
-            // Verify that the property name matches a real,  
-            // public, instance property on this object.
-            if (TypeDescriptor.GetProperties(this)[propertyName] == null)
-            {
-                string msg = "Invalid property name: " + propertyName;
-
-                if (ThrowOnInvalidPropertyName)
-                {
-                    throw new Exception(msg);
-                }
-                else
-                {
-                    Debug.Fail(msg);
-                }
-            }
-        }
-
-        /// <summary>
-        /// Returns whether an exception is thrown, or if a Debug.Fail() is used
-        /// when an invalid property name is passed to the VerifyPropertyName method.
-        /// The default value is false, but subclasses used by unit tests might 
-        /// override this property's getter to return true.
-        /// </summary>
-        protected virtual bool ThrowOnInvalidPropertyName { get; private set; }
-
-        #endregion
-    }
-}
+﻿// LICENSE:
+//
+// Permission is hereby granted, free of charge, to any person obtaining a copy
+// of this software and associated documentation files (the "Software"), to deal
+// in the Software without restriction, including without limitation the rights
+// to use, copy, modify, merge, publish, distribute, sublicense, and/or sell
+// copies of the Software, and to permit persons to whom the Software is
+// furnished to do so, subject to the following conditions:
+//
+// The above copyright notice and this permission notice shall be included in
+// all copies or substantial portions of the Software.
+//
+// THE SOFTWARE IS PROVIDED "AS IS", WITHOUT WARRANTY OF ANY KIND, EXPRESS OR
+// IMPLIED, INCLUDING BUT NOT LIMITED TO THE WARRANTIES OF MERCHANTABILITY,
+// FITNESS FOR A PARTICULAR PURPOSE AND NONINFRINGEMENT. IN NO EVENT SHALL THE
+// AUTHORS OR COPYRIGHT HOLDERS BE LIABLE FOR ANY CLAIM, DAMAGES OR OTHER
+// LIABILITY, WHETHER IN AN ACTION OF CONTRACT, TORT OR OTHERWISE, ARISING FROM,
+// OUT OF OR IN CONNECTION WITH THE SOFTWARE OR THE USE OR OTHER DEALINGS IN
+// THE SOFTWARE.
+//
+// AUTHORS:
+//
+//  Moritz Eberl <moritz@semiodesk.com>
+//  Sebastian Faubel <sebastian@semiodesk.com>
+//
+// Copyright (c) Semiodesk GmbH 2015
+
+using System;
+using System.Collections.Generic;
+using System.Text;
+using System.Globalization;
+using System.ComponentModel;
+using System.Diagnostics;
+using System.Reflection;
+using System.Linq;
+using System.Collections;
+using Newtonsoft.Json;
+#if NET35
+using Semiodesk.Trinity.Utility;
+#endif
+
+namespace Semiodesk.Trinity
+{
+    /// <summary>
+    /// This class repesents a RDF resource. 
+    /// </summary>
+    public class Resource : IResource
+    {
+        #region Members
+
+        /// <summary>
+        /// The cache for the associated resources, needed to support lazy loading for mapping.
+        /// </summary>
+        internal ResourceCache ResourceCache;
+
+        /// <summary>
+        /// This dictionary contains the properties and the associated values.
+        /// </summary>
+        private Dictionary<Property, HashSet<object>> _properties;
+
+        /// <summary>
+        /// Contains a list of all properties which implement the INotifyPropertyChanged interface.
+        /// </summary>
+        private readonly HashSet<string> _notifyingProperties = new HashSet<string>();
+
+        /// <summary>
+        /// All mappings as discovered by InitialisePropertyMapping.
+        /// </summary>
+        private Dictionary<string, IPropertyMapping> _mappings;
+
+        /// <summary>
+        /// Handle to the model.
+        /// </summary>
+        private IModel _model;
+
+        /// <summary>
+        /// Public accessor to the model.
+        /// </summary>
+        public IModel Model
+        {
+            get
+            {
+                return _model;
+            }
+            set
+            {
+                _model = value;
+                ResourceCache.Model = value;
+            }
+        }
+
+        /// <summary>
+        /// The uri which represents the resource.
+        /// </summary>
+        public UriRef Uri { get; set; }
+
+        /// <summary>
+        /// New resource which have never been committed need to be treated differently.
+        /// </summary>
+        [JsonIgnore]
+        public bool IsNew { get; set; }
+
+        /// <summary>
+        /// Indicates if the resources has been disposed.
+        /// </summary>
+        [JsonIgnore]
+        public bool IsDisposed { get; set; }
+
+        /// <summary>
+        /// True if the properties of the resources has been committed to the model.
+        /// </summary>
+        [Browsable(false), JsonIgnore]
+        public bool IsSynchronized { get; set; }
+
+        /// <summary>
+        /// Indicates this resource is read-only.
+        /// </summary>
+        [JsonIgnore]
+        public bool IsReadOnly { get; internal set; }
+
+        private string _language;
+
+        /// <summary>
+        /// Set the language of this resource. This will change te mapped strings to this language.
+        /// </summary>
+        [JsonIgnore]
+        public string Language
+        {
+            get
+            {
+                return _language;
+            }
+            set
+            {
+                if (value != null)
+                    _language = value.ToLower();
+                else
+                    _language = null;
+                ReloadLocalizedMappings();
+            }
+        }
+
+        #endregion
+
+        #region Constructors
+
+        /// <summary>
+        /// Private since a Resource cannot be created without a URI.
+        /// </summary>
+        private Resource()
+        {
+        }
+
+        /// <summary>
+        /// Create a new resource with a given Uri.
+        /// </summary>
+        /// <param name="uri"></param>
+        public Resource(UriRef uri)
+        {
+            Initialize(uri);
+        }
+
+        /// <summary>
+        /// Create a new resource with a given Uri.
+        /// </summary>
+        /// <param name="uri"></param>
+        public Resource(Uri uri)
+        {
+            Initialize(uri.ToUriRef());
+        }
+
+        /// <summary>
+        /// Create a new resource with a given string. Throws an exception if string is Uri compatible.
+        /// </summary>
+        /// <param name="uriString">The string converted to a Uri. Throws an exception if not possible.</param>
+        public Resource(string uriString)
+        {
+            Initialize(new UriRef(uriString));
+        }
+
+        /// <summary>
+        /// Create a new instance of the class and copy the properties from another class instance.
+        /// </summary>
+        /// <param name="other"></param>
+        public Resource(Resource other)
+        {
+            _model = other._model;
+
+            _properties = other._properties;
+            _mappings = other._mappings;
+
+            Uri = other.Uri;
+            ResourceCache = other.ResourceCache;
+
+            IsNew = other.IsNew;
+            IsSynchronized = other.IsSynchronized;
+        }
+
+        #endregion
+
+        #region Destructors
+
+        /// <summary>
+        /// Destructor
+        /// </summary>
+        ~Resource()
+        {
+            if (!IsDisposed)
+            {
+                Dispose();
+            }
+        }
+
+        #endregion
+
+        #region Methods
+
+        public void SetModel(IModel model)
+        {
+            Model = model;
+        }
+
+        private void Initialize(UriRef uri)
+        {
+            _model = null;
+            _properties = new Dictionary<Property, HashSet<object>>();
+            _mappings = new Dictionary<string, IPropertyMapping>();
+
+            ResourceCache = new ResourceCache();
+
+            Uri = uri;
+
+            IsNew = true;
+            IsSynchronized = false;
+
+            InitializePropertyMappings();
+
+            // We cannot register the resource with the model, if no model is set.
+        }
+
+        /// <summary>
+        /// Loads and initialises all mapped properties. 
+        /// </summary>
+        /// <remarks>
+        /// TODO: This method could be re-reimplemented and sped up by the CIL generator.
+        /// </remarks>
+        private void InitializePropertyMappings()
+        {
+            Type thisType = GetType();
+
+            FieldInfo[] b = thisType.GetFields(BindingFlags.Instance | BindingFlags.Public | BindingFlags.NonPublic | BindingFlags.FlattenHierarchy);
+
+            IEnumerable<object> mappings = from n in b where (n.FieldType.GetInterface("IPropertyMapping") != null) select n.GetValue(this);
+
+            foreach (IPropertyMapping mapping in mappings)
+            {
+                if (mapping != null)
+                    _mappings.Add(mapping.PropertyName, mapping);
+#if DEBUG
+                else
+                    Debug.WriteLine(string.Format("Mapping resulted in zero results in {0}", thisType.Name));
+#endif
+            }
+        }
+
+        internal void ClearListPropertyMappings()
+        {
+            foreach (var mapping in _mappings)
+            {
+                if(mapping.Value.IsList)
+                {
+                    mapping.Value.Clear();
+                }
+            }
+        }
+
+        /// <summary>
+        /// Overwrite this method to return the RDF classes of your resource type.
+        /// </summary>
+        /// <returns></returns>
+        public virtual IEnumerable<Class> GetTypes()
+        {
+            yield break;
+        }
+
+        /// <summary>
+        /// Returns the uri with brackets. 
+        /// </summary>
+        /// <returns></returns>
+        public override string ToString()
+        {
+            return string.Concat('<', Uri.OriginalString, '>');
+        }
+
+        /// <summary>
+        /// A resource is at the moment deemed equal if the Uri is equal.
+        /// </summary>
+        /// <param name="comparand"></param>
+        /// <returns></returns>
+        public override bool Equals(object comparand)
+        {
+            IResource other = comparand as Resource;
+
+            return other != null && other.Uri == Uri;
+        }
+
+        /// <summary>
+        /// We return the hashcode of the original string of the uri
+        /// </summary>
+        /// <returns></returns>
+        public override int GetHashCode()
+        {
+            return Uri.OriginalString.GetHashCode();
+        }
+
+        /// <summary>
+        /// Internal method to add the values. This is not public because the value is of type object and thus not typesafe for rdf.
+        /// </summary>
+        /// <param name="property"></param>
+        /// <param name="value"></param>
+        /// <param name="fromModel"></param>
+        [EditorBrowsable(EditorBrowsableState.Never)]
+        public virtual void AddPropertyToMapping(Property property, object value, bool fromModel)
+        {
+            if (property.Uri.OriginalString == "http://www.w3.org/1999/02/22-rdf-syntax-ns#type")
+            {
+                IResource v = value as IResource;
+
+                if (GetTypes().Any(t => t.Uri == v.Uri))
+                {
+                    return;
+                }
+            }
+            if (value == null)
+                return;
+
+            IPropertyMapping propertyMapping = GetPropertyMapping(property, value.GetType());
+
+            if (propertyMapping != null)
+            {
+                // yes, so we try to set or add it
+                if (fromModel && value is IResource)
+                {
+                    // we generate the resource from the model, so we cache all mapped resources
+                    ResourceCache.CacheValue(propertyMapping, (value as IResource).Uri);
+                }
+                else
+                {
+                    propertyMapping.SetOrAddMappedValue(value);
+                }
+            }
+            // no, we add it to the property
+            else if (_properties.ContainsKey(property))
+            {
+                _properties[property].Add(value);
+            }
+            else
+            {
+                _properties.Add(property, new HashSet<object>() { value });
+            }
+        }
+
+        /// <summary>
+        /// Add a property with a resource as value.
+        /// If this property is mapped with a compatible type, it will be filled with the given value.
+        /// </summary>
+        public virtual void AddProperty(Property property, IResource value)
+        {
+            AddPropertyToMapping(property, value, false);
+        }
+
+        /// <summary>
+        /// Add a property with a string as value.
+        /// If this property is mapped with a compatible type, it will be filled with the given value.
+        /// </summary>
+        public void AddProperty(Property property, string value)
+        {
+            AddPropertyToMapping(property, value, false);
+        }
+
+        /// <summary>
+        /// Add a property with a string and language as value.
+        /// If this property is mapped with a compatible type, it will be filled with the given value.
+        /// </summary>
+        public void AddProperty(Property property, string value, CultureInfo language)
+        {
+            // TODO: 
+            // Write a custom string class with an associated language.
+            // Internally the language and string are stored as Tuple containing the string and culture info
+            Tuple<string, string> aggregation = new Tuple<string, string>(value, language.Name.ToLower());
+
+            AddPropertyToMapping(property, aggregation, false);
+        }
+
+        /// <summary>
+        /// Add a property with a string and language as value.
+        /// If this property is mapped with a compatible type, it will be filled with the given value.
+        /// </summary>
+        public void AddProperty(Property property, string value, string language)
+        {
+            // TODO: 
+            // Write a custom string class with an associated language.
+            // Internally the language and string are stored as Tuple containing the string and culture info
+            Tuple<string, string> aggregation = new Tuple<string, string>(value, language.ToLower());
+
+            AddPropertyToMapping(property, aggregation, false);
+        }
+
+        /// <summary>
+        /// Add a property with a Int16 as value.
+        /// If this property is mapped with a compatible type, it will be filled with the given value.
+        /// </summary>
+        public void AddProperty(Property property, Int16 value)
+        {
+            AddPropertyToMapping(property, value, false);
+        }
+
+        /// <summary>
+        /// Add a property with a Int32 as value.
+        /// If this property is mapped with a compatible type, it will be filled with the given value.
+        /// </summary>
+        public void AddProperty(Property property, Int32 value)
+        {
+            AddPropertyToMapping(property, value, false);
+        }
+
+        /// <summary>
+        /// Add a property with a Int64 as value.
+        /// If this property is mapped with a compatible type, it will be filled with the given value.
+        /// </summary>
+        public void AddProperty(Property property, Int64 value)
+        {
+            AddPropertyToMapping(property, value, false);
+        }
+
+        /// <summary>
+        /// Add a property with a UInt16 as value.
+        /// If this property is mapped with a compatible type, it will be filled with the given value.
+        /// </summary>
+        public void AddProperty(Property property, UInt16 value)
+        {
+            AddPropertyToMapping(property, value, false);
+        }
+
+        /// <summary>
+        /// Add a property with a UInt32 as value.
+        /// If this property is mapped with a compatible type, it will be filled with the given value.
+        /// </summary>
+        public void AddProperty(Property property, UInt32 value)
+        {
+            AddPropertyToMapping(property, value, false);
+        }
+
+        /// <summary>
+        /// Add a property with a UInt64 as value.
+        /// If this property is mapped with a compatible type, it will be filled with the given value.
+        /// </summary>
+        public void AddProperty(Property property, UInt64 value)
+        {
+            AddPropertyToMapping(property, value, false);
+        }
+
+        /// <summary>
+        /// Add a property with a float as value.
+        /// If this property is mapped with a compatible type, it will be filled with the given value.
+        /// </summary>
+        public void AddProperty(Property property, float value)
+        {
+            AddPropertyToMapping(property, value, false);
+        }
+
+        /// <summary>
+        /// Add a property with a double as value.
+        /// If this property is mapped with a compatible type, it will be filled with the given value.
+        /// </summary>
+        public void AddProperty(Property property, double value)
+        {
+            AddPropertyToMapping(property, value, false);
+        }
+
+        /// <summary>
+        /// Add a property with a decimal as value.
+        /// If this property is mapped with a compatible type, it will be filled with the given value.
+        /// </summary>
+        public void AddProperty(Property property, decimal value)
+        {
+            AddPropertyToMapping(property, value, false);
+        }
+
+        /// <summary>
+        /// Add a property with a bool as value.
+        /// If this property is mapped with a compatible type, it will be filled with the given value.
+        /// </summary>
+        public void AddProperty(Property property, bool value)
+        {
+            AddPropertyToMapping(property, value, false);
+        }
+
+        /// <summary>
+        /// Add a property with a DateTime as value.
+        /// If this property is mapped with a compatible type, it will be filled with the given value.
+        /// </summary>
+        public void AddProperty(Property property, DateTime value)
+        {
+            AddPropertyToMapping(property, value, false);
+        }
+
+        /// <summary>
+        /// Add a property with a TimeSpan as value.
+        /// If this property is mapped with a compatible type, it will be filled with the given value.
+        /// </summary>
+        public void AddProperty(Property property, TimeSpan value)
+        {
+            throw new NotImplementedException();
+            //TODO!
+        }
+
+        /// <summary>
+        /// Add a property with a byte array as value.
+        /// If this property is mapped with a compatible type, it will be filled with the given value.
+        /// </summary>
+        public void AddProperty(Property property, byte[] value)
+        {
+            AddPropertyToMapping(property, value, false);
+        }
+
+        /// <summary>
+        /// Add a property with an Uri as value.
+        /// If this property is mapped with a compatible type, it will be filled with the given value.
+        /// </summary>
+        public virtual void AddProperty(Property property, Uri value)
+        {
+            AddPropertyToMapping(property, value, false);
+        }
+
+        /// <summary>
+        /// Internal method to remove the values. This is not public because the value is of type object and thus not typesafe for rdf.
+        /// </summary>
+        /// <param name="property"></param>
+        /// <param name="value"></param>
+        internal virtual void RemovePropertyFromMapping(Property property, object value)
+        {
+            IPropertyMapping propertyMapping = GetPropertyMapping(property, value.GetType());
+
+            if (propertyMapping != null)
+            {
+                propertyMapping.RemoveOrResetValue(value);
+            }
+            else if (_properties.ContainsKey(property))
+            {
+                _properties[property].Remove(value);
+
+                if (_properties[property].Count == 0)
+                {
+                    _properties.Remove(property);
+                }
+            }
+        }
+
+        /// <summary>
+        /// Removes a property with a IResource value.
+        /// If this property is mapped with a compatible type, the given value will be removed.
+        /// </summary>
+        public void RemoveProperty(Property property, IResource value)
+        {
+            RemovePropertyFromMapping(property, value);
+        }
+
+        /// <summary>
+        /// Removes a property with a string value.
+        /// If this property is mapped with a compatible type, the given value will be removed.
+        /// </summary>
+        public void RemoveProperty(Property property, string value)
+        {
+            RemovePropertyFromMapping(property, value);
+        }
+
+        /// <summary>
+        /// Removes a property with a string value associated with the given language.
+        /// If this property is mapped with a compatible type, the given value will be removed.
+        /// </summary>
+        public void RemoveProperty(Property property, string value, CultureInfo language)
+        {
+            Tuple<string, string> aggregation = new Tuple<string, string>(value, language.Name.ToLower());
+
+            RemovePropertyFromMapping(property, aggregation);
+        }
+
+        /// <summary>
+        /// Removes a property with a string value associated with the given language.
+        /// If this property is mapped with a compatible type, the given value will be removed.
+        /// </summary>
+        public void RemoveProperty(Property property, string value, string language)
+        {
+            Tuple<string, string> aggregation = new Tuple<string, string>(value, language.ToLower());
+
+            RemovePropertyFromMapping(property, aggregation);
+        }
+
+        /// <summary>
+        /// Removes a property with a Int16 value.
+        /// If this property is mapped with a compatible type, the given value will be removed.
+        /// </summary>
+        public void RemoveProperty(Property property, Int16 value)
+        {
+            RemovePropertyFromMapping(property, value);
+        }
+
+        /// <summary>
+        /// Removes a property with a Int32 value.
+        /// If this property is mapped with a compatible type, the given value will be removed.
+        /// </summary>
+        public void RemoveProperty(Property property, Int32 value)
+        {
+            RemovePropertyFromMapping(property, value);
+        }
+
+        /// <summary>
+        /// Removes a property with a Int64 value.
+        /// If this property is mapped with a compatible type, the given value will be removed.
+        /// </summary>
+        public void RemoveProperty(Property property, Int64 value)
+        {
+            RemovePropertyFromMapping(property, value);
+        }
+
+        /// <summary>
+        /// Removes a property with a UInt16 value.
+        /// If this property is mapped with a compatible type, the given value will be removed.
+        /// </summary>
+        public void RemoveProperty(Property property, UInt16 value)
+        {
+            RemovePropertyFromMapping(property, value);
+        }
+
+        /// <summary>
+        /// Removes a property with a UInt32 value.
+        /// If this property is mapped with a compatible type, the given value will be removed.
+        /// </summary>
+        public void RemoveProperty(Property property, UInt32 value)
+        {
+            RemovePropertyFromMapping(property, value);
+        }
+
+        /// <summary>
+        /// Removes a property with a UInt64 value.
+        /// If this property is mapped with a compatible type, the given value will be removed.
+        /// </summary>
+        public void RemoveProperty(Property property, UInt64 value)
+        {
+            RemovePropertyFromMapping(property, value);
+        }
+
+        /// <summary>
+        /// Removes a property with a float value.
+        /// If this property is mapped with a compatible type, the given value will be removed.
+        /// </summary>
+        public void RemoveProperty(Property property, float value)
+        {
+            RemovePropertyFromMapping(property, value);
+        }
+
+        /// <summary>
+        /// Removes a property with a double value.
+        /// If this property is mapped with a compatible type, the given value will be removed.
+        /// </summary>
+        public void RemoveProperty(Property property, double value)
+        {
+            RemovePropertyFromMapping(property, value);
+        }
+
+        /// <summary>
+        /// Removes a property with a decimal value.
+        /// If this property is mapped with a compatible type, the given value will be removed.
+        /// </summary>
+        public void RemoveProperty(Property property, decimal value)
+        {
+            RemovePropertyFromMapping(property, value);
+        }
+
+        /// <summary>
+        /// Removes a property with a bool value.
+        /// If this property is mapped with a compatible type, the given value will be removed.
+        /// </summary>
+        public void RemoveProperty(Property property, bool value)
+        {
+            RemovePropertyFromMapping(property, value);
+        }
+
+        /// <summary>
+        /// Removes a property with a DateTime value.
+        /// If this property is mapped with a compatible type, the given value will be removed.
+        /// </summary>
+        public void RemoveProperty(Property property, DateTime value)
+        {
+            RemovePropertyFromMapping(property, value);
+        }
+
+        /// <summary>
+        /// Removes a property with a byte array value.
+        /// If this property is mapped with a compatible type, the given value will be removed.
+        /// </summary>
+        public void RemoveProperty(Property property, byte[] value)
+        {
+            RemovePropertyFromMapping(property, value);
+        }
+
+        /// <summary>
+        /// Removes a property with an Uri value.
+        /// If this property is mapped with a compatible type, the given value will be removed.
+        /// </summary>
+        public void RemoveProperty(Property property, Uri value)
+        {
+            RemovePropertyFromMapping(property, value);
+        }
+
+        /// <summary>
+        /// Internal method to remove all properties.
+        /// </summary>
+        internal virtual void ClearProperties()
+        {
+            _properties.Clear();
+
+            // TODO: Clear all mapped properties.
+        }
+
+        /// <summary>
+        /// Returns true if the resource has any object connected with the specified property.
+        /// </summary>
+        /// <param name="property">The property to be checked.</param>
+        /// <returns>true if the property is associated, false if not</returns>
+        public virtual bool HasProperty(Property property)
+        {
+            // NOTE: We do not need to check if the value list for the property contains
+            // any values, since the property is removed from the dictionary if there
+            // are no values left.
+            bool result = _properties.ContainsKey(property);
+
+            if (!result)
+            {
+                var mappings = from x in _mappings.Values where x.Property.Uri.Equals(property.Uri) && (!x.IsUnsetValue || ResourceCache.HasCachedValues(x)) select x;
+
+                return mappings.Any();
+            }
+
+            return result;
+        }
+
+        /// <summary>
+        /// Returns true if the specified value is connected to this resource with the given property.
+        /// </summary>
+        /// <param name="property">The property to be checked</param>
+        /// <param name="value">The value that should be tested</param>
+        /// <returns>true if the value is associated with the property, false if not</returns>
+        public virtual bool HasProperty(Property property, object value)
+        {
+            bool result = false;
+
+            if (_properties.ContainsKey(property))
+            {
+                if (value.GetType() == typeof(IResource))
+                {
+                    result = (_properties[property].Where(x => x.GetType() == typeof(IResource) && ((IResource)x).Uri.OriginalString == ((IResource)value).Uri.OriginalString).Count() > 0);
+                }
+                else
+                {
+                    result = (_properties[property].Contains(value));
+                }
+            }
+
+            if (!result)
+            {
+                foreach (IPropertyMapping propertyMapping in _mappings.Values)
+                {
+                    if (propertyMapping.Property.Uri.Equals(property.Uri) && !propertyMapping.IsUnsetValue)
+                    {
+                        if (propertyMapping.GetValueObject().Equals(value) || (propertyMapping.IsList && (propertyMapping.GetValueObject() as IList).Contains(value)))
+                        {
+                            result = true;
+                        }
+                    }
+                    else if (ResourceCache.HasCachedValues(propertyMapping) && value is IResource)
+                    {
+                        if (ResourceCache.HasCachedValues(propertyMapping, (value as IResource).Uri))
+                        {
+                            result = false;
+                        }
+                    }
+                }
+            }
+
+            return result;
+        }
+
+        /// <summary>
+        /// Returns true if the specified string value with the given language is connected to this resource with the given property.
+        /// </summary>
+        /// <param name="property">The property</param>
+        /// <param name="value">The string value.</param>
+        /// <param name="language">The language the string is in.</param>
+        /// <returns></returns>
+        public virtual bool HasProperty(Property property, string value, CultureInfo language)
+        {
+            Tuple<string, string> aggregation = new Tuple<string, string>(value, language.Name.ToLower());
+
+            return HasProperty(property, aggregation);
+        }
+
+        /// <summary>
+        /// Returns true if the specified string value with the given language is connected to this resource with the given property.
+        /// </summary>
+        /// <param name="property">The property</param>
+        /// <param name="value">The string value.</param>
+        /// <param name="language">The language the string is in.</param>
+        /// <returns></returns>
+        public virtual bool HasProperty(Property property, string value, string language)
+        {
+            Tuple<string, string> aggregation = new Tuple<string, string>(value, language);
+
+            return HasProperty(property, aggregation);
+        }
+
+        /// <summary>
+        /// This method lists all combinations of properties and values.
+        /// </summary>
+        /// <returns></returns>
+        public virtual IEnumerable<Tuple<Property, object>> ListValues()
+        {
+            // List values from properties
+            foreach (var key in _properties)
+            {
+                foreach (object value in key.Value)
+                {
+                    yield return new Tuple<Property, object>(key.Key, value);
+                }
+            }
+
+            // List values from mapping
+            foreach (IPropertyMapping propertyMapping in _mappings.Values)
+            {
+                if (!propertyMapping.IsUnsetValue)
+                {
+                    if (propertyMapping.IsList)
+                    {
+                        IList values = (IList)propertyMapping.GetValueObject();
+
+                        foreach (object value in values)
+                        {
+                            yield return new Tuple<Property, object>(propertyMapping.Property, value);
+                        }
+                    }
+                    else
+                    {
+                        yield return new Tuple<Property, object>(propertyMapping.Property, propertyMapping.GetValueObject());
+                    }
+                }
+                else if (ResourceCache.HasCachedValues(propertyMapping))
+                {
+                    foreach (var resource in ResourceCache.ListCachedValues(propertyMapping))
+                    {
+                        yield return new Tuple<Property, object>(propertyMapping.Property, new Resource(resource));
+                    }
+                }
+            }
+
+            // List values from associated types
+            var types = GetTypes();
+            if (types.Any())
+            {
+                Property rdfType;
+
+                if (OntologyDiscovery.Properties.ContainsKey("http://www.w3.org/1999/02/22-rdf-syntax-ns#type"))
+                {
+                    rdfType = OntologyDiscovery.Properties["http://www.w3.org/1999/02/22-rdf-syntax-ns#type"];
+                }
+                else
+                {
+                    rdfType = new Property(new Uri("http://www.w3.org/1999/02/22-rdf-syntax-ns#type"));
+                }
+
+                foreach (Class c in types)
+                {
+                    yield return new Tuple<Property, object>(rdfType, c);
+                }
+            }
+        }
+
+        /// <summary>
+        /// Lists all values associated with one property.
+        /// This inclues the mapped values as well.
+        /// </summary>
+        /// <param name="property"></param>
+        /// <returns></returns>
+        public virtual IEnumerable<object> ListValues(Property property)
+        {
+            // Add all values of the generic interface
+            if (_properties.ContainsKey(property))
+            {
+                foreach (var value in _properties[property])
+                    yield return value;
+            }
+
+            if (property.Uri.OriginalString == "http://www.w3.org/1999/02/22-rdf-syntax-ns#type")
+            {
+#if NET35
+                foreach (object type in GetTypes().Cast<object>())
+                    yield return type;
+#else
+                foreach (object type in GetTypes())
+                    yield return type;
+#endif
+
+                // We do not need to add mapped values for the RDF type property.
+                yield break;
+            }
+
+            // iterate over the mapping and add all values
+            foreach (IPropertyMapping propertyMapping in _mappings.Values.Where(p => p.Property.Equals(property)))
+            {
+                if (!propertyMapping.IsUnsetValue)
+                {
+                    if (propertyMapping.IsList)
+                    {
+                        IList value = (IList)propertyMapping.GetValueObject();
+                        if (!string.IsNullOrEmpty(Language) && !propertyMapping.LanguageInvariant && propertyMapping.GenericType == typeof(string))
+                        {
+                            foreach (var x in value)
+                                yield return new Tuple<string, string>(x as string, Language);
+                        }
+                        else
+                        {
+                            foreach (object v in value.Cast<object>())
+                                yield return v;
+                        }
+                    }
+                    else
+                    {
+                        if (!string.IsNullOrEmpty(Language) && !propertyMapping.LanguageInvariant && propertyMapping.DataType == typeof(string))
+                        {
+                            yield return new Tuple<string, string>(propertyMapping.GetValueObject() as string, Language);
+                        }
+                        else
+                        {
+                            yield return propertyMapping.GetValueObject();
+                        }
+                    }
+                }
+                else if (ResourceCache.HasCachedValues(propertyMapping))
+                {
+                    foreach (var r in ResourceCache.ListCachedValues(propertyMapping))
+                    {
+                        yield return new Resource(r);
+                    }
+                }
+            }
+        }
+
+        /// <summary>
+        /// List all available properties.
+        /// This includes mapped properties if they have valid values.
+        /// </summary>
+        /// <returns></returns>
+        public virtual IEnumerable<Property> ListProperties()
+        {
+            HashSet<Property> properties = new HashSet<Property>();
+
+            if (GetTypes().Any())
+            {
+                Property rdfType = OntologyDiscovery.Properties["http://www.w3.org/1999/02/22-rdf-syntax-ns#type"];
+
+                properties.Add(rdfType);
+            }
+
+            // List all properties of the generic interface which have values
+            foreach (var keyValue in _properties)
+            {
+                if (keyValue.Value.Count > 0)
+                {
+                    properties.Add(keyValue.Key);
+                }
+            }
+
+            // List all mapped properties which have values (Listtypes) or have been set
+            foreach (IPropertyMapping mappingObject in _mappings.Values)
+            {
+                if (!mappingObject.IsUnsetValue)
+                {
+                    properties.Add(mappingObject.Property);
+                }
+            }
+
+            return properties;
+        }
+
+        /// <summary>
+        /// Return the value for a given property.
+        /// </summary>
+        /// <param name="property">A RDF property.</param>
+        /// <returns>The value on success, <c>null</c> if the object has no such property.</returns>
+        public virtual object GetValue(Property property)
+        {
+            return GetValue(property, null);
+        }
+
+        /// <summary>
+        /// Return the value for a given property with a predefined default value.
+        /// </summary>
+        /// <param name="property">A RDF property.</param>
+        /// <param name="defaultValue">Specifies a default value that should be returned if no value exists.</param>
+        /// <returns>The value on success, the default value if the object has no such property.</returns>
+        public object GetValue(Property property, object defaultValue)
+        {
+            var result = ListValues(property).ToList();
+
+            return result.Count > 0 ? result.First() : defaultValue;
+        }
+
+        /// <summary>
+        /// Persist changes in the model.
+        /// </summary>
+        public virtual void Commit()
+        {
+            if (_model != null && IsReadOnly == false)
+            {
+                // Update Resource in Model
+                _model.UpdateResource(this);
+            }
+        }
+
+        /// <summary>
+        /// Reload the resource from the model.
+        /// </summary>
+        public void Rollback()
+        {
+            using (Resource resource = Model.GetResource(Uri, GetType()) as Resource)
+            {
+                _model = resource._model;
+                _properties = resource._properties;
+
+                Uri = resource.Uri;
+
+                IsNew = resource.IsNew;
+                IsSynchronized = resource.IsSynchronized;
+
+                ResourceCache.Clear();
+
+                foreach (KeyValuePair<string, IPropertyMapping> mapping in _mappings)
+                {
+                    if (!resource._mappings.ContainsKey(mapping.Key))
+                    {
+                        continue;
+                    }
+
+                    IPropertyMapping persistedMapping = resource._mappings[mapping.Key];
+
+                    mapping.Value.CloneFrom(persistedMapping);
+
+                    if (resource.ResourceCache.HasCachedValues(persistedMapping))
+                    {
+                        ResourceCache.CacheValues(mapping.Value, resource.ResourceCache.ListCachedValues(persistedMapping));
+                    }
+                }
+
+                foreach (string name in _notifyingProperties)
+                {
+                    RaisePropertyChanged(name);
+                }
+            }
+
+            // NOTE: We do not need to copy the classes, we have to assume the mapped type stays the same.
+        }
+
+        /// <summary>
+        /// This method returns if property is mapped.
+        /// </summary>
+        /// <param name="property">Rdf property to be tested.</param>
+        /// <param name="type">Type of the mapping.</param>
+        /// <returns></returns>
+        public bool HasPropertyMapping(Property property, Type type)
+        {
+            foreach (IPropertyMapping mappingObject in _mappings.Values)
+            {
+                if (mappingObject.Property.Uri.OriginalString == property.Uri.OriginalString && mappingObject.IsTypeCompatible(type))
+                {
+                    return true;
+                }
+            }
+
+            return false;
+        }
+        /// <summary>
+        /// This method returns the mapped property of the given rdf property and type. It returns null if this mapping is not available.
+        /// </summary>
+        /// <param name="property">Rdf property to be tested.</param>
+        /// <param name="type">Type of the mapping.</param>
+        /// <returns></returns>
+        internal IPropertyMapping GetPropertyMapping(Property property, Type type)
+        {
+            foreach (IPropertyMapping mappingObject in _mappings.Values)
+            {
+                if (mappingObject.Property.Uri.OriginalString == property.Uri.OriginalString && mappingObject.IsTypeCompatible(type))
+                {
+                    return mappingObject;
+                }
+            }
+
+            return null;
+        }
+
+        internal IPropertyMapping GetPropertyMapping(string propertyName)
+        {
+            if (_mappings.ContainsKey(propertyName))
+                return _mappings[propertyName];
+            else
+                return null;
+        }
+
+        /// <summary>
+        /// Returns the value from the mapped property.
+        /// </summary>
+        /// <typeparam name="T"></typeparam>
+        /// <param name="propertyMapping"></param>
+        /// <returns></returns>
+        protected virtual T GetValue<T>(PropertyMapping<T> propertyMapping)
+        {
+            LoadCachedValues(propertyMapping);
+
+            return propertyMapping.GetValue();
+        }
+
+        /// <summary>
+        /// Set the mapped value. This also raises the PropertyChanged event.
+        /// </summary>
+        /// <typeparam name="T"></typeparam>
+        /// <param name="propertyMapping"></param>
+        /// <param name="value"></param>
+        protected virtual void SetValue<T>(PropertyMapping<T> propertyMapping, T value)
+        {
+            propertyMapping.SetValue(value);
+            IsSynchronized = false;
+        }
+
+        /// <summary>
+        /// Load all cached resources from the mapped property. The values of the mapped property are resolved when this method returns.
+        /// </summary>
+        /// <param name="propertyMapping"></param>
+        private void LoadCachedValues(IPropertyMapping propertyMapping)
+        {
+            if (ResourceCache.HasCachedValues(propertyMapping))
+            {
+                ResourceCache.LoadCachedValues(propertyMapping);
+            }
+        }
+
+        /// <summary>
+        /// Register a property name to raise the INotifyProperty signal on rollback.
+        /// </summary>
+        /// <param name="propertyName">Name of a property.</param>
+        protected void RegisterPropertyChanged(string propertyName)
+        {
+            _notifyingProperties.Add(propertyName);
+        }
+
+        /// <summary>
+        /// Raises the PropertyChanged event of the object.
+        /// </summary>
+        /// <param name="propertyName">Name of a property.</param>
+        protected virtual void RaisePropertyChanged(string propertyName)
+        {
+            VerifyPropertyName(propertyName);
+
+            if (PropertyChanged != null)
+            {
+                PropertyChanged(this, new PropertyChangedEventArgs(propertyName));
+            }
+        }
+
+        protected void ReloadLocalizedMappings()
+        {
+            foreach (var mapping in _mappings.Where(x => (x.Value.DataType == typeof(string) || x.Value.GenericType == typeof(string)) && !x.Value.LanguageInvariant))
+            {
+                if (!mapping.Value.IsUnsetValue)
+                {
+                    TransferMappingToProperties(mapping.Value);
+                    mapping.Value.Clear();
+                }
+                mapping.Value.Language = Language;
+                foreach (var value in ListValues(mapping.Value.Property).ToList())
+                {
+                    if (string.IsNullOrEmpty(Language))
+                    {
+                        if (value is string)
+                        {
+                            mapping.Value.SetOrAddMappedValue(value);
+                            _properties[mapping.Value.Property].Remove(value);
+                        }
+
+                    }
+                    else
+                    {
+                        if (value is Tuple<string, string>)
+                        {
+                            var localizedString = value as Tuple<string, string>;
+                            if (string.Compare(localizedString.Item2, Language, true) == 0)
+                            {
+                                mapping.Value.SetOrAddMappedValue(localizedString.Item1);
+                                _properties[mapping.Value.Property].Remove(localizedString);
+                            }
+                        }
+                    }
+
+                }
+            }
+        }
+
+        private void TransferMappingToProperties(IPropertyMapping mapping)
+        {
+            if (!_properties.ContainsKey(mapping.Property))
+            {
+                _properties.Add(mapping.Property, new HashSet<object>());
+            }
+
+            if (mapping.IsList)
+            {
+                foreach (var x in mapping.GetValueObject() as IList)
+                    _properties[mapping.Property].Add(x);
+            }
+            else
+            {
+                _properties[mapping.Property].Add(mapping.GetValueObject());
+            }
+
+        }
+
+        /// <summary>
+        /// Dispose this resource. 
+        /// Does nothing meaningful currently.
+        /// </summary>
+        public void Dispose()
+        {
+            if (!IsDisposed)
+            {
+                GC.SuppressFinalize(this);
+
+                IsDisposed = true;
+            }
+        }
+
+        #endregion
+
+        #region Events
+
+        /// <summary>
+        /// Needed for the implementation of the INotifyPropertyChanged interface.
+        /// </summary>
+        public event PropertyChangedEventHandler PropertyChanged;
+
+        #endregion
+
+        #region Debugging
+
+        /// <summary>
+        /// Warns the developer if this object does not have
+        /// a public property with the specified name. This 
+        /// method does not exist in a Release build.
+        /// </summary>
+        [Conditional("DEBUG")]
+        [DebuggerStepThrough]
+        public void VerifyPropertyName(string propertyName)
+        {
+            // Verify that the property name matches a real,  
+            // public, instance property on this object.
+            if (TypeDescriptor.GetProperties(this)[propertyName] == null)
+            {
+                string msg = "Invalid property name: " + propertyName;
+
+                if (ThrowOnInvalidPropertyName)
+                {
+                    throw new Exception(msg);
+                }
+                else
+                {
+                    Debug.Fail(msg);
+                }
+            }
+        }
+
+        /// <summary>
+        /// Returns whether an exception is thrown, or if a Debug.Fail() is used
+        /// when an invalid property name is passed to the VerifyPropertyName method.
+        /// The default value is false, but subclasses used by unit tests might 
+        /// override this property's getter to return true.
+        /// </summary>
+        protected virtual bool ThrowOnInvalidPropertyName { get; private set; }
+
+        #endregion
+    }
+}