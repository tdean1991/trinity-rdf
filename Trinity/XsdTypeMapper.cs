--- conflicted
+++ resolved
@@ -1,703 +1,703 @@
-﻿// LICENSE:
-//
-// Permission is hereby granted, free of charge, to any person obtaining a copy
-// of this software and associated documentation files (the "Software"), to deal
-// in the Software without restriction, including without limitation the rights
-// to use, copy, modify, merge, publish, distribute, sublicense, and/or sell
-// copies of the Software, and to permit persons to whom the Software is
-// furnished to do so, subject to the following conditions:
-//
-// The above copyright notice and this permission notice shall be included in
-// all copies or substantial portions of the Software.
-//
-// THE SOFTWARE IS PROVIDED "AS IS", WITHOUT WARRANTY OF ANY KIND, EXPRESS OR
-// IMPLIED, INCLUDING BUT NOT LIMITED TO THE WARRANTIES OF MERCHANTABILITY,
-// FITNESS FOR A PARTICULAR PURPOSE AND NONINFRINGEMENT. IN NO EVENT SHALL THE
-// AUTHORS OR COPYRIGHT HOLDERS BE LIABLE FOR ANY CLAIM, DAMAGES OR OTHER
-// LIABILITY, WHETHER IN AN ACTION OF CONTRACT, TORT OR OTHERWISE, ARISING FROM,
-// OUT OF OR IN CONNECTION WITH THE SOFTWARE OR THE USE OR OTHER DEALINGS IN
-// THE SOFTWARE.
-//
-// AUTHORS:
-//
-//  Moritz Eberl <moritz@semiodesk.com>
-//  Sebastian Faubel <sebastian@semiodesk.com>
-//
-// Copyright (c) Semiodesk GmbH 2015
-
-using System;
-using System.Collections.Generic;
-using System.Linq;
-using System.Text;
-using System.Xml;
-using System.Globalization;
-#if NET35
-using Semiodesk.Trinity.Utility;
-#endif
-using VDS.RDF;
-
-namespace Semiodesk.Trinity
-{
-    /// <summary>
-    /// Provides functionality for the serialization and deserialization of .NET 
-    /// objects to XML Schema encoded strings.
-    /// </summary>
-    public class XsdTypeMapper
-    {
-        #region Fields
-
-        /// <summary>
-        /// XSD URI vocabulary.
-        /// </summary>
-        private struct xsd
-        {
-            //static string Prefix = "xsd";
-            public static string _namespace = "http://www.w3.org/2001/XMLSchema#";
-            public static Uri ns = new Uri("http://www.w3.org/2001/XMLSchema");
-            public static Uri datetime = new Uri(ns, "#dateTime");
-            public static Uri date = new Uri(ns, "#date");
-            public static Uri base64Binary = new Uri(ns, "#base64Binary");
-            public static Uri boolean_ = new Uri(ns, "#boolean_");
-            public static Uri boolean = new Uri(ns, "#boolean");
-            public static Uri _double = new Uri(ns, "#double");
-            public static Uri _float = new Uri(ns, "#float");
-            public static Uri _short = new Uri(ns, "#short");
-            public static Uri _int = new Uri(ns, "#int");
-            public static Uri integer = new Uri(ns, "#integer");
-            public static Uri _long = new Uri(ns, "#long");
-            public static Uri _ushort = new Uri(ns, "#unsignedShort");
-            public static Uri _uint = new Uri(ns, "#unsignedInt");
-            public static Uri _ulong = new Uri(ns, "#unsignedLong");
-            public static Uri _decimal = new Uri(ns, "#decimal");
-            public static Uri nonNegativeInteger = new Uri(ns, "#nonNegativeInteger");
-            public static Uri anyUri = new Uri(ns, "#anyURI");
-        }
-
-        /// <summary>
-        /// Maps .NET types to XSD type URIs.
-        /// </summary>
-        protected static Dictionary<Type, Uri> NativeToXsd = new Dictionary<Type, Uri>()
-        {
-            {typeof(Int16), xsd._short},
-            {typeof(Int32), xsd._int},
-            {typeof(Int64), xsd._long},
-            {typeof(UInt16), xsd._ushort},
-            {typeof(UInt32), xsd._uint},
-            {typeof(UInt64), xsd._ulong},
-            {typeof(DateTime), xsd.datetime},
-            {typeof(byte[]), xsd.base64Binary},
-            {typeof(bool), xsd.boolean},
-            {typeof(decimal), xsd._decimal},
-            {typeof(double), xsd._double},
-            {typeof(float), xsd._float},
-            {typeof(Uri), xsd.anyUri},
-        };
-
-        /// <summary>
-        /// Maps XSD type URIs to .NET types.
-        /// </summary>
-        protected static Dictionary<string, Type> XsdToNative = new Dictionary<string, Type>()
-        {
-            
-            {xsd.nonNegativeInteger.AbsoluteUri, typeof(UInt64)},
-            {xsd._short.AbsoluteUri, typeof(Int16)},
-            {xsd._int.AbsoluteUri, typeof(Int32)},
-            {xsd._long.AbsoluteUri, typeof(Int64)},
-            {xsd._ushort.AbsoluteUri, typeof(UInt16)},
-            {xsd._uint.AbsoluteUri, typeof(UInt32)},
-            {xsd._ulong.AbsoluteUri, typeof(UInt64)},
-            {xsd.datetime.AbsoluteUri,typeof(DateTime) },
-            {xsd.boolean.AbsoluteUri, typeof(bool)},
-            {xsd.boolean_.AbsoluteUri, typeof(bool)},
-            {xsd._decimal.AbsoluteUri, typeof(decimal)},
-            {xsd._double.AbsoluteUri, typeof(double)},
-            {xsd._float.AbsoluteUri, typeof(float)},
-            {xsd.base64Binary.AbsoluteUri, typeof(byte[])},
-            {xsd.anyUri.AbsoluteUri, typeof(Uri)},
-        };
-
-        /// <summary>
-        /// Maps .NET types to object serialization delegates.
-        /// </summary>
-        protected static Dictionary<Type, ObjectSerializationDelegate> Serializers = new Dictionary<Type, ObjectSerializationDelegate>()
-        {
-            {typeof(Int16), SerializeInt16},
-            {typeof(Int32), SerializeInt32},
-            {typeof(Int64), SerializeInt64},
-            {typeof(UInt16), SerializeUInt16},
-            {typeof(UInt32), SerializeUInt32},
-            {typeof(UInt64), SerializeUInt64},
-            {typeof(DateTime), SerializeDateTime},
-            {typeof(bool), SerializeBool},
-            {typeof(decimal), SerializeDecimal},
-            {typeof(double), SerializeDouble},
-            {typeof(float), SerializeSingle},
-            {typeof(IResource), SerializeIResource},
-            {typeof(IModel), SerializeIResource},
-            {typeof(string), SerializeString},
-            {typeof(string[]), SerializeStringArray},
-            {typeof(Tuple<string, CultureInfo>), SerializeStringCultureInfoTuple},
-            {typeof(Uri), SerializeUri},
-            {typeof(byte[]), SerializeByteArray},
-        };
-
-        /// <summary>
-        /// Maps XSD type URIs to object deserialization delegates.
-        /// </summary>
-        static Dictionary<string, ObjectDeserializationDelegate> Deserializers = new Dictionary<string, ObjectDeserializationDelegate>()
-        {
-            {xsd._short.AbsoluteUri, DeserializeInt16},
-            {xsd._int.AbsoluteUri, DeserializeInt32},
-            {xsd._long.AbsoluteUri, DeserializeInt64},
-            {xsd._ushort.AbsoluteUri, DeserializeUInt16},
-            {xsd._uint.AbsoluteUri, DeserializeUInt32},
-            {xsd._ulong.AbsoluteUri, DeserializeUInt64},
-            {xsd.nonNegativeInteger.AbsoluteUri, DeserializeUInt64},
-            {xsd.integer.AbsoluteUri, DeserializeInt32},
-            {xsd.datetime.AbsoluteUri, DeserializeDateTime},
-            {xsd.date.AbsoluteUri, DeserializeDateTime},
-            {xsd.boolean.AbsoluteUri, DeserializeBool},
-            {xsd.boolean_.AbsoluteUri, DeserializeBool},
-            {xsd._decimal.AbsoluteUri, DeserializeDecimal},
-            {xsd._double.AbsoluteUri, DeserializeDouble},
-            {xsd._float.AbsoluteUri, DeserializeSingle},
-            {"http://www.w3.org/1999/02/22-rdf-syntax-ns#resource", DeserializeResource},
-            {xsd.base64Binary.AbsoluteUri, DeserializeByteArray},
-            {xsd.anyUri.AbsoluteUri, DeserializeUri},
-        };
-
-        #endregion
-
-        #region Methods
-
-        /// <summary>
-        /// Provides the XML Schema type URI for a given .NET type.
-        /// </summary>
-        /// <param name="type">A .NET type object.</param>
-        /// <returns>A XML Schema type URI.</returns>
-        public static Uri GetXsdTypeUri(Type type)
-        {
-            return NativeToXsd[type];
-        }
-
-        /// <summary>
-<<<<<<< HEAD
-        /// Provides the XML Schema type URI for a given .NET type.
-        /// </summary>
-        /// <param name="type">A .NET type object.</param>
-        /// <returns>A XML Schema type URI.</returns>
-        public static Type GetTypeFromXsd(Uri uri)
-        {
-            return XsdToNative[uri.AbsoluteUri];
-=======
-        /// Indicates if there is a registered XML Schema type URI for the given .NET type.
-        /// </summary>
-        /// <param name="type">A .NET type object.</param>
-        /// <returns><c>true</c> if there is a XML schema type, <c>false</c> otherwise.</returns>
-        public static bool HasXsdTypeUri(Type type)
-        {
-            return NativeToXsd.ContainsKey(type);
->>>>>>> 65367dd1
-        }
-
-        #endregion
-
-        #region Serialization
-
-        /// <summary>
-        /// The object serialization delegate
-        /// </summary>
-        /// <param name="obj"></param>
-        /// <returns></returns>
-        public delegate string ObjectSerializationDelegate(object obj);
-
-        /// <summary>
-        /// Serializes an object to an XML Schema encoded string.
-        /// </summary>
-        /// <param name="obj"></param>
-        /// <returns></returns>
-        public static string SerializeObject(object obj)
-        {
-            Type type = obj.GetType();
-
-            if (Serializers.ContainsKey(type))
-            {
-                return Serializers[type](obj);
-            }
-            else if (type.GetInterface("IResource") != null)
-            {
-                return SerializeObject(obj, typeof(IResource));
-            }
-            else
-            {
-                string msg = string.Format("No serialiser availabe for object of type {0}.", obj.GetType());
-                throw new ArgumentException(msg);
-            }
-        }
-
-        /// <summary>
-        /// Serializes an object forcd to a given type to an XML Schema encoded string.
-        /// </summary>
-        /// <param name="obj"></param>
-        /// <param name="type"></param>
-        /// <returns></returns>
-        public static string SerializeObject(object obj, Type type)
-        {
-            return Serializers[type](obj);
-        }
-
-        /// <summary>
-        /// Serialize an IResource
-        /// </summary>
-        /// <param name="obj"></param>
-        /// <returns></returns>
-        public static string SerializeIResource(object obj)
-        {
-
-            if (obj is IResource resource)
-            {
-                // The .NET Uri class makes the host lower case, this is a problem for OpenLink Virtuoso
-                return resource.Uri.OriginalString.ToString();
-            }
-            else
-            {
-                throw new ArgumentException("Argument 1 must be of type Semiodesk.Trinity.IResource");
-            }
-        }
-
-        /// <summary>
-        /// Serialize an Uri
-        /// </summary>
-        /// <param name="obj"></param>
-        /// <returns></returns>
-        public static string SerializeUri(object obj)
-        {
-            Uri uri = obj as Uri;
-
-            if (uri != null)
-            {
-                return uri.OriginalString;
-            }
-            else
-            {
-                throw new ArgumentException("Argument 1 must be of type System.Uri");
-            }
-        }
-
-        /// <summary>
-        /// Serialize a string
-        /// </summary>
-        /// <param name="obj"></param>
-        /// <returns></returns>
-        public static string SerializeString(object obj)
-        {
-            return "\"" + obj.ToString() + "\"";
-        }
-
-        /// <summary>
-        /// Serialize an array of strings
-        /// </summary>
-        /// <param name="obj"></param>
-        /// <returns></returns>
-        public static string SerializeStringArray(object obj)
-        {
-
-            if (obj is string[] array)
-            {
-                return array.First();
-            }
-            else
-            {
-                throw new ArgumentException("Argument 1 must be of type string[]");
-            }
-        }
-
-        /// <summary>
-        /// Serialize a tuple consisting of a string and its associated culture
-        /// </summary>
-        /// <param name="obj"></param>
-        /// <returns></returns>
-        public static string SerializeStringCultureInfoTuple(object obj)
-        {
-
-            if (obj is Tuple<string, CultureInfo> tuple)
-            {
-                return tuple.Item1;
-            }
-            else
-            {
-                throw new ArgumentException("Argument 1 must be of type System.Tuple<string, System.Globalization.CultureInfo>");
-            }
-        }
-
-        /// <summary>
-        /// Serialize a DateTime
-        /// </summary>
-        /// <param name="obj"></param>
-        /// <returns></returns>
-        public static string SerializeDateTime(object obj)
-        {
-            return XmlConvert.ToString((DateTime)obj, XmlDateTimeSerializationMode.Utc).ToString();
-        }
-
-        /// <summary>
-        /// Serialize a byte array
-        /// </summary>
-        /// <param name="obj"></param>
-        /// <returns></returns>
-        public static string SerializeByteArray(object obj)
-        {
-
-            if (obj is byte[] array)
-            {
-                return Convert.ToBase64String(array);
-            }
-            else
-            {
-                throw new ArgumentException("Argument 1 must be of type byte[]");
-            }
-        }
-
-        /// <summary>
-        /// Serialize a bool
-        /// </summary>
-        /// <param name="obj"></param>
-        /// <returns></returns>
-        public static string SerializeBool(object obj)
-        {
-            return XmlConvert.ToString((bool)obj).ToString();
-        }
-
-        /// <summary>
-        /// Serialize an Int16
-        /// </summary>
-        /// <param name="obj"></param>
-        /// <returns></returns>
-        public static string SerializeInt16(object obj)
-        {
-            return XmlConvert.ToString((Int16)obj).ToString();
-        }
-
-        /// <summary>
-        /// Serialize an Int32
-        /// </summary>
-        /// <param name="obj"></param>
-        /// <returns></returns>
-        public static string SerializeInt32(object obj)
-        {
-            return XmlConvert.ToString((Int32)obj).ToString();
-        }
-
-        /// <summary>
-        /// Serialize an Int64
-        /// </summary>
-        /// <param name="obj"></param>
-        /// <returns></returns>
-        public static string SerializeInt64(object obj)
-        {
-            return XmlConvert.ToString((Int64)obj).ToString();
-        }
-
-        /// <summary>
-        /// Serialize an Uint16
-        /// </summary>
-        /// <param name="obj"></param>
-        /// <returns></returns>
-        public static string SerializeUInt16(object obj)
-        {
-            return XmlConvert.ToString((UInt16)obj).ToString();
-        }
-
-        /// <summary>
-        /// Serialize an Uint32
-        /// </summary>
-        /// <param name="obj"></param>
-        /// <returns></returns>
-        public static string SerializeUInt32(object obj)
-        {
-            return XmlConvert.ToString((UInt32)obj).ToString();
-        }
-
-        /// <summary>
-        /// Serialize an Uint64
-        /// </summary>
-        /// <param name="obj"></param>
-        /// <returns></returns>
-        public static string SerializeUInt64(object obj)
-        {
-            return XmlConvert.ToString((UInt64)obj).ToString();
-        }
-
-        /// <summary>
-        /// Serialize a decimal
-        /// </summary>
-        /// <param name="obj"></param>
-        /// <returns></returns>
-        public static string SerializeDecimal(object obj)
-        {
-            return XmlConvert.ToString((Decimal)obj).ToString();
-        }
-
-        /// <summary>
-        /// Serialize a double
-        /// </summary>
-        /// <param name="obj"></param>
-        /// <returns></returns>
-        public static string SerializeDouble(object obj)
-        {
-            return XmlConvert.ToString((double)obj).ToString();
-        }
-
-        /// <summary>
-        /// Serialize a float
-        /// </summary>
-        /// <param name="obj"></param>
-        /// <returns></returns>
-        public static string SerializeSingle(object obj)
-        {
-            return XmlConvert.ToString((float)obj).ToString();
-        }
-
-        #endregion
-
-        #region Deserialization
-
-        /// <summary>
-        /// Deserialization delegate, format for deserialization functions. 
-        /// </summary>
-        /// <param name="str"></param>
-        /// <returns></returns>
-        public delegate object ObjectDeserializationDelegate(string str);
-
-        /// <summary>
-        /// Deserialize string, nothing to do.
-        /// </summary>
-        /// <param name="str">The string</param>
-        /// <returns>The string</returns>
-        public static object DeserializeString(string str)
-        {
-            return str;
-        }
-
-        /// <summary>
-        /// Deserialize string with given type uri.
-        /// </summary>
-        /// <param name="str">The value as string.</param>
-        /// <param name="typeUri">The xsd type.</param>
-        /// <returns>The value in its correct type.</returns>
-        public static object DeserializeString(string str, Uri typeUri)
-        {
-            if( Deserializers.ContainsKey(typeUri.AbsoluteUri) )
-                return Deserializers[typeUri.AbsoluteUri](str);
-            return str;
-        }
-
-        /// <summary>
-        /// Deserialize an int16 from a string.
-        /// </summary>
-        /// <param name="str">The serialized int16</param>
-        /// <returns>An int16</returns>
-        public static object DeserializeInt16(string str)
-        {
-            return (object)XmlConvert.ToInt16(str);
-        }
-
-        /// <summary>
-        /// Deserialize an int32 from a string.
-        /// </summary>
-        /// <param name="str">The serialized int32</param>
-        /// <returns>a int32 value</returns>
-        public static object DeserializeInt32(string str)
-        {
-            return (object)XmlConvert.ToInt32(str);
-        }
-
-        /// <summary>
-        /// Deserialize an int64 from a string.
-        /// </summary>
-        /// <param name="str">The serialized int64</param>
-        /// <returns>A int64 value</returns>
-        public static object DeserializeInt64(string str)
-        {
-            return (object)XmlConvert.ToInt64(str);
-        }
-
-        /// <summary>
-        /// Deserialize an uint6 from a string.
-        /// </summary>
-        /// <param name="str">The serialized int64</param>
-        /// <returns>A uint16 value</returns>
-        public static object DeserializeUInt16(string str)
-        {
-            return (object)XmlConvert.ToUInt16(str);
-        }
-
-        /// <summary>
-        /// Deserialize an int32 from a string.
-        /// </summary>
-        /// <param name="str">The serialized int32</param>
-        /// <returns>A int32 value</returns>
-        public static object DeserializeUInt32(string str)
-        {
-            return (object)XmlConvert.ToUInt32(str);
-        }
-
-        /// <summary>
-        /// Deserialize an uint64 from a string.
-        /// </summary>
-        /// <param name="str">The serialized uint64</param>
-        /// <returns>A uint64 value</returns>
-        public static object DeserializeUInt64(string str)
-        {
-            return (object)XmlConvert.ToUInt64(str);
-        }
-
-        /// <summary>
-        /// Deserialize a bool from a string.
-        /// </summary>
-        /// <param name="str">The serialized bool</param>
-        /// <returns>A bool value</returns>
-        public static object DeserializeBool(string str)
-        {
-            return XmlConvert.ToBoolean(str);
-        }
-
-        /// <summary>
-        /// Deserialize a decimal from a string.
-        /// </summary>
-        /// <param name="str">The serialized decimal</param>
-        /// <returns>A decimal value</returns>
-        public static object DeserializeDecimal(string str)
-        {
-            return XmlConvert.ToDecimal(str);
-        }
-
-        /// <summary>
-        /// Deserialize a double from a string.
-        /// </summary>
-        /// <param name="str">The serialized double</param>
-        /// <returns>A double value</returns>
-        public static object DeserializeDouble(string str)
-        {
-            return XmlConvert.ToDouble(str);
-        }
-
-        /// <summary>
-        /// Deserialize a single from a string.
-        /// </summary>
-        /// <param name="str">The serialized single</param>
-        /// <returns>A single value</returns>
-        public static object DeserializeSingle(string str)
-        {
-            return XmlConvert.ToSingle(str);
-        }
-
-        /// <summary>
-        /// Deserialize a DateTime from a string.
-        /// </summary>
-        /// <param name="str">The serialized DateTime</param>
-        /// <returns>A DateTime value</returns>
-        public static object DeserializeDateTime(string str)
-        {
-            return XmlConvert.ToDateTime(str, XmlDateTimeSerializationMode.Utc);
-        }
-
-        /// <summary>
-        /// Deserialize a Resource from a string.
-        /// </summary>
-        /// <param name="str">The serialized Resource</param>
-        /// <returns>A Resource value</returns>
-        public static object DeserializeResource(string str)
-        {
-            return new Resource(new Uri(str));
-        }
-
-        /// <summary>
-        /// Deserialize a uri from a string.
-        /// </summary>
-        /// <param name="str">The serialized uri</param>
-        /// <returns>A uri value</returns>
-        public static object DeserializeUri(string str)
-        {
-            return new Uri(str);
-        }
-
-        /// <summary>
-        /// Deserialize a ByteArray from a string.
-        /// </summary>
-        /// <param name="str">The serialized ByteArray</param>
-        /// <returns>A ByteArray value</returns>
-        public static object DeserializeByteArray(string str)
-        {
-            return Convert.FromBase64String(str);
-        }
-
-        /// <summary>
-        /// Deserialize a XmlNode from a string.
-        /// </summary>
-        /// <param name="node">The serialized XmlNode</param>
-        /// <returns>A XmlNode value</returns>
-        public static object DeserializeXmlNode(XmlNode node)
-        {
-            object result = node.InnerText;
-
-            XmlAttribute resource = node.Attributes["rdf:resource"];
-            XmlAttribute dataType = node.Attributes["rdf:datatype"];
-            XmlAttribute lang = node.Attributes["xml:lang"];
-
-            if (dataType != null)
-            {
-                try
-                {
-
-                    string key = dataType.Value;
-                    result = Deserializers[key](node.InnerText);
-                }
-                catch
-                {
-                    string msg = string.Format("No converter found for following type: {0}", dataType.Value);
-                    throw new ArgumentException(msg);
-                }
-            }
-            else if (resource != null)
-            {
-                try
-                {
-                    result = new Resource(new Uri(resource.Value));
-                }
-                catch
-                {
-                    result = resource.Value;
-                }
-            }
-            else if (lang != null)
-            {
-                return new string[] { result.ToString(), lang.Value };
-            }
-
-            return result;
-        }
-
-        /// <summary>
-        /// Deserialize a LiteralNode from a string.
-        /// </summary>
-        /// <param name="node">The serialized LiteralNode</param>
-        /// <returns>A LiteralNode value</returns>
-        public static object DeserializeLiteralNode(BaseLiteralNode node)
-        {
-            if (node.DataType != null)
-            {
-                try
-                {
-                    return Deserializers[node.DataType.OriginalString](node.Value);
-                }catch
-                {
-                    return node.Value;
-                }
-            }
-            return node.Value;
-        }
-
-        #endregion
-    }
-}
+﻿// LICENSE:
+//
+// Permission is hereby granted, free of charge, to any person obtaining a copy
+// of this software and associated documentation files (the "Software"), to deal
+// in the Software without restriction, including without limitation the rights
+// to use, copy, modify, merge, publish, distribute, sublicense, and/or sell
+// copies of the Software, and to permit persons to whom the Software is
+// furnished to do so, subject to the following conditions:
+//
+// The above copyright notice and this permission notice shall be included in
+// all copies or substantial portions of the Software.
+//
+// THE SOFTWARE IS PROVIDED "AS IS", WITHOUT WARRANTY OF ANY KIND, EXPRESS OR
+// IMPLIED, INCLUDING BUT NOT LIMITED TO THE WARRANTIES OF MERCHANTABILITY,
+// FITNESS FOR A PARTICULAR PURPOSE AND NONINFRINGEMENT. IN NO EVENT SHALL THE
+// AUTHORS OR COPYRIGHT HOLDERS BE LIABLE FOR ANY CLAIM, DAMAGES OR OTHER
+// LIABILITY, WHETHER IN AN ACTION OF CONTRACT, TORT OR OTHERWISE, ARISING FROM,
+// OUT OF OR IN CONNECTION WITH THE SOFTWARE OR THE USE OR OTHER DEALINGS IN
+// THE SOFTWARE.
+//
+// AUTHORS:
+//
+//  Moritz Eberl <moritz@semiodesk.com>
+//  Sebastian Faubel <sebastian@semiodesk.com>
+//
+// Copyright (c) Semiodesk GmbH 2015
+
+using System;
+using System.Collections.Generic;
+using System.Linq;
+using System.Text;
+using System.Xml;
+using System.Globalization;
+#if NET35
+using Semiodesk.Trinity.Utility;
+#endif
+using VDS.RDF;
+
+namespace Semiodesk.Trinity
+{
+    /// <summary>
+    /// Provides functionality for the serialization and deserialization of .NET 
+    /// objects to XML Schema encoded strings.
+    /// </summary>
+    public class XsdTypeMapper
+    {
+        #region Fields
+
+        /// <summary>
+        /// XSD URI vocabulary.
+        /// </summary>
+        private struct xsd
+        {
+            //static string Prefix = "xsd";
+            public static string _namespace = "http://www.w3.org/2001/XMLSchema#";
+            public static Uri ns = new Uri("http://www.w3.org/2001/XMLSchema");
+            public static Uri datetime = new Uri(ns, "#dateTime");
+            public static Uri date = new Uri(ns, "#date");
+            public static Uri base64Binary = new Uri(ns, "#base64Binary");
+            public static Uri boolean_ = new Uri(ns, "#boolean_");
+            public static Uri boolean = new Uri(ns, "#boolean");
+            public static Uri _double = new Uri(ns, "#double");
+            public static Uri _float = new Uri(ns, "#float");
+            public static Uri _short = new Uri(ns, "#short");
+            public static Uri _int = new Uri(ns, "#int");
+            public static Uri integer = new Uri(ns, "#integer");
+            public static Uri _long = new Uri(ns, "#long");
+            public static Uri _ushort = new Uri(ns, "#unsignedShort");
+            public static Uri _uint = new Uri(ns, "#unsignedInt");
+            public static Uri _ulong = new Uri(ns, "#unsignedLong");
+            public static Uri _decimal = new Uri(ns, "#decimal");
+            public static Uri nonNegativeInteger = new Uri(ns, "#nonNegativeInteger");
+            public static Uri anyUri = new Uri(ns, "#anyURI");
+        }
+
+        /// <summary>
+        /// Maps .NET types to XSD type URIs.
+        /// </summary>
+        protected static Dictionary<Type, Uri> NativeToXsd = new Dictionary<Type, Uri>()
+        {
+            {typeof(Int16), xsd._short},
+            {typeof(Int32), xsd._int},
+            {typeof(Int64), xsd._long},
+            {typeof(UInt16), xsd._ushort},
+            {typeof(UInt32), xsd._uint},
+            {typeof(UInt64), xsd._ulong},
+            {typeof(DateTime), xsd.datetime},
+            {typeof(byte[]), xsd.base64Binary},
+            {typeof(bool), xsd.boolean},
+            {typeof(decimal), xsd._decimal},
+            {typeof(double), xsd._double},
+            {typeof(float), xsd._float},
+            {typeof(Uri), xsd.anyUri},
+        };
+
+        /// <summary>
+        /// Maps XSD type URIs to .NET types.
+        /// </summary>
+        protected static Dictionary<string, Type> XsdToNative = new Dictionary<string, Type>()
+        {
+            
+            {xsd.nonNegativeInteger.AbsoluteUri, typeof(UInt64)},
+            {xsd._short.AbsoluteUri, typeof(Int16)},
+            {xsd._int.AbsoluteUri, typeof(Int32)},
+            {xsd._long.AbsoluteUri, typeof(Int64)},
+            {xsd._ushort.AbsoluteUri, typeof(UInt16)},
+            {xsd._uint.AbsoluteUri, typeof(UInt32)},
+            {xsd._ulong.AbsoluteUri, typeof(UInt64)},
+            {xsd.datetime.AbsoluteUri,typeof(DateTime) },
+            {xsd.boolean.AbsoluteUri, typeof(bool)},
+            {xsd.boolean_.AbsoluteUri, typeof(bool)},
+            {xsd._decimal.AbsoluteUri, typeof(decimal)},
+            {xsd._double.AbsoluteUri, typeof(double)},
+            {xsd._float.AbsoluteUri, typeof(float)},
+            {xsd.base64Binary.AbsoluteUri, typeof(byte[])},
+            {xsd.anyUri.AbsoluteUri, typeof(Uri)},
+        };
+
+        /// <summary>
+        /// Maps .NET types to object serialization delegates.
+        /// </summary>
+        protected static Dictionary<Type, ObjectSerializationDelegate> Serializers = new Dictionary<Type, ObjectSerializationDelegate>()
+        {
+            {typeof(Int16), SerializeInt16},
+            {typeof(Int32), SerializeInt32},
+            {typeof(Int64), SerializeInt64},
+            {typeof(UInt16), SerializeUInt16},
+            {typeof(UInt32), SerializeUInt32},
+            {typeof(UInt64), SerializeUInt64},
+            {typeof(DateTime), SerializeDateTime},
+            {typeof(bool), SerializeBool},
+            {typeof(decimal), SerializeDecimal},
+            {typeof(double), SerializeDouble},
+            {typeof(float), SerializeSingle},
+            {typeof(IResource), SerializeIResource},
+            {typeof(IModel), SerializeIResource},
+            {typeof(string), SerializeString},
+            {typeof(string[]), SerializeStringArray},
+            {typeof(Tuple<string, CultureInfo>), SerializeStringCultureInfoTuple},
+            {typeof(Uri), SerializeUri},
+            {typeof(byte[]), SerializeByteArray},
+        };
+
+        /// <summary>
+        /// Maps XSD type URIs to object deserialization delegates.
+        /// </summary>
+        static Dictionary<string, ObjectDeserializationDelegate> Deserializers = new Dictionary<string, ObjectDeserializationDelegate>()
+        {
+            {xsd._short.AbsoluteUri, DeserializeInt16},
+            {xsd._int.AbsoluteUri, DeserializeInt32},
+            {xsd._long.AbsoluteUri, DeserializeInt64},
+            {xsd._ushort.AbsoluteUri, DeserializeUInt16},
+            {xsd._uint.AbsoluteUri, DeserializeUInt32},
+            {xsd._ulong.AbsoluteUri, DeserializeUInt64},
+            {xsd.nonNegativeInteger.AbsoluteUri, DeserializeUInt64},
+            {xsd.integer.AbsoluteUri, DeserializeInt32},
+            {xsd.datetime.AbsoluteUri, DeserializeDateTime},
+            {xsd.date.AbsoluteUri, DeserializeDateTime},
+            {xsd.boolean.AbsoluteUri, DeserializeBool},
+            {xsd.boolean_.AbsoluteUri, DeserializeBool},
+            {xsd._decimal.AbsoluteUri, DeserializeDecimal},
+            {xsd._double.AbsoluteUri, DeserializeDouble},
+            {xsd._float.AbsoluteUri, DeserializeSingle},
+            {"http://www.w3.org/1999/02/22-rdf-syntax-ns#resource", DeserializeResource},
+            {xsd.base64Binary.AbsoluteUri, DeserializeByteArray},
+            {xsd.anyUri.AbsoluteUri, DeserializeUri},
+        };
+
+        #endregion
+
+        #region Methods
+
+        /// <summary>
+        /// Provides the XML Schema type URI for a given .NET type.
+        /// </summary>
+        /// <param name="type">A .NET type object.</param>
+        /// <returns>A XML Schema type URI.</returns>
+        public static Uri GetXsdTypeUri(Type type)
+        {
+            return NativeToXsd[type];
+        }
+
+        /// <summary>
+        /// Indicates if there is a registered XML Schema type URI for the given .NET type.
+        /// </summary>
+        /// <param name="type">A .NET type object.</param>
+        /// <returns><c>true</c> if there is a XML schema type, <c>false</c> otherwise.</returns>
+        public static bool HasXsdTypeUri(Type type)
+        {
+            return NativeToXsd.ContainsKey(type);
+        }
+
+        /// <summary>
+        /// Provides the XML Schema type URI for a given .NET type.
+        /// </summary>
+        /// <param name="type">A .NET type object.</param>
+        /// <returns>A XML Schema type URI.</returns>
+        public static Type GetTypeFromXsd(Uri uri)
+        {
+            return XsdToNative[uri.AbsoluteUri];
+        }
+
+        #endregion
+
+        #region Serialization
+
+        /// <summary>
+        /// The object serialization delegate
+        /// </summary>
+        /// <param name="obj"></param>
+        /// <returns></returns>
+        public delegate string ObjectSerializationDelegate(object obj);
+
+        /// <summary>
+        /// Serializes an object to an XML Schema encoded string.
+        /// </summary>
+        /// <param name="obj"></param>
+        /// <returns></returns>
+        public static string SerializeObject(object obj)
+        {
+            Type type = obj.GetType();
+
+            if (Serializers.ContainsKey(type))
+            {
+                return Serializers[type](obj);
+            }
+            else if (type.GetInterface("IResource") != null)
+            {
+                return SerializeObject(obj, typeof(IResource));
+            }
+            else
+            {
+                string msg = string.Format("No serialiser availabe for object of type {0}.", obj.GetType());
+                throw new ArgumentException(msg);
+            }
+        }
+
+        /// <summary>
+        /// Serializes an object forcd to a given type to an XML Schema encoded string.
+        /// </summary>
+        /// <param name="obj"></param>
+        /// <param name="type"></param>
+        /// <returns></returns>
+        public static string SerializeObject(object obj, Type type)
+        {
+            return Serializers[type](obj);
+        }
+
+        /// <summary>
+        /// Serialize an IResource
+        /// </summary>
+        /// <param name="obj"></param>
+        /// <returns></returns>
+        public static string SerializeIResource(object obj)
+        {
+
+            if (obj is IResource resource)
+            {
+                // The .NET Uri class makes the host lower case, this is a problem for OpenLink Virtuoso
+                return resource.Uri.OriginalString.ToString();
+            }
+            else
+            {
+                throw new ArgumentException("Argument 1 must be of type Semiodesk.Trinity.IResource");
+            }
+        }
+
+        /// <summary>
+        /// Serialize an Uri
+        /// </summary>
+        /// <param name="obj"></param>
+        /// <returns></returns>
+        public static string SerializeUri(object obj)
+        {
+            Uri uri = obj as Uri;
+
+            if (uri != null)
+            {
+                return uri.OriginalString;
+            }
+            else
+            {
+                throw new ArgumentException("Argument 1 must be of type System.Uri");
+            }
+        }
+
+        /// <summary>
+        /// Serialize a string
+        /// </summary>
+        /// <param name="obj"></param>
+        /// <returns></returns>
+        public static string SerializeString(object obj)
+        {
+            return "\"" + obj.ToString() + "\"";
+        }
+
+        /// <summary>
+        /// Serialize an array of strings
+        /// </summary>
+        /// <param name="obj"></param>
+        /// <returns></returns>
+        public static string SerializeStringArray(object obj)
+        {
+
+            if (obj is string[] array)
+            {
+                return array.First();
+            }
+            else
+            {
+                throw new ArgumentException("Argument 1 must be of type string[]");
+            }
+        }
+
+        /// <summary>
+        /// Serialize a tuple consisting of a string and its associated culture
+        /// </summary>
+        /// <param name="obj"></param>
+        /// <returns></returns>
+        public static string SerializeStringCultureInfoTuple(object obj)
+        {
+
+            if (obj is Tuple<string, CultureInfo> tuple)
+            {
+                return tuple.Item1;
+            }
+            else
+            {
+                throw new ArgumentException("Argument 1 must be of type System.Tuple<string, System.Globalization.CultureInfo>");
+            }
+        }
+
+        /// <summary>
+        /// Serialize a DateTime
+        /// </summary>
+        /// <param name="obj"></param>
+        /// <returns></returns>
+        public static string SerializeDateTime(object obj)
+        {
+            return XmlConvert.ToString((DateTime)obj, XmlDateTimeSerializationMode.Utc).ToString();
+        }
+
+        /// <summary>
+        /// Serialize a byte array
+        /// </summary>
+        /// <param name="obj"></param>
+        /// <returns></returns>
+        public static string SerializeByteArray(object obj)
+        {
+
+            if (obj is byte[] array)
+            {
+                return Convert.ToBase64String(array);
+            }
+            else
+            {
+                throw new ArgumentException("Argument 1 must be of type byte[]");
+            }
+        }
+
+        /// <summary>
+        /// Serialize a bool
+        /// </summary>
+        /// <param name="obj"></param>
+        /// <returns></returns>
+        public static string SerializeBool(object obj)
+        {
+            return XmlConvert.ToString((bool)obj).ToString();
+        }
+
+        /// <summary>
+        /// Serialize an Int16
+        /// </summary>
+        /// <param name="obj"></param>
+        /// <returns></returns>
+        public static string SerializeInt16(object obj)
+        {
+            return XmlConvert.ToString((Int16)obj).ToString();
+        }
+
+        /// <summary>
+        /// Serialize an Int32
+        /// </summary>
+        /// <param name="obj"></param>
+        /// <returns></returns>
+        public static string SerializeInt32(object obj)
+        {
+            return XmlConvert.ToString((Int32)obj).ToString();
+        }
+
+        /// <summary>
+        /// Serialize an Int64
+        /// </summary>
+        /// <param name="obj"></param>
+        /// <returns></returns>
+        public static string SerializeInt64(object obj)
+        {
+            return XmlConvert.ToString((Int64)obj).ToString();
+        }
+
+        /// <summary>
+        /// Serialize an Uint16
+        /// </summary>
+        /// <param name="obj"></param>
+        /// <returns></returns>
+        public static string SerializeUInt16(object obj)
+        {
+            return XmlConvert.ToString((UInt16)obj).ToString();
+        }
+
+        /// <summary>
+        /// Serialize an Uint32
+        /// </summary>
+        /// <param name="obj"></param>
+        /// <returns></returns>
+        public static string SerializeUInt32(object obj)
+        {
+            return XmlConvert.ToString((UInt32)obj).ToString();
+        }
+
+        /// <summary>
+        /// Serialize an Uint64
+        /// </summary>
+        /// <param name="obj"></param>
+        /// <returns></returns>
+        public static string SerializeUInt64(object obj)
+        {
+            return XmlConvert.ToString((UInt64)obj).ToString();
+        }
+
+        /// <summary>
+        /// Serialize a decimal
+        /// </summary>
+        /// <param name="obj"></param>
+        /// <returns></returns>
+        public static string SerializeDecimal(object obj)
+        {
+            return XmlConvert.ToString((Decimal)obj).ToString();
+        }
+
+        /// <summary>
+        /// Serialize a double
+        /// </summary>
+        /// <param name="obj"></param>
+        /// <returns></returns>
+        public static string SerializeDouble(object obj)
+        {
+            return XmlConvert.ToString((double)obj).ToString();
+        }
+
+        /// <summary>
+        /// Serialize a float
+        /// </summary>
+        /// <param name="obj"></param>
+        /// <returns></returns>
+        public static string SerializeSingle(object obj)
+        {
+            return XmlConvert.ToString((float)obj).ToString();
+        }
+
+        #endregion
+
+        #region Deserialization
+
+        /// <summary>
+        /// Deserialization delegate, format for deserialization functions. 
+        /// </summary>
+        /// <param name="str"></param>
+        /// <returns></returns>
+        public delegate object ObjectDeserializationDelegate(string str);
+
+        /// <summary>
+        /// Deserialize string, nothing to do.
+        /// </summary>
+        /// <param name="str">The string</param>
+        /// <returns>The string</returns>
+        public static object DeserializeString(string str)
+        {
+            return str;
+        }
+
+        /// <summary>
+        /// Deserialize string with given type uri.
+        /// </summary>
+        /// <param name="str">The value as string.</param>
+        /// <param name="typeUri">The xsd type.</param>
+        /// <returns>The value in its correct type.</returns>
+        public static object DeserializeString(string str, Uri typeUri)
+        {
+            if( Deserializers.ContainsKey(typeUri.AbsoluteUri) )
+                return Deserializers[typeUri.AbsoluteUri](str);
+            return str;
+        }
+
+        /// <summary>
+        /// Deserialize an int16 from a string.
+        /// </summary>
+        /// <param name="str">The serialized int16</param>
+        /// <returns>An int16</returns>
+        public static object DeserializeInt16(string str)
+        {
+            return (object)XmlConvert.ToInt16(str);
+        }
+
+        /// <summary>
+        /// Deserialize an int32 from a string.
+        /// </summary>
+        /// <param name="str">The serialized int32</param>
+        /// <returns>a int32 value</returns>
+        public static object DeserializeInt32(string str)
+        {
+            return (object)XmlConvert.ToInt32(str);
+        }
+
+        /// <summary>
+        /// Deserialize an int64 from a string.
+        /// </summary>
+        /// <param name="str">The serialized int64</param>
+        /// <returns>A int64 value</returns>
+        public static object DeserializeInt64(string str)
+        {
+            return (object)XmlConvert.ToInt64(str);
+        }
+
+        /// <summary>
+        /// Deserialize an uint6 from a string.
+        /// </summary>
+        /// <param name="str">The serialized int64</param>
+        /// <returns>A uint16 value</returns>
+        public static object DeserializeUInt16(string str)
+        {
+            return (object)XmlConvert.ToUInt16(str);
+        }
+
+        /// <summary>
+        /// Deserialize an int32 from a string.
+        /// </summary>
+        /// <param name="str">The serialized int32</param>
+        /// <returns>A int32 value</returns>
+        public static object DeserializeUInt32(string str)
+        {
+            return (object)XmlConvert.ToUInt32(str);
+        }
+
+        /// <summary>
+        /// Deserialize an uint64 from a string.
+        /// </summary>
+        /// <param name="str">The serialized uint64</param>
+        /// <returns>A uint64 value</returns>
+        public static object DeserializeUInt64(string str)
+        {
+            return (object)XmlConvert.ToUInt64(str);
+        }
+
+        /// <summary>
+        /// Deserialize a bool from a string.
+        /// </summary>
+        /// <param name="str">The serialized bool</param>
+        /// <returns>A bool value</returns>
+        public static object DeserializeBool(string str)
+        {
+            return XmlConvert.ToBoolean(str);
+        }
+
+        /// <summary>
+        /// Deserialize a decimal from a string.
+        /// </summary>
+        /// <param name="str">The serialized decimal</param>
+        /// <returns>A decimal value</returns>
+        public static object DeserializeDecimal(string str)
+        {
+            return XmlConvert.ToDecimal(str);
+        }
+
+        /// <summary>
+        /// Deserialize a double from a string.
+        /// </summary>
+        /// <param name="str">The serialized double</param>
+        /// <returns>A double value</returns>
+        public static object DeserializeDouble(string str)
+        {
+            return XmlConvert.ToDouble(str);
+        }
+
+        /// <summary>
+        /// Deserialize a single from a string.
+        /// </summary>
+        /// <param name="str">The serialized single</param>
+        /// <returns>A single value</returns>
+        public static object DeserializeSingle(string str)
+        {
+            return XmlConvert.ToSingle(str);
+        }
+
+        /// <summary>
+        /// Deserialize a DateTime from a string.
+        /// </summary>
+        /// <param name="str">The serialized DateTime</param>
+        /// <returns>A DateTime value</returns>
+        public static object DeserializeDateTime(string str)
+        {
+            return XmlConvert.ToDateTime(str, XmlDateTimeSerializationMode.Utc);
+        }
+
+        /// <summary>
+        /// Deserialize a Resource from a string.
+        /// </summary>
+        /// <param name="str">The serialized Resource</param>
+        /// <returns>A Resource value</returns>
+        public static object DeserializeResource(string str)
+        {
+            return new Resource(new Uri(str));
+        }
+
+        /// <summary>
+        /// Deserialize a uri from a string.
+        /// </summary>
+        /// <param name="str">The serialized uri</param>
+        /// <returns>A uri value</returns>
+        public static object DeserializeUri(string str)
+        {
+            return new Uri(str);
+        }
+
+        /// <summary>
+        /// Deserialize a ByteArray from a string.
+        /// </summary>
+        /// <param name="str">The serialized ByteArray</param>
+        /// <returns>A ByteArray value</returns>
+        public static object DeserializeByteArray(string str)
+        {
+            return Convert.FromBase64String(str);
+        }
+
+        /// <summary>
+        /// Deserialize a XmlNode from a string.
+        /// </summary>
+        /// <param name="node">The serialized XmlNode</param>
+        /// <returns>A XmlNode value</returns>
+        public static object DeserializeXmlNode(XmlNode node)
+        {
+            object result = node.InnerText;
+
+            XmlAttribute resource = node.Attributes["rdf:resource"];
+            XmlAttribute dataType = node.Attributes["rdf:datatype"];
+            XmlAttribute lang = node.Attributes["xml:lang"];
+
+            if (dataType != null)
+            {
+                try
+                {
+
+                    string key = dataType.Value;
+                    result = Deserializers[key](node.InnerText);
+                }
+                catch
+                {
+                    string msg = string.Format("No converter found for following type: {0}", dataType.Value);
+                    throw new ArgumentException(msg);
+                }
+            }
+            else if (resource != null)
+            {
+                try
+                {
+                    result = new Resource(new Uri(resource.Value));
+                }
+                catch
+                {
+                    result = resource.Value;
+                }
+            }
+            else if (lang != null)
+            {
+                return new string[] { result.ToString(), lang.Value };
+            }
+
+            return result;
+        }
+
+        /// <summary>
+        /// Deserialize a LiteralNode from a string.
+        /// </summary>
+        /// <param name="node">The serialized LiteralNode</param>
+        /// <returns>A LiteralNode value</returns>
+        public static object DeserializeLiteralNode(BaseLiteralNode node)
+        {
+            if (node.DataType != null)
+            {
+                try
+                {
+                    return Deserializers[node.DataType.OriginalString](node.Value);
+                }catch
+                {
+                    return node.Value;
+                }
+            }
+            return node.Value;
+        }
+
+        #endregion
+    }
+}