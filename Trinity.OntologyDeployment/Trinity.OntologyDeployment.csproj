--- conflicted
+++ resolved
@@ -1,84 +1,79 @@
-﻿<?xml version="1.0" encoding="utf-8"?>
-<Project ToolsVersion="4.0" DefaultTargets="Build" xmlns="http://schemas.microsoft.com/developer/msbuild/2003">
-  <Import Project="$(MSBuildExtensionsPath)\$(MSBuildToolsVersion)\Microsoft.Common.props" Condition="Exists('$(MSBuildExtensionsPath)\$(MSBuildToolsVersion)\Microsoft.Common.props')" />
-  <PropertyGroup>
-    <Configuration Condition=" '$(Configuration)' == '' ">Debug</Configuration>
-    <Platform Condition=" '$(Platform)' == '' ">AnyCPU</Platform>
-    <ProjectGuid>{FDDBA220-DB73-4FC9-B95F-D69593C89EBD}</ProjectGuid>
-    <OutputType>Exe</OutputType>
-    <AppDesignerFolder>Properties</AppDesignerFolder>
-    <RootNamespace>Semiodesk.Trinity.OntologyDeployment</RootNamespace>
-    <AssemblyName>OntologyDeployment</AssemblyName>
-    <TargetFrameworkVersion>v4.0</TargetFrameworkVersion>
-    <FileAlignment>512</FileAlignment>
-    <TargetFrameworkProfile />
-  </PropertyGroup>
-  <PropertyGroup Condition=" '$(Configuration)|$(Platform)' == 'Debug|AnyCPU' ">
-    <PlatformTarget>AnyCPU</PlatformTarget>
-    <DebugSymbols>true</DebugSymbols>
-    <DebugType>full</DebugType>
-    <Optimize>false</Optimize>
-    <OutputPath>..\Build\Debug\</OutputPath>
-    <DefineConstants>DEBUG;TRACE</DefineConstants>
-    <ErrorReport>prompt</ErrorReport>
-    <WarningLevel>4</WarningLevel>
-  </PropertyGroup>
-  <PropertyGroup Condition=" '$(Configuration)|$(Platform)' == 'Release|AnyCPU' ">
-    <PlatformTarget>AnyCPU</PlatformTarget>
-    <DebugType>pdbonly</DebugType>
-    <Optimize>true</Optimize>
-    <OutputPath>..\Build\Release\</OutputPath>
-    <DefineConstants>TRACE</DefineConstants>
-    <ErrorReport>prompt</ErrorReport>
-    <WarningLevel>4</WarningLevel>
-  </PropertyGroup>
-  <ItemGroup>
-    <Reference Include="OpenLink.Data.Virtuoso">
-      <HintPath>..\Dependencies\OpenLink.Data.Virtuoso.dll</HintPath>
-    </Reference>
-    <Reference Include="System" />
-    <Reference Include="System.Core" />
-    <Reference Include="System.Xml.Linq" />
-    <Reference Include="System.Data.DataSetExtensions" />
-    <Reference Include="Microsoft.CSharp" />
-    <Reference Include="System.Data" />
-    <Reference Include="System.Xml" />
-  </ItemGroup>
-  <ItemGroup>
-    <Compile Include="Configuration.cs" />
-    <Compile Include="IStorageSpecific.cs" />
-    <Compile Include="OntologyUpdater.cs" />
-    <Compile Include="Options.cs" />
-    <Compile Include="Program.cs" />
-    <Compile Include="Properties\AssemblyInfo.cs" />
-    <Compile Include="VirtuosoSpecific.cs" />
-  </ItemGroup>
-  <ItemGroup>
-<<<<<<< HEAD
-    <None Include="App.config">
-      <SubType>Designer</SubType>
-    </None>
-  </ItemGroup>
-  <ItemGroup>
-=======
->>>>>>> c95e8b66
-    <ProjectReference Include="..\Trinity\Trinity.csproj">
-      <Project>{0d10d2ad-ca61-46e3-88c8-0ab8318647ba}</Project>
-      <Name>Trinity</Name>
-    </ProjectReference>
-  </ItemGroup>
-  <ItemGroup>
-    <None Include="DeploymentConfig.xml">
-      <SubType>Designer</SubType>
-      <CopyToOutputDirectory>PreserveNewest</CopyToOutputDirectory>
-    </None>
-  </ItemGroup>
-  <Import Project="$(MSBuildToolsPath)\Microsoft.CSharp.targets" />
-  <!-- To modify your build process, add your task inside one of the targets below and uncomment it. 
-       Other similar extension points exist, see Microsoft.Common.targets.
-  <Target Name="BeforeBuild">
-  </Target>
-  <Target Name="AfterBuild">
-  </Target>
-  -->
+﻿<?xml version="1.0" encoding="utf-8"?>
+<Project ToolsVersion="4.0" DefaultTargets="Build" xmlns="http://schemas.microsoft.com/developer/msbuild/2003">
+  <Import Project="$(MSBuildExtensionsPath)\$(MSBuildToolsVersion)\Microsoft.Common.props" Condition="Exists('$(MSBuildExtensionsPath)\$(MSBuildToolsVersion)\Microsoft.Common.props')" />
+  <PropertyGroup>
+    <Configuration Condition=" '$(Configuration)' == '' ">Debug</Configuration>
+    <Platform Condition=" '$(Platform)' == '' ">AnyCPU</Platform>
+    <ProjectGuid>{FDDBA220-DB73-4FC9-B95F-D69593C89EBD}</ProjectGuid>
+    <OutputType>Exe</OutputType>
+    <AppDesignerFolder>Properties</AppDesignerFolder>
+    <RootNamespace>Semiodesk.Trinity.OntologyDeployment</RootNamespace>
+    <AssemblyName>OntologyDeployment</AssemblyName>
+    <TargetFrameworkVersion>v4.0</TargetFrameworkVersion>
+    <FileAlignment>512</FileAlignment>
+    <TargetFrameworkProfile />
+  </PropertyGroup>
+  <PropertyGroup Condition=" '$(Configuration)|$(Platform)' == 'Debug|AnyCPU' ">
+    <PlatformTarget>AnyCPU</PlatformTarget>
+    <DebugSymbols>true</DebugSymbols>
+    <DebugType>full</DebugType>
+    <Optimize>false</Optimize>
+    <OutputPath>..\Build\Debug\</OutputPath>
+    <DefineConstants>DEBUG;TRACE</DefineConstants>
+    <ErrorReport>prompt</ErrorReport>
+    <WarningLevel>4</WarningLevel>
+  </PropertyGroup>
+  <PropertyGroup Condition=" '$(Configuration)|$(Platform)' == 'Release|AnyCPU' ">
+    <PlatformTarget>AnyCPU</PlatformTarget>
+    <DebugType>pdbonly</DebugType>
+    <Optimize>true</Optimize>
+    <OutputPath>..\Build\Release\</OutputPath>
+    <DefineConstants>TRACE</DefineConstants>
+    <ErrorReport>prompt</ErrorReport>
+    <WarningLevel>4</WarningLevel>
+  </PropertyGroup>
+  <ItemGroup>
+    <Reference Include="OpenLink.Data.Virtuoso">
+      <HintPath>..\Dependencies\OpenLink.Data.Virtuoso.dll</HintPath>
+    </Reference>
+    <Reference Include="System" />
+    <Reference Include="System.Core" />
+    <Reference Include="System.Xml.Linq" />
+    <Reference Include="System.Data.DataSetExtensions" />
+    <Reference Include="Microsoft.CSharp" />
+    <Reference Include="System.Data" />
+    <Reference Include="System.Xml" />
+  </ItemGroup>
+  <ItemGroup>
+    <Compile Include="Configuration.cs" />
+    <Compile Include="IStorageSpecific.cs" />
+    <Compile Include="OntologyUpdater.cs" />
+    <Compile Include="Options.cs" />
+    <Compile Include="Program.cs" />
+    <Compile Include="Properties\AssemblyInfo.cs" />
+    <Compile Include="VirtuosoSpecific.cs" />
+  </ItemGroup>
+  <ItemGroup>
+     <None Include="App.config" />
+  </ItemGroup>
+  <ItemGroup>
+    <ProjectReference Include="..\Trinity\Trinity.csproj">
+      <Project>{0d10d2ad-ca61-46e3-88c8-0ab8318647ba}</Project>
+      <Name>Trinity</Name>
+    </ProjectReference>
+  </ItemGroup>
+  <ItemGroup>
+    <None Include="DeploymentConfig.xml">
+      <SubType>Designer</SubType>
+      <CopyToOutputDirectory>PreserveNewest</CopyToOutputDirectory>
+    </None>
+  </ItemGroup>
+  <Import Project="$(MSBuildToolsPath)\Microsoft.CSharp.targets" />
+  <!-- To modify your build process, add your task inside one of the targets below and uncomment it. 
+       Other similar extension points exist, see Microsoft.Common.targets.
+  <Target Name="BeforeBuild">
+  </Target>
+  <Target Name="AfterBuild">
+  </Target>
+  -->
 </Project>