﻿// LICENSE:
//
// Permission is hereby granted, free of charge, to any person obtaining a copy
// of this software and associated documentation files (the "Software"), to deal
// in the Software without restriction, including without limitation the rights
// to use, copy, modify, merge, publish, distribute, sublicense, and/or sell
// copies of the Software, and to permit persons to whom the Software is
// furnished to do so, subject to the following conditions:
//
// The above copyright notice and this permission notice shall be included in
// all copies or substantial portions of the Software.
//
// THE SOFTWARE IS PROVIDED "AS IS", WITHOUT WARRANTY OF ANY KIND, EXPRESS OR
// IMPLIED, INCLUDING BUT NOT LIMITED TO THE WARRANTIES OF MERCHANTABILITY,
// FITNESS FOR A PARTICULAR PURPOSE AND NONINFRINGEMENT. IN NO EVENT SHALL THE
// AUTHORS OR COPYRIGHT HOLDERS BE LIABLE FOR ANY CLAIM, DAMAGES OR OTHER
// LIABILITY, WHETHER IN AN ACTION OF CONTRACT, TORT OR OTHERWISE, ARISING FROM,
// OUT OF OR IN CONNECTION WITH THE SOFTWARE OR THE USE OR OTHER DEALINGS IN
// THE SOFTWARE.
//
// AUTHORS:
//
//  Moritz Eberl <moritz@semiodesk.com>
//  Sebastian Faubel <sebastian@semiodesk.com>
//
// Copyright (c) Semiodesk GmbH 2015

using System;
using System.Collections.Generic;
using System.Text;
using System.Text.RegularExpressions;
using System.IO;
using System.Linq;
using Semiodesk.Trinity;
using System.Security.Principal;
using System.Diagnostics;
#if NET_3_5
using Semiodesk.Trinity.Utility;
#endif

namespace Semiodesk.Trinity.OntologyGenerator
{
    internal class OntologyGenerator
    {
        #region Members

        /// <summary>
        /// A reference to the store
        /// </summary>
        private IStore _store;

        /// <summary>
        /// Holds a list of all registered ontology models.
        /// </summary>
        private List<Tuple<IModel, IModel, string, string>> _models = new List<Tuple<IModel, IModel, string, string>>();

        /// <summary>
        /// Holds the symbols already in use.
        /// </summary>
        private List<string> _globalSymbols = new List<string>();

        /// <summary>
        /// A list of keywords which may not be used for generated names of resources.
        /// </summary>
        string[] _keywords =
        {
            "abstract", "event", "new", "struct",
            "as", "explicit", "null", "switch", 
            "base", "extern",  "object", "this", 
            "bool", "false", "operator", "throw",
            "break", "finally", "out", "true",
            "byte", "fixed", "override", "try",
            "case", "float", "params", "typeof",
            "catch", "for", "private", "uint",
            "char", "foreach", "protected", "ulong",
            "checked", "goto", "public", "unchecked",
            "class", "if", "readonly", "unsafe",
            "const", "implicit", "ref", "ushort",
            "continue", "in", "return", "using",
            "decimal", "int", "sbyte", "virtual",
            "default", "interface", "sealed", "volatile",
            "delegate", "internal", "short", "void",
            "do", "is", "sizeof", "while",
            "double", "lock", "stackalloc",	 
            "else", "long", "static",
            "enum", "namespace", "string"
        };
        private string _namespace;

        #endregion

        #region Constructors

        public OntologyGenerator(string ns)
        {
            _namespace = ns;

            Console.WriteLine();
            Console.WriteLine(string.Format("Starting OntologyGenerator in {0}", Directory.GetCurrentDirectory()));
            Console.WriteLine();

            _store = Stores.CreateStore("provider=dotnetrdf");
        }

        #endregion

        #region Methods

        public void ImportOntology(Uri graphUri, Uri location)
        {
            FileInfo ontologyFile = new FileInfo(location.AbsolutePath);

            RdfSerializationFormat format;

            switch (ontologyFile.Extension)
            {
                case ".trig": format = RdfSerializationFormat.Trig; break;
                case ".n3": format = RdfSerializationFormat.N3; break;
                case ".nt": format = RdfSerializationFormat.NTriples; break;
                case ".ttl": format = RdfSerializationFormat.Turtle; break;
                default: format = RdfSerializationFormat.RdfXml; break;
            }

            try
            {
                if (!_store.ContainsModel(graphUri))
                {
                    _store.Read(graphUri, location, format);
                }
            }
            catch (Exception e)
            {
                Console.WriteLine(string.Format("Error reading ontology {0}: {1}", location.AbsolutePath, e));
            }
        }

        public bool AddOntology(Uri graphUri, Uri metadataUri, string prefix)
        {
            if (graphUri == null) return false;

            IModel graphModel = _store.ContainsModel(graphUri) ? _store.GetModel(graphUri) : null;

            if (graphModel == null) return false;

            IModel metadataModel = null;

            if (metadataUri != null)
            {
                metadataModel = _store.ContainsModel(metadataUri) ? _store.GetModel(metadataUri) : null;
            }

            _models.Add(new Tuple<IModel, IModel, string, string>(graphModel, metadataModel, prefix, graphUri.AbsoluteUri));

            return true;
        }

        public void GenerateFile(FileInfo target)
        {
            StringBuilder ontologies = new StringBuilder();

            foreach (Tuple<IModel, IModel, string, string> model in _models)
            {
                _globalSymbols.Clear();

                Console.WriteLine(string.Format("Generating <{0}>", model.Item1.Uri.OriginalString));

                if (model.Item2 == null)
                {
                    ontologies.Append(GenerateOntology(model.Item1, model.Item3, model.Item4));
                    ontologies.Append(GenerateOntology(model.Item1, model.Item3, model.Item4, true));
                }
                else
                {
                    ontologies.Append(GenerateOntology(model.Item1, model.Item2));
                    ontologies.Append(GenerateOntology(model.Item1, model.Item2, true));
                }
            }

            string content = string.Format(Properties.Resources.FileTemplate, DateTime.Now, WindowsIdentity.GetCurrent().Name, ontologies.ToString(), _namespace);

            if (string.IsNullOrEmpty(content))
            {
                throw new Exception(string.Format("Content of file {0} should not be empty", target.FullName));
            }

            using (StreamWriter writer = new StreamWriter(target.FullName, false))
            {
                writer.Write(content.ToString());
            }

            Console.WriteLine();
        }

        private string GetOntologyTitle(IModel model)
        {
            try
            {
                ResourceQuery query = new ResourceQuery();
                query.Where(rdf.type, owl.Ontology);

                IResourceQueryResult result = model.ExecuteQuery(query);

                if (result.Count() == 0) return "";

                IResource ontology = result.GetResources().First();

                return ontology.ListValues(dces.Title).OfType<string>().FirstOrDefault();
            }
            catch
            {
                string msg = "Warning: Could not retrieve <dc:title> of ontology <{0}>";

                Debug.WriteLine(string.Format(msg, model.Uri.ToString()));

                return "";
            }
        }

        private string GenerateOntology(IModel model, string prefix, string ns, bool stringOnly = false)
        {
            string title = GetOntologyTitle(model);

            _globalSymbols.Add(prefix);

            return GenerateOntology(model, title, "", ns, prefix, stringOnly);
        }

        private string GenerateOntology(IModel model, IModel metadata, bool stringOnly = false)
        {
            IResource ontology = metadata.GetResource(model.Uri);

            string ns = ontology.GetValue(nao.hasdefaultnamespace).ToString();
            string nsPrefix = ontology.GetValue(nao.hasdefaultnamespaceabbreviation).ToString().ToLower();

            _globalSymbols.Add(nsPrefix);

            string title = "";
            string description = "";

            try
            {
                title = ontology.ListValues(dces.Title).First().ToString().Replace("\r\n", "///\r\n");
            }
            catch
            {
                string msg = "Warning: Could not retrieve <dc:title> of ontology <{0}>";
                Debug.WriteLine(string.Format(msg, ontology.Uri.ToString()));
            }

            try
            {
                string desc = ontology.ListValues(dces.Description).First().ToString();
                desc = NormalizeLineBreaks(desc);
                description = desc.Replace("\r\n", "///\r\n");
            }
            catch
            {
                string msg = "Warning: Could not retrieve <dc:description> of ontology <{0}>";
                Debug.WriteLine(string.Format(msg, ontology.Uri.ToString()));
            }

            return GenerateOntology(model, title, description, ns, nsPrefix, stringOnly);
        }

        private string GenerateOntology(IModel model, string title, string description, string ns, string nsPrefix, bool stringOnly = false)
        {
            StringBuilder result = new StringBuilder();

            string queryString = string.Format("select * where {{ ?s ?p ?o. FILTER isIRI(?s) }}  ", model.Uri.OriginalString);

            SparqlQuery query = new SparqlQuery(queryString);

            List<string> localSymbols = new List<string>();

            foreach (IResource resource in model.GetResources(query))
            {
                try
                {
                    result.Append(GenerateResource(resource, localSymbols, stringOnly));
                }
                catch (Exception)
                {
                    Console.WriteLine(string.Format("Error: Could not write <{0}>.", resource.Uri.OriginalString));
                }
            }

            if (stringOnly)
            {
                nsPrefix = nsPrefix.ToUpper();
<<<<<<< HEAD

                return string.Format(Properties.Resources.StringOntologyTemplate, nsPrefix, ns, result.ToString(), title, description);
            }
            else
            {
                return string.Format(Properties.Resources.OntologyTemplate, nsPrefix, ns, result.ToString(), title, description);
            }
=======
            }

            return string.Format(Properties.Resources.OntologyTemplate, nsPrefix, ns, result.ToString(), title, description);
>>>>>>> e03a9981
        }

        private string NormalizeLineBreaks(string s)
        {
            return Regex.Replace(s, @"\r\n|\n\r|\n|\r", "\r\n");
        }

        /// <summary>
        /// </summary>
        /// <param name="resource"></param>
        /// <returns></returns>
        private string GenerateResource(IResource resource, List<string> localSymbols, bool stringOnly = false)
        {
            string name = GetName(resource);

            if (string.IsNullOrEmpty(name)) return "";

            string comment = "";
            string type = "Resource";

            if (_globalSymbols.Contains(name) || localSymbols.Contains(name))
            {
                int i = 0;

                while (_globalSymbols.Contains(string.Format("{0}_{1}", name, i)))
                {
                    i++;
                }

                name = string.Format("{0}_{1}", name, i);
            }

            localSymbols.Add(name);

            if (resource.HasProperty(rdfs.comment))
            {
                string c = resource.ListValues(rdfs.comment).First().ToString();
                c = NormalizeLineBreaks(c);
                comment = c.Replace("\r\n", "\r\n    ///");
            }

            comment = string.Format("{0}\r\n    ///<see cref=\"{1}\"/>", comment, resource.Uri.OriginalString);

            if (resource.HasProperty(rdf.type, rdf.Property) ||
                resource.HasProperty(rdf.type, owl.DatatypeProperty) || 
                resource.HasProperty(rdf.type, owl.ObjectProperty) || 
                resource.HasProperty(rdf.type, owl.AnnotationProperty) || 
                resource.HasProperty(rdf.type, owl.AsymmetricProperty) ||
                resource.HasProperty(rdf.type, owl.DeprecatedProperty) ||
                resource.HasProperty(rdf.type, owl.FunctionalProperty) ||
                resource.HasProperty(rdf.type, owl.InverseFunctionalProperty) ||
                resource.HasProperty(rdf.type, owl.IrreflexiveProperty) ||
                resource.HasProperty(rdf.type, owl.ReflexiveProperty) |
                resource.HasProperty(rdf.type, owl.SymmetricProperty) || 
                resource.HasProperty(rdf.type, owl.TransitiveProperty) ||
                resource.HasProperty(rdf.type, owl.OntologyProperty))
            {
                type = "Property";
            }
            else if (resource.HasProperty(rdf.type, rdfs.Class) ||
                resource.HasProperty(rdf.type, owl.Class))
            {
                type = "Class";
            }

            if (stringOnly)
            {
                return string.Format(Properties.Resources.StringTemplate, type, name, resource.Uri.OriginalString, comment);
            }
            else
            {
                return string.Format(Properties.Resources.ResourceTemplate, type, name, resource.Uri.OriginalString, comment);
            }
        }

        private string GetName(IResource resource)
        {
            string result;

            if (!string.IsNullOrEmpty(resource.Uri.Fragment) && resource.Uri.Fragment.Length > 1)
            {
                result = resource.Uri.Fragment.Substring(1);
            }
            else if (!string.IsNullOrEmpty(resource.Uri.Segments.Last()))
            {
                result = resource.Uri.Segments.Last();
            }
            else
            {
                string msg = "Could not retrieve a name for resource <{0}>";
                throw new Exception(string.Format(msg, resource.Uri.OriginalString));
            }

            if (_keywords.Contains(result))
            {
                result = "_" + result;
            }

            if (Regex.Match(result, "^[0-9]").Success)
            {
                result = "_" + result;
            }

            if (result.Contains("/"))
            {
                result = result.Replace("/", "");
            }

            if (result.Contains("."))
            {
                result = result.Replace(".", "_");
            }

            if (result.Contains("-"))
            {
                result = result.Replace("-", "_");
            }

            return result;
        }

        #endregion
    }
}
<|MERGE_RESOLUTION|>--- conflicted
+++ resolved
@@ -1,426 +1,417 @@
-﻿// LICENSE:
-//
-// Permission is hereby granted, free of charge, to any person obtaining a copy
-// of this software and associated documentation files (the "Software"), to deal
-// in the Software without restriction, including without limitation the rights
-// to use, copy, modify, merge, publish, distribute, sublicense, and/or sell
-// copies of the Software, and to permit persons to whom the Software is
-// furnished to do so, subject to the following conditions:
-//
-// The above copyright notice and this permission notice shall be included in
-// all copies or substantial portions of the Software.
-//
-// THE SOFTWARE IS PROVIDED "AS IS", WITHOUT WARRANTY OF ANY KIND, EXPRESS OR
-// IMPLIED, INCLUDING BUT NOT LIMITED TO THE WARRANTIES OF MERCHANTABILITY,
-// FITNESS FOR A PARTICULAR PURPOSE AND NONINFRINGEMENT. IN NO EVENT SHALL THE
-// AUTHORS OR COPYRIGHT HOLDERS BE LIABLE FOR ANY CLAIM, DAMAGES OR OTHER
-// LIABILITY, WHETHER IN AN ACTION OF CONTRACT, TORT OR OTHERWISE, ARISING FROM,
-// OUT OF OR IN CONNECTION WITH THE SOFTWARE OR THE USE OR OTHER DEALINGS IN
-// THE SOFTWARE.
-//
-// AUTHORS:
-//
-//  Moritz Eberl <moritz@semiodesk.com>
-//  Sebastian Faubel <sebastian@semiodesk.com>
-//
-// Copyright (c) Semiodesk GmbH 2015
-
-using System;
-using System.Collections.Generic;
-using System.Text;
-using System.Text.RegularExpressions;
-using System.IO;
-using System.Linq;
-using Semiodesk.Trinity;
-using System.Security.Principal;
-using System.Diagnostics;
-#if NET_3_5
-using Semiodesk.Trinity.Utility;
-#endif
-
-namespace Semiodesk.Trinity.OntologyGenerator
-{
-    internal class OntologyGenerator
-    {
-        #region Members
-
-        /// <summary>
-        /// A reference to the store
-        /// </summary>
-        private IStore _store;
-
-        /// <summary>
-        /// Holds a list of all registered ontology models.
-        /// </summary>
-        private List<Tuple<IModel, IModel, string, string>> _models = new List<Tuple<IModel, IModel, string, string>>();
-
-        /// <summary>
-        /// Holds the symbols already in use.
-        /// </summary>
-        private List<string> _globalSymbols = new List<string>();
-
-        /// <summary>
-        /// A list of keywords which may not be used for generated names of resources.
-        /// </summary>
-        string[] _keywords =
-        {
-            "abstract", "event", "new", "struct",
-            "as", "explicit", "null", "switch", 
-            "base", "extern",  "object", "this", 
-            "bool", "false", "operator", "throw",
-            "break", "finally", "out", "true",
-            "byte", "fixed", "override", "try",
-            "case", "float", "params", "typeof",
-            "catch", "for", "private", "uint",
-            "char", "foreach", "protected", "ulong",
-            "checked", "goto", "public", "unchecked",
-            "class", "if", "readonly", "unsafe",
-            "const", "implicit", "ref", "ushort",
-            "continue", "in", "return", "using",
-            "decimal", "int", "sbyte", "virtual",
-            "default", "interface", "sealed", "volatile",
-            "delegate", "internal", "short", "void",
-            "do", "is", "sizeof", "while",
-            "double", "lock", "stackalloc",	 
-            "else", "long", "static",
-            "enum", "namespace", "string"
-        };
-        private string _namespace;
-
-        #endregion
-
-        #region Constructors
-
-        public OntologyGenerator(string ns)
-        {
-            _namespace = ns;
-
-            Console.WriteLine();
-            Console.WriteLine(string.Format("Starting OntologyGenerator in {0}", Directory.GetCurrentDirectory()));
-            Console.WriteLine();
-
-            _store = Stores.CreateStore("provider=dotnetrdf");
-        }
-
-        #endregion
-
-        #region Methods
-
-        public void ImportOntology(Uri graphUri, Uri location)
-        {
-            FileInfo ontologyFile = new FileInfo(location.AbsolutePath);
-
-            RdfSerializationFormat format;
-
-            switch (ontologyFile.Extension)
-            {
-                case ".trig": format = RdfSerializationFormat.Trig; break;
-                case ".n3": format = RdfSerializationFormat.N3; break;
-                case ".nt": format = RdfSerializationFormat.NTriples; break;
-                case ".ttl": format = RdfSerializationFormat.Turtle; break;
-                default: format = RdfSerializationFormat.RdfXml; break;
-            }
-
-            try
-            {
-                if (!_store.ContainsModel(graphUri))
-                {
-                    _store.Read(graphUri, location, format);
-                }
-            }
-            catch (Exception e)
-            {
-                Console.WriteLine(string.Format("Error reading ontology {0}: {1}", location.AbsolutePath, e));
-            }
-        }
-
-        public bool AddOntology(Uri graphUri, Uri metadataUri, string prefix)
-        {
-            if (graphUri == null) return false;
-
-            IModel graphModel = _store.ContainsModel(graphUri) ? _store.GetModel(graphUri) : null;
-
-            if (graphModel == null) return false;
-
-            IModel metadataModel = null;
-
-            if (metadataUri != null)
-            {
-                metadataModel = _store.ContainsModel(metadataUri) ? _store.GetModel(metadataUri) : null;
-            }
-
-            _models.Add(new Tuple<IModel, IModel, string, string>(graphModel, metadataModel, prefix, graphUri.AbsoluteUri));
-
-            return true;
-        }
-
-        public void GenerateFile(FileInfo target)
-        {
-            StringBuilder ontologies = new StringBuilder();
-
-            foreach (Tuple<IModel, IModel, string, string> model in _models)
-            {
-                _globalSymbols.Clear();
-
-                Console.WriteLine(string.Format("Generating <{0}>", model.Item1.Uri.OriginalString));
-
-                if (model.Item2 == null)
-                {
-                    ontologies.Append(GenerateOntology(model.Item1, model.Item3, model.Item4));
-                    ontologies.Append(GenerateOntology(model.Item1, model.Item3, model.Item4, true));
-                }
-                else
-                {
-                    ontologies.Append(GenerateOntology(model.Item1, model.Item2));
-                    ontologies.Append(GenerateOntology(model.Item1, model.Item2, true));
-                }
-            }
-
-            string content = string.Format(Properties.Resources.FileTemplate, DateTime.Now, WindowsIdentity.GetCurrent().Name, ontologies.ToString(), _namespace);
-
-            if (string.IsNullOrEmpty(content))
-            {
-                throw new Exception(string.Format("Content of file {0} should not be empty", target.FullName));
-            }
-
-            using (StreamWriter writer = new StreamWriter(target.FullName, false))
-            {
-                writer.Write(content.ToString());
-            }
-
-            Console.WriteLine();
-        }
-
-        private string GetOntologyTitle(IModel model)
-        {
-            try
-            {
-                ResourceQuery query = new ResourceQuery();
-                query.Where(rdf.type, owl.Ontology);
-
-                IResourceQueryResult result = model.ExecuteQuery(query);
-
-                if (result.Count() == 0) return "";
-
-                IResource ontology = result.GetResources().First();
-
-                return ontology.ListValues(dces.Title).OfType<string>().FirstOrDefault();
-            }
-            catch
-            {
-                string msg = "Warning: Could not retrieve <dc:title> of ontology <{0}>";
-
-                Debug.WriteLine(string.Format(msg, model.Uri.ToString()));
-
-                return "";
-            }
-        }
-
-        private string GenerateOntology(IModel model, string prefix, string ns, bool stringOnly = false)
-        {
-            string title = GetOntologyTitle(model);
-
-            _globalSymbols.Add(prefix);
-
-            return GenerateOntology(model, title, "", ns, prefix, stringOnly);
-        }
-
-        private string GenerateOntology(IModel model, IModel metadata, bool stringOnly = false)
-        {
-            IResource ontology = metadata.GetResource(model.Uri);
-
-            string ns = ontology.GetValue(nao.hasdefaultnamespace).ToString();
-            string nsPrefix = ontology.GetValue(nao.hasdefaultnamespaceabbreviation).ToString().ToLower();
-
-            _globalSymbols.Add(nsPrefix);
-
-            string title = "";
-            string description = "";
-
-            try
-            {
-                title = ontology.ListValues(dces.Title).First().ToString().Replace("\r\n", "///\r\n");
-            }
-            catch
-            {
-                string msg = "Warning: Could not retrieve <dc:title> of ontology <{0}>";
-                Debug.WriteLine(string.Format(msg, ontology.Uri.ToString()));
-            }
-
-            try
-            {
-                string desc = ontology.ListValues(dces.Description).First().ToString();
-                desc = NormalizeLineBreaks(desc);
-                description = desc.Replace("\r\n", "///\r\n");
-            }
-            catch
-            {
-                string msg = "Warning: Could not retrieve <dc:description> of ontology <{0}>";
-                Debug.WriteLine(string.Format(msg, ontology.Uri.ToString()));
-            }
-
-            return GenerateOntology(model, title, description, ns, nsPrefix, stringOnly);
-        }
-
-        private string GenerateOntology(IModel model, string title, string description, string ns, string nsPrefix, bool stringOnly = false)
-        {
-            StringBuilder result = new StringBuilder();
-
-            string queryString = string.Format("select * where {{ ?s ?p ?o. FILTER isIRI(?s) }}  ", model.Uri.OriginalString);
-
-            SparqlQuery query = new SparqlQuery(queryString);
-
-            List<string> localSymbols = new List<string>();
-
-            foreach (IResource resource in model.GetResources(query))
-            {
-                try
-                {
-                    result.Append(GenerateResource(resource, localSymbols, stringOnly));
-                }
-                catch (Exception)
-                {
-                    Console.WriteLine(string.Format("Error: Could not write <{0}>.", resource.Uri.OriginalString));
-                }
-            }
-
-            if (stringOnly)
-            {
-                nsPrefix = nsPrefix.ToUpper();
-<<<<<<< HEAD
-
-                return string.Format(Properties.Resources.StringOntologyTemplate, nsPrefix, ns, result.ToString(), title, description);
-            }
-            else
-            {
-                return string.Format(Properties.Resources.OntologyTemplate, nsPrefix, ns, result.ToString(), title, description);
-            }
-=======
-            }
-
-            return string.Format(Properties.Resources.OntologyTemplate, nsPrefix, ns, result.ToString(), title, description);
->>>>>>> e03a9981
-        }
-
-        private string NormalizeLineBreaks(string s)
-        {
-            return Regex.Replace(s, @"\r\n|\n\r|\n|\r", "\r\n");
-        }
-
-        /// <summary>
-        /// </summary>
-        /// <param name="resource"></param>
-        /// <returns></returns>
-        private string GenerateResource(IResource resource, List<string> localSymbols, bool stringOnly = false)
-        {
-            string name = GetName(resource);
-
-            if (string.IsNullOrEmpty(name)) return "";
-
-            string comment = "";
-            string type = "Resource";
-
-            if (_globalSymbols.Contains(name) || localSymbols.Contains(name))
-            {
-                int i = 0;
-
-                while (_globalSymbols.Contains(string.Format("{0}_{1}", name, i)))
-                {
-                    i++;
-                }
-
-                name = string.Format("{0}_{1}", name, i);
-            }
-
-            localSymbols.Add(name);
-
-            if (resource.HasProperty(rdfs.comment))
-            {
-                string c = resource.ListValues(rdfs.comment).First().ToString();
-                c = NormalizeLineBreaks(c);
-                comment = c.Replace("\r\n", "\r\n    ///");
-            }
-
-            comment = string.Format("{0}\r\n    ///<see cref=\"{1}\"/>", comment, resource.Uri.OriginalString);
-
-            if (resource.HasProperty(rdf.type, rdf.Property) ||
-                resource.HasProperty(rdf.type, owl.DatatypeProperty) || 
-                resource.HasProperty(rdf.type, owl.ObjectProperty) || 
-                resource.HasProperty(rdf.type, owl.AnnotationProperty) || 
-                resource.HasProperty(rdf.type, owl.AsymmetricProperty) ||
-                resource.HasProperty(rdf.type, owl.DeprecatedProperty) ||
-                resource.HasProperty(rdf.type, owl.FunctionalProperty) ||
-                resource.HasProperty(rdf.type, owl.InverseFunctionalProperty) ||
-                resource.HasProperty(rdf.type, owl.IrreflexiveProperty) ||
-                resource.HasProperty(rdf.type, owl.ReflexiveProperty) |
-                resource.HasProperty(rdf.type, owl.SymmetricProperty) || 
-                resource.HasProperty(rdf.type, owl.TransitiveProperty) ||
-                resource.HasProperty(rdf.type, owl.OntologyProperty))
-            {
-                type = "Property";
-            }
-            else if (resource.HasProperty(rdf.type, rdfs.Class) ||
-                resource.HasProperty(rdf.type, owl.Class))
-            {
-                type = "Class";
-            }
-
-            if (stringOnly)
-            {
-                return string.Format(Properties.Resources.StringTemplate, type, name, resource.Uri.OriginalString, comment);
-            }
-            else
-            {
-                return string.Format(Properties.Resources.ResourceTemplate, type, name, resource.Uri.OriginalString, comment);
-            }
-        }
-
-        private string GetName(IResource resource)
-        {
-            string result;
-
-            if (!string.IsNullOrEmpty(resource.Uri.Fragment) && resource.Uri.Fragment.Length > 1)
-            {
-                result = resource.Uri.Fragment.Substring(1);
-            }
-            else if (!string.IsNullOrEmpty(resource.Uri.Segments.Last()))
-            {
-                result = resource.Uri.Segments.Last();
-            }
-            else
-            {
-                string msg = "Could not retrieve a name for resource <{0}>";
-                throw new Exception(string.Format(msg, resource.Uri.OriginalString));
-            }
-
-            if (_keywords.Contains(result))
-            {
-                result = "_" + result;
-            }
-
-            if (Regex.Match(result, "^[0-9]").Success)
-            {
-                result = "_" + result;
-            }
-
-            if (result.Contains("/"))
-            {
-                result = result.Replace("/", "");
-            }
-
-            if (result.Contains("."))
-            {
-                result = result.Replace(".", "_");
-            }
-
-            if (result.Contains("-"))
-            {
-                result = result.Replace("-", "_");
-            }
-
-            return result;
-        }
-
-        #endregion
-    }
-}
+﻿// LICENSE:
+//
+// Permission is hereby granted, free of charge, to any person obtaining a copy
+// of this software and associated documentation files (the "Software"), to deal
+// in the Software without restriction, including without limitation the rights
+// to use, copy, modify, merge, publish, distribute, sublicense, and/or sell
+// copies of the Software, and to permit persons to whom the Software is
+// furnished to do so, subject to the following conditions:
+//
+// The above copyright notice and this permission notice shall be included in
+// all copies or substantial portions of the Software.
+//
+// THE SOFTWARE IS PROVIDED "AS IS", WITHOUT WARRANTY OF ANY KIND, EXPRESS OR
+// IMPLIED, INCLUDING BUT NOT LIMITED TO THE WARRANTIES OF MERCHANTABILITY,
+// FITNESS FOR A PARTICULAR PURPOSE AND NONINFRINGEMENT. IN NO EVENT SHALL THE
+// AUTHORS OR COPYRIGHT HOLDERS BE LIABLE FOR ANY CLAIM, DAMAGES OR OTHER
+// LIABILITY, WHETHER IN AN ACTION OF CONTRACT, TORT OR OTHERWISE, ARISING FROM,
+// OUT OF OR IN CONNECTION WITH THE SOFTWARE OR THE USE OR OTHER DEALINGS IN
+// THE SOFTWARE.
+//
+// AUTHORS:
+//
+//  Moritz Eberl <moritz@semiodesk.com>
+//  Sebastian Faubel <sebastian@semiodesk.com>
+//
+// Copyright (c) Semiodesk GmbH 2015
+
+using System;
+using System.Collections.Generic;
+using System.Text;
+using System.Text.RegularExpressions;
+using System.IO;
+using System.Linq;
+using Semiodesk.Trinity;
+using System.Security.Principal;
+using System.Diagnostics;
+#if NET_3_5
+using Semiodesk.Trinity.Utility;
+#endif
+
+namespace Semiodesk.Trinity.OntologyGenerator
+{
+    internal class OntologyGenerator
+    {
+        #region Members
+
+        /// <summary>
+        /// A reference to the store
+        /// </summary>
+        private IStore _store;
+
+        /// <summary>
+        /// Holds a list of all registered ontology models.
+        /// </summary>
+        private List<Tuple<IModel, IModel, string, string>> _models = new List<Tuple<IModel, IModel, string, string>>();
+
+        /// <summary>
+        /// Holds the symbols already in use.
+        /// </summary>
+        private List<string> _globalSymbols = new List<string>();
+
+        /// <summary>
+        /// A list of keywords which may not be used for generated names of resources.
+        /// </summary>
+        string[] _keywords =
+        {
+            "abstract", "event", "new", "struct",
+            "as", "explicit", "null", "switch", 
+            "base", "extern",  "object", "this", 
+            "bool", "false", "operator", "throw",
+            "break", "finally", "out", "true",
+            "byte", "fixed", "override", "try",
+            "case", "float", "params", "typeof",
+            "catch", "for", "private", "uint",
+            "char", "foreach", "protected", "ulong",
+            "checked", "goto", "public", "unchecked",
+            "class", "if", "readonly", "unsafe",
+            "const", "implicit", "ref", "ushort",
+            "continue", "in", "return", "using",
+            "decimal", "int", "sbyte", "virtual",
+            "default", "interface", "sealed", "volatile",
+            "delegate", "internal", "short", "void",
+            "do", "is", "sizeof", "while",
+            "double", "lock", "stackalloc",	 
+            "else", "long", "static",
+            "enum", "namespace", "string"
+        };
+        private string _namespace;
+
+        #endregion
+
+        #region Constructors
+
+        public OntologyGenerator(string ns)
+        {
+            _namespace = ns;
+
+            Console.WriteLine();
+            Console.WriteLine(string.Format("Starting OntologyGenerator in {0}", Directory.GetCurrentDirectory()));
+            Console.WriteLine();
+
+            _store = Stores.CreateStore("provider=dotnetrdf");
+        }
+
+        #endregion
+
+        #region Methods
+
+        public void ImportOntology(Uri graphUri, Uri location)
+        {
+            FileInfo ontologyFile = new FileInfo(location.AbsolutePath);
+
+            RdfSerializationFormat format;
+
+            switch (ontologyFile.Extension)
+            {
+                case ".trig": format = RdfSerializationFormat.Trig; break;
+                case ".n3": format = RdfSerializationFormat.N3; break;
+                case ".nt": format = RdfSerializationFormat.NTriples; break;
+                case ".ttl": format = RdfSerializationFormat.Turtle; break;
+                default: format = RdfSerializationFormat.RdfXml; break;
+            }
+
+            try
+            {
+                _store.Read(graphUri, location, format);
+            }
+            catch (Exception e)
+            {
+                Console.WriteLine(string.Format("Error reading ontology {0}: {1}", location.AbsolutePath, e));
+            }
+        }
+
+        public bool AddOntology(Uri graphUri, Uri metadataUri, string prefix)
+        {
+            if (graphUri == null) return false;
+
+            IModel graphModel = _store.ContainsModel(graphUri) ? _store.GetModel(graphUri) : null;
+
+            if (graphModel == null) return false;
+
+            IModel metadataModel = null;
+
+            if (metadataUri != null)
+            {
+                metadataModel = _store.ContainsModel(metadataUri) ? _store.GetModel(metadataUri) : null;
+            }
+
+            _models.Add(new Tuple<IModel, IModel, string, string>(graphModel, metadataModel, prefix, graphUri.AbsoluteUri));
+
+            return true;
+        }
+
+        public void GenerateFile(FileInfo target)
+        {
+            StringBuilder ontologies = new StringBuilder();
+
+            foreach (Tuple<IModel, IModel, string, string> model in _models)
+            {
+                _globalSymbols.Clear();
+
+                Console.WriteLine(string.Format("Generating <{0}>", model.Item1.Uri.OriginalString));
+
+                if (model.Item2 == null)
+                {
+                    ontologies.Append(GenerateOntology(model.Item1, model.Item3, model.Item4));
+                    ontologies.Append(GenerateOntology(model.Item1, model.Item3, model.Item4, true));
+                }
+                else
+                {
+                    ontologies.Append(GenerateOntology(model.Item1, model.Item2));
+                    ontologies.Append(GenerateOntology(model.Item1, model.Item2, true));
+                }
+            }
+
+            string content = string.Format(Properties.Resources.FileTemplate, DateTime.Now, WindowsIdentity.GetCurrent().Name, ontologies.ToString(), _namespace);
+
+            if (string.IsNullOrEmpty(content))
+            {
+                throw new Exception(string.Format("Content of file {0} should not be empty", target.FullName));
+            }
+
+            using (StreamWriter writer = new StreamWriter(target.FullName, false))
+            {
+                writer.Write(content.ToString());
+            }
+
+            Console.WriteLine();
+        }
+
+        private string GetOntologyTitle(IModel model)
+        {
+            try
+            {
+                ResourceQuery query = new ResourceQuery();
+                query.Where(rdf.type, owl.Ontology);
+
+                IResourceQueryResult result = model.ExecuteQuery(query);
+
+                if (result.Count() == 0) return "";
+
+                IResource ontology = result.GetResources().First();
+
+                return ontology.ListValues(dces.Title).OfType<string>().FirstOrDefault();
+            }
+            catch
+            {
+                string msg = "Warning: Could not retrieve <dc:title> of ontology <{0}>";
+
+                Debug.WriteLine(string.Format(msg, model.Uri.ToString()));
+
+                return "";
+            }
+        }
+
+        private string GenerateOntology(IModel model, string prefix, string ns, bool stringOnly = false)
+        {
+            string title = GetOntologyTitle(model);
+
+            _globalSymbols.Add(prefix);
+
+            return GenerateOntology(model, title, "", ns, prefix, stringOnly);
+        }
+
+        private string GenerateOntology(IModel model, IModel metadata, bool stringOnly = false)
+        {
+            IResource ontology = metadata.GetResource(model.Uri);
+
+            string ns = ontology.GetValue(nao.hasdefaultnamespace).ToString();
+            string nsPrefix = ontology.GetValue(nao.hasdefaultnamespaceabbreviation).ToString().ToLower();
+
+            _globalSymbols.Add(nsPrefix);
+
+            string title = "";
+            string description = "";
+
+            try
+            {
+                title = ontology.ListValues(dces.Title).First().ToString().Replace("\r\n", "///\r\n");
+            }
+            catch
+            {
+                string msg = "Warning: Could not retrieve <dc:title> of ontology <{0}>";
+                Debug.WriteLine(string.Format(msg, ontology.Uri.ToString()));
+            }
+
+            try
+            {
+                string desc = ontology.ListValues(dces.Description).First().ToString();
+                desc = NormalizeLineBreaks(desc);
+                description = desc.Replace("\r\n", "///\r\n");
+            }
+            catch
+            {
+                string msg = "Warning: Could not retrieve <dc:description> of ontology <{0}>";
+                Debug.WriteLine(string.Format(msg, ontology.Uri.ToString()));
+            }
+
+            return GenerateOntology(model, title, description, ns, nsPrefix, stringOnly);
+        }
+
+        private string GenerateOntology(IModel model, string title, string description, string ns, string nsPrefix, bool stringOnly = false)
+        {
+            StringBuilder result = new StringBuilder();
+
+            string queryString = string.Format("select * where {{ ?s ?p ?o. FILTER isIRI(?s) }}  ", model.Uri.OriginalString);
+
+            SparqlQuery query = new SparqlQuery(queryString);
+
+            List<string> localSymbols = new List<string>();
+
+            foreach (IResource resource in model.GetResources(query))
+            {
+                try
+                {
+                    result.Append(GenerateResource(resource, localSymbols, stringOnly));
+                }
+                catch (Exception)
+                {
+                    Console.WriteLine(string.Format("Error: Could not write <{0}>.", resource.Uri.OriginalString));
+                }
+            }
+
+            if (stringOnly)
+            {
+                nsPrefix = nsPrefix.ToUpper();
+
+                return string.Format(Properties.Resources.StringOntologyTemplate, nsPrefix, ns, result.ToString(), title, description);
+            }
+            else
+            {
+                return string.Format(Properties.Resources.OntologyTemplate, nsPrefix, ns, result.ToString(), title, description);
+            }
+        }
+
+        private string NormalizeLineBreaks(string s)
+        {
+            return Regex.Replace(s, @"\r\n|\n\r|\n|\r", "\r\n");
+        }
+
+        /// <summary>
+        /// </summary>
+        /// <param name="resource"></param>
+        /// <returns></returns>
+        private string GenerateResource(IResource resource, List<string> localSymbols, bool stringOnly = false)
+        {
+            string name = GetName(resource);
+
+            if (string.IsNullOrEmpty(name)) return "";
+
+            string comment = "";
+            string type = "Resource";
+
+            if (_globalSymbols.Contains(name) || localSymbols.Contains(name))
+            {
+                int i = 0;
+
+                while (_globalSymbols.Contains(string.Format("{0}_{1}", name, i)))
+                {
+                    i++;
+                }
+
+                name = string.Format("{0}_{1}", name, i);
+            }
+
+            localSymbols.Add(name);
+
+            if (resource.HasProperty(rdfs.comment))
+            {
+                string c = resource.ListValues(rdfs.comment).First().ToString();
+                c = NormalizeLineBreaks(c);
+                comment = c.Replace("\r\n", "\r\n    ///");
+            }
+
+            comment = string.Format("{0}\r\n    ///<see cref=\"{1}\"/>", comment, resource.Uri.OriginalString);
+
+            if (resource.HasProperty(rdf.type, rdf.Property) ||
+                resource.HasProperty(rdf.type, owl.DatatypeProperty) || 
+                resource.HasProperty(rdf.type, owl.ObjectProperty) || 
+                resource.HasProperty(rdf.type, owl.AnnotationProperty) || 
+                resource.HasProperty(rdf.type, owl.AsymmetricProperty) ||
+                resource.HasProperty(rdf.type, owl.DeprecatedProperty) ||
+                resource.HasProperty(rdf.type, owl.FunctionalProperty) ||
+                resource.HasProperty(rdf.type, owl.InverseFunctionalProperty) ||
+                resource.HasProperty(rdf.type, owl.IrreflexiveProperty) ||
+                resource.HasProperty(rdf.type, owl.ReflexiveProperty) |
+                resource.HasProperty(rdf.type, owl.SymmetricProperty) || 
+                resource.HasProperty(rdf.type, owl.TransitiveProperty) ||
+                resource.HasProperty(rdf.type, owl.OntologyProperty))
+            {
+                type = "Property";
+            }
+            else if (resource.HasProperty(rdf.type, rdfs.Class) ||
+                resource.HasProperty(rdf.type, owl.Class))
+            {
+                type = "Class";
+            }
+
+            if (stringOnly)
+            {
+                return string.Format(Properties.Resources.StringTemplate, type, name, resource.Uri.OriginalString, comment);
+            }
+            else
+            {
+                return string.Format(Properties.Resources.ResourceTemplate, type, name, resource.Uri.OriginalString, comment);
+            }
+        }
+
+        private string GetName(IResource resource)
+        {
+            string result;
+
+            if (!string.IsNullOrEmpty(resource.Uri.Fragment) && resource.Uri.Fragment.Length > 1)
+            {
+                result = resource.Uri.Fragment.Substring(1);
+            }
+            else if (!string.IsNullOrEmpty(resource.Uri.Segments.Last()))
+            {
+                result = resource.Uri.Segments.Last();
+            }
+            else
+            {
+                string msg = "Could not retrieve a name for resource <{0}>";
+                throw new Exception(string.Format(msg, resource.Uri.OriginalString));
+            }
+
+            if (_keywords.Contains(result))
+            {
+                result = "_" + result;
+            }
+
+            if (Regex.Match(result, "^[0-9]").Success)
+            {
+                result = "_" + result;
+            }
+
+            if (result.Contains("/"))
+            {
+                result = result.Replace("/", "");
+            }
+
+            if (result.Contains("."))
+            {
+                result = result.Replace(".", "_");
+            }
+
+            if (result.Contains("-"))
+            {
+                result = result.Replace("-", "_");
+            }
+
+            return result;
+        }
+
+        #endregion
+    }
+}