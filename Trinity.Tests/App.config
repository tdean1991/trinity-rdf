--- conflicted
+++ resolved
@@ -1,69 +1,64 @@
-﻿<?xml version="1.0" encoding="utf-8"?>
-<configuration>
-    <configSections>
-        <section name="TrinitySettings" type="Semiodesk.Trinity.Configuration.TrinitySettings, Semiodesk.Trinity" />
-    </configSections>
-    <startup> 
-        <supportedRuntime version="v4.0" sku=".NETFramework,Version=v4.5" />
-    </startup>
-    <TrinitySettings namespace="Semiodesk.Trinity.Test">
-        <OntologySettings>
-            <!--http://www.w3.org/1999/02/22-rdf-syntax-ns#-->
-            <Ontology Uri="http://www.w3.org/1999/02/22-rdf-syntax-ns#" Prefix="rdf">
-                <FileSource Location="Ontologies\rdf.rdf" />
-            </Ontology>
-            <!--http://www.w3.org/2000/01/rdf-schema#-->
-            <Ontology Uri="http://www.w3.org/2000/01/rdf-schema#" Prefix="rdfs">
-                <FileSource Location="Ontologies\rdfs.n3" />
-            </Ontology>
-            <!--http://www.w3.org/2002/07/owl#-->
-            <Ontology Uri="http://www.w3.org/2002/07/owl#" Prefix="owl">
-                <FileSource Location="Ontologies\owl.n3" />
-            </Ontology>
-            <Ontology Uri="http://xmlns.com/foaf/0.1/" Prefix="foaf">
-              <FileSource Location="Ontologies\foaf.rdf" />
-            </Ontology>
-          <Ontology Uri="http://www.semanticdesktop.org/ontologies/2007/03/22/nco#" Prefix="nco">
-            <FileSource Location="Ontologies\nco.trig" />
-          </Ontology>
-          <Ontology Uri="http://purl.org/dc/elements/1.1/" Prefix="dces">
-            <FileSource Location="Ontologies\dces.ttl" />
-          </Ontology>
-          <Ontology Uri="http://www.example.com/myontology" Prefix="myo">
-            <FileSource Location="Ontologies\space test ontology.ttl" />
-          </Ontology>
-        </OntologySettings>
-        <VirtuosoStoreSettings>
-            <RuleSets>
-                <RuleSet Uri="urn:semiodesk/test/ruleset">
-                    <Graphs>
-                        <Graph Uri="http://www.w3.org/1999/02/22-rdf-syntax-ns#" />
-                        <Graph Uri="http://www.w3.org/2000/01/rdf-schema#" />
-                        <Graph Uri="http://www.w3.org/2002/07/owl#" />
-                        <Graph Uri="http://xmlns.com/foaf/0.1/" />
-                        <Graph Uri="http://www.semanticdesktop.org/ontologies/2007/03/22/nco#" />
-     
-                    </Graphs>
-                </RuleSet>
-            </RuleSets>
-        </VirtuosoStoreSettings>
-    </TrinitySettings>
-  <runtime>
-    <assemblyBinding xmlns="urn:schemas-microsoft-com:asm.v1">
-      <dependentAssembly>
-        <assemblyIdentity name="INIFileParser" publicKeyToken="79af7b307b65cf3c" culture="neutral" />
-        <bindingRedirect oldVersion="0.0.0.0-2.4.0.0" newVersion="2.4.0.0" />
-      </dependentAssembly>
-      <dependentAssembly>
-<<<<<<< HEAD
-        <assemblyIdentity name="dotNetRDF" publicKeyToken="6055ffe4c97cc780" culture="neutral" />
-        <bindingRedirect oldVersion="0.0.0.0-1.0.13.0" newVersion="2.0.1.0" />
-=======
-        <assemblyIdentity name="Newtonsoft.Json" publicKeyToken="30ad4fe6b2a6aeed" culture="neutral" />
-        <bindingRedirect oldVersion="0.0.0.0-9.0.0.0" newVersion="9.0.0.0" />
->>>>>>> 65367dd1
-      </dependentAssembly>
-    </assemblyBinding>
-  </runtime>
-
-</configuration>
+﻿<?xml version="1.0" encoding="utf-8"?>
+<configuration>
+    <configSections>
+        <section name="TrinitySettings" type="Semiodesk.Trinity.Configuration.TrinitySettings, Semiodesk.Trinity" />
+    </configSections>
+    <startup> 
+        <supportedRuntime version="v4.0" sku=".NETFramework,Version=v4.5" />
+    </startup>
+    <TrinitySettings namespace="Semiodesk.Trinity.Test">
+        <OntologySettings>
+            <!--http://www.w3.org/1999/02/22-rdf-syntax-ns#-->
+            <Ontology Uri="http://www.w3.org/1999/02/22-rdf-syntax-ns#" Prefix="rdf">
+                <FileSource Location="Ontologies\rdf.rdf" />
+            </Ontology>
+            <!--http://www.w3.org/2000/01/rdf-schema#-->
+            <Ontology Uri="http://www.w3.org/2000/01/rdf-schema#" Prefix="rdfs">
+                <FileSource Location="Ontologies\rdfs.n3" />
+            </Ontology>
+            <!--http://www.w3.org/2002/07/owl#-->
+            <Ontology Uri="http://www.w3.org/2002/07/owl#" Prefix="owl">
+                <FileSource Location="Ontologies\owl.n3" />
+            </Ontology>
+            <Ontology Uri="http://xmlns.com/foaf/0.1/" Prefix="foaf">
+              <FileSource Location="Ontologies\foaf.rdf" />
+            </Ontology>
+          <Ontology Uri="http://www.semanticdesktop.org/ontologies/2007/03/22/nco#" Prefix="nco">
+            <FileSource Location="Ontologies\nco.trig" />
+          </Ontology>
+          <Ontology Uri="http://purl.org/dc/elements/1.1/" Prefix="dces">
+            <FileSource Location="Ontologies\dces.ttl" />
+          </Ontology>
+          <Ontology Uri="http://www.example.com/myontology" Prefix="myo">
+            <FileSource Location="Ontologies\space test ontology.ttl" />
+          </Ontology>
+        </OntologySettings>
+        <VirtuosoStoreSettings>
+            <RuleSets>
+                <RuleSet Uri="urn:semiodesk/test/ruleset">
+                    <Graphs>
+                        <Graph Uri="http://www.w3.org/1999/02/22-rdf-syntax-ns#" />
+                        <Graph Uri="http://www.w3.org/2000/01/rdf-schema#" />
+                        <Graph Uri="http://www.w3.org/2002/07/owl#" />
+                        <Graph Uri="http://xmlns.com/foaf/0.1/" />
+                        <Graph Uri="http://www.semanticdesktop.org/ontologies/2007/03/22/nco#" />
+     
+                    </Graphs>
+                </RuleSet>
+            </RuleSets>
+        </VirtuosoStoreSettings>
+    </TrinitySettings>
+  <runtime>
+    <assemblyBinding xmlns="urn:schemas-microsoft-com:asm.v1">
+      <dependentAssembly>
+        <assemblyIdentity name="INIFileParser" publicKeyToken="79af7b307b65cf3c" culture="neutral" />
+        <bindingRedirect oldVersion="0.0.0.0-2.4.0.0" newVersion="2.4.0.0" />
+      </dependentAssembly>
+      <dependentAssembly>
+        <assemblyIdentity name="dotNetRDF" publicKeyToken="6055ffe4c97cc780" culture="neutral" />
+        <bindingRedirect oldVersion="0.0.0.0-1.0.13.0" newVersion="2.0.1.0" />
+      </dependentAssembly>
+    </assemblyBinding>
+  </runtime>
+
+</configuration>