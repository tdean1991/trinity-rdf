﻿// LICENSE:
//
// Permission is hereby granted, free of charge, to any person obtaining a copy
// of this software and associated documentation files (the "Software"), to deal
// in the Software without restriction, including without limitation the rights
// to use, copy, modify, merge, publish, distribute, sublicense, and/or sell
// copies of the Software, and to permit persons to whom the Software is
// furnished to do so, subject to the following conditions:
//
// The above copyright notice and this permission notice shall be included in
// all copies or substantial portions of the Software.
//
// THE SOFTWARE IS PROVIDED "AS IS", WITHOUT WARRANTY OF ANY KIND, EXPRESS OR
// IMPLIED, INCLUDING BUT NOT LIMITED TO THE WARRANTIES OF MERCHANTABILITY,
// FITNESS FOR A PARTICULAR PURPOSE AND NONINFRINGEMENT. IN NO EVENT SHALL THE
// AUTHORS OR COPYRIGHT HOLDERS BE LIABLE FOR ANY CLAIM, DAMAGES OR OTHER
// LIABILITY, WHETHER IN AN ACTION OF CONTRACT, TORT OR OTHERWISE, ARISING FROM,
// OUT OF OR IN CONNECTION WITH THE SOFTWARE OR THE USE OR OTHER DEALINGS IN
// THE SOFTWARE.
//
// AUTHORS:
//
//  Moritz Eberl <moritz@semiodesk.com>
//  Sebastian Faubel <sebastian@semiodesk.com>
//
// Copyright (c) Semiodesk GmbH 2015

using System;
using System.Collections.Generic;
using System.Linq;
using System.Text;
using System.Globalization;
using Semiodesk.Trinity;
using System.Collections.ObjectModel;
using Semiodesk.Trinity.Ontologies;
using System.Reflection;
using NUnit.Framework;
using Semiodesk.Trinity.Test;
using Semiodesk.Trinity.Serialization;
using Newtonsoft.Json;
<<<<<<< HEAD

#if NET_3_5
=======
#if NET35
>>>>>>> 4c569a25
using Semiodesk.Trinity.Utility;
#endif

namespace Semiodesk.Trinity.Test
{
    public class SingleMappingTestClass : Resource
    {
        #region Mapping

        public override IEnumerable<Class> GetTypes()
        {
            yield return TestOntology.SingleMappingTestClass;
        }

        protected PropertyMapping<ObservableCollection<string>> stringTestMapping =
            new PropertyMapping<ObservableCollection<string>>("stringTest", TestOntology.stringTest, new ObservableCollection<string>());

        public ObservableCollection<string> stringTest
        {
            get { return GetValue(stringTestMapping); }
            set { SetValue(stringTestMapping, value); }
        }

        #endregion

        #region Constructors

        public SingleMappingTestClass(Uri uri) : base(uri) {}

        #endregion
    }

    public class SingleResourceMappingTestClass : Resource
    {
        #region Constructors

        public SingleResourceMappingTestClass(Uri uri) : base(uri) {}

        #endregion

        #region Mapping

        public override IEnumerable<Class> GetTypes()
        {
            return new List<Class> { TestOntology.SingleResourceMappingTestClass };
        }

        protected PropertyMapping<ObservableCollection<Resource>> resourceTestMapping =
            new PropertyMapping<ObservableCollection<Resource>>("ResourceTest", TestOntology.resourceTest, new ObservableCollection<Resource>());

        public ObservableCollection<Resource> ResourceTest
        {
            get { return GetValue(resourceTestMapping); }
            set { SetValue(resourceTestMapping, value); }
        }

        #endregion
    }

    public class ResourceMappingTestClass : Resource
    {
        #region Members

        protected PropertyMapping<int> IntegerValueMapping = new PropertyMapping<int>("IntegerValue", TestOntology.intTest);

        public int IntegerValue
        {
            get { return GetValue(IntegerValueMapping); }
            set { SetValue(IntegerValueMapping, value); }
        }

        protected PropertyMapping<ResourceMappingTestClass> ResourceMapping = new PropertyMapping<ResourceMappingTestClass>("Resource", TestOntology.resourceTest);

        public ResourceMappingTestClass Resource
        {
            get { return GetValue(ResourceMapping); }
            set { SetValue(ResourceMapping, value); }
        }

        #endregion

        #region Constructors

        public ResourceMappingTestClass(Uri uri) : base(uri) { }

        #endregion

        #region Methods

        public override IEnumerable<Class> GetTypes()
        {
            yield return TestOntology.ResourceMappingTestClass;
        }

        #endregion
    }

    public class MappingTestClass : Resource
    {
        #region Constructors

        public MappingTestClass(Uri uri) : base(uri) {}

        #endregion

        #region Mapping

        public override IEnumerable<Class> GetTypes()
        {
            return new List<Class> { TestOntology.TestClass };
        }

        protected PropertyMapping<ObservableCollection<int>> intTestMapping =
            new PropertyMapping<ObservableCollection<int>>("intTest", TestOntology.intTest, new ObservableCollection<int>());

        public ObservableCollection<int> intTest
        {
            get { return GetValue(intTestMapping); }
            set { SetValue(intTestMapping, value); }
        }

        protected PropertyMapping<int> uniqueIntTestMapping =
            new PropertyMapping<int>("uniqueIntTest", TestOntology.uniqueIntTest);

        public int uniqueIntTest
        {
            get { return GetValue(uniqueIntTestMapping); }
            set { SetValue(uniqueIntTestMapping, value); }
        }

        protected PropertyMapping<ObservableCollection<uint>> uintTestMapping =
            new PropertyMapping<ObservableCollection<uint>>("uintTest", TestOntology.uintTest, new ObservableCollection<uint>());

        public ObservableCollection<uint> uintTest
        {
            get { return GetValue(uintTestMapping); }
            set { SetValue(uintTestMapping, value); }
        }


        protected PropertyMapping<uint> uniqueUintTestMapping =
            new PropertyMapping<uint>("uniqueUintTest", TestOntology.uniqueUintTest);

        public uint uniqueUintTest
        {
            get { return GetValue(uniqueUintTestMapping); }
            set { SetValue(uniqueUintTestMapping, value); }
        }

        protected PropertyMapping<ObservableCollection<string>> stringTestMapping =
            new PropertyMapping<ObservableCollection<string>>("stringTest", TestOntology.stringTest, new ObservableCollection<string>());

        public ObservableCollection<string> stringTest
        {
            get { return GetValue(stringTestMapping); }
            set { SetValue(stringTestMapping, value); }
        }

        protected PropertyMapping<string> uniqueStringTestMapping =
            new PropertyMapping<string>("uniqueStringTest", TestOntology.uniqueStringTest);

        public string uniqueStringTest
        {
            get { return GetValue(uniqueStringTestMapping); }
            set { SetValue(uniqueStringTestMapping, value); }
        }

        protected PropertyMapping<ObservableCollection<bool>> boolTestMapping =
            new PropertyMapping<ObservableCollection<bool>>("boolTest", TestOntology.boolTest, new ObservableCollection<bool>());

        public ObservableCollection<bool> boolTest
        {
            get { return GetValue(boolTestMapping); }
            set { SetValue(boolTestMapping, value); }
        }

        protected PropertyMapping<bool> uniqueBoolTestMapping =
            new PropertyMapping<bool>("uniqueBoolTest", TestOntology.uniqueBoolTest);

        public bool uniqueBoolTest
        {
            get { return GetValue(uniqueBoolTestMapping); }
            set { SetValue(uniqueBoolTestMapping, value); }
        }

        protected PropertyMapping<float> uniqueFloatTestMapping =
            new PropertyMapping<float>("uniqueFloatTest", TestOntology.uniqueFloatTest);

        public float uniqueFloatTest
        {
            get { return GetValue(uniqueFloatTestMapping); }
            set { SetValue(uniqueFloatTestMapping, value); }
        }

        protected PropertyMapping<double> uniqueDoubleTestMapping =
            new PropertyMapping<double>("uniqueDoubleTest", TestOntology.uniqueDoubleTest);

        public double uniqueDoubleTest
        {
            get { return GetValue(uniqueDoubleTestMapping); }
            set { SetValue(uniqueDoubleTestMapping, value); }
        }

        protected PropertyMapping<ObservableCollection<double>> doubleTestMapping =
    new PropertyMapping<ObservableCollection<double>>("doubleTest", TestOntology.doubleTest);

        public ObservableCollection<double> DoubleTest
        {
            get { return GetValue(doubleTestMapping); }
            set { SetValue(doubleTestMapping, value); }
        }

        protected PropertyMapping<decimal> uniqueDecimalTestMapping =
            new PropertyMapping<decimal>("uniqueDecimalTest", TestOntology.uniqueDecimalTest);

        public decimal uniqueDecimalTest
        {
            get { return GetValue(uniqueDecimalTestMapping); }
            set { SetValue(uniqueDecimalTestMapping, value); }
        }

        protected PropertyMapping<ObservableCollection<Resource>> _genericPropertyMapping =
            new PropertyMapping<ObservableCollection<Resource>>("genericProperty", TestOntology.genericTest);

        public ObservableCollection<Resource> genericProperty
        {
            get { return GetValue(_genericPropertyMapping); }
            set { SetValue(_genericPropertyMapping, value); }
        }

        protected PropertyMapping<DateTime> uniqueDateTimeTestMapping =
            new PropertyMapping<DateTime>("uniqueDateTimeTest", TestOntology.uniqueDatetimeTest);

        public DateTime uniqueDateTimeTest
        {
            get { return GetValue(uniqueDateTimeTestMapping); }
            set { SetValue(uniqueDateTimeTestMapping, value); }
        }

        protected PropertyMapping<ObservableCollection<DateTime>> dateTimeTestMapping =
            new PropertyMapping<ObservableCollection<DateTime>>("dateTimeTest", TestOntology.datetimeTest, new ObservableCollection<DateTime>());

        public ObservableCollection<DateTime> dateTimeTest
        {
            get { return GetValue(dateTimeTestMapping); }
            set { SetValue(dateTimeTestMapping, value); }
        }


        protected PropertyMapping<ObservableCollection<MappingTestClass2>> resourceTestMapping =
            new PropertyMapping<ObservableCollection<MappingTestClass2>>("resourceTest", TestOntology.resourceTest, new ObservableCollection<MappingTestClass2>());

        public ObservableCollection<MappingTestClass2> resourceTest
        {
            get { return GetValue(resourceTestMapping); }
            set { SetValue(resourceTestMapping, value); }
        }

        protected PropertyMapping<MappingTestClass2> uniqueResourceTestMapping =
            new PropertyMapping<MappingTestClass2>("uniqueResourceTest", TestOntology.uniqueResourceTest);

        public MappingTestClass2 uniqueResourceTest
        {
            get { return GetValue(uniqueResourceTestMapping); }
            set { SetValue(uniqueResourceTestMapping, value); }
        }

        protected PropertyMapping<Resource> resPropertyMapping =
            new PropertyMapping<Resource>("resProperty", TestOntology.resTest);

        public Resource resProperty
        {
            get { return (Resource)GetValue(resPropertyMapping); }
            set { SetValue(resPropertyMapping, value); }
        }

        protected PropertyMapping<ObservableCollection<Uri>> uriTestMapping =
            new PropertyMapping<ObservableCollection<Uri>>("uriTest", TestOntology.uriTest, new ObservableCollection<Uri>());

        public ObservableCollection<Uri> uriTest
        {
            get { return GetValue(uriTestMapping); }
            set { SetValue(uriTestMapping, value); }
        }

        protected PropertyMapping<Uri> uniqueUriTestMapping =
            new PropertyMapping<Uri>("uniqueUriTest", TestOntology.uniqueUriTest);

        public Uri uniqueUriTest
        {
            get { return GetValue(uniqueUriTestMapping); }
            set { SetValue(uniqueUriTestMapping, value); }
        }


        #endregion

    }

    public class MappingTestClass2 : Resource
    {
        #region Constructors

        public MappingTestClass2(Uri uri) : base(uri) {}

        #endregion

        #region Mapping

        public override IEnumerable<Class> GetTypes()
        {
            return new List<Class> { TestOntology.TestClass2 };
        }

        protected PropertyMapping<string> uniqueStringTestMapping =
            new PropertyMapping<string>("uniqueStringTest", TestOntology.uniqueStringTest);

        public string uniqueStringTest
        {
            get { return GetValue(uniqueStringTestMapping); }
            set { SetValue(uniqueStringTestMapping, value); }
        }

        #endregion
    }

    public class MappingTestClass3 : MappingTestClass2
    {
        #region Constructors

        public MappingTestClass3(Uri uri) : base(uri) {}

        #endregion

        #region Mapping

        public override IEnumerable<Class> GetTypes()
        {
            return new List<Class> { TestOntology.TestClass3 };
        }

        #endregion
    }

    public class MappingTestClass4 : MappingTestClass3
    {
        #region Constructors

        public MappingTestClass4(Uri uri) : base(uri) {}

        #endregion

        #region Mapping

        public override IEnumerable<Class> GetTypes()
        {
            return new List<Class> { TestOntology.TestClass3 };
        }

        #endregion
    }
    public class MappingTestClass5 : MappingTestClass3
    {
        #region Constructors

        public MappingTestClass5(Uri uri) : base(uri) {}

        #endregion

        #region Mapping

        public override IEnumerable<Class> GetTypes()
        {
            return new List<Class> { TestOntology.TestClass4 };
        }

        #endregion
    }

    public class StringMappingTestClass : Resource
    {
        #region Constructors

        public StringMappingTestClass(Uri uri) : base(uri) {}

        #endregion

        #region Mapping

        public override IEnumerable<Class> GetTypes()
        {
            return new List<Class> { TestOntology.TestClass3 };
        }

        public PropertyMapping<string> randomPropertyTestMapping =
            new PropertyMapping<string>("RandomProperty", "http://www.example.com/property");

        public string RandomProperty
        {
            get { return GetValue(randomPropertyTestMapping); }
            set { SetValue(randomPropertyTestMapping, value); }
        }

        public PropertyMapping<string> uniqueStringTestMapping =
            new PropertyMapping<string>("uniqueStringTest", TestOntology.uniqueStringTest.Uri.OriginalString);

        public string uniqueStringTest
        {
            get { return GetValue(uniqueStringTestMapping); }
            set { SetValue(uniqueStringTestMapping, value); }
        }

        public PropertyMapping<List<string>> stringListTestMapping =
    new PropertyMapping<List<string>>("stringListTest", TestOntology.stringTest);

        public List<string> stringListTest
        {
            get { return GetValue(stringListTestMapping); }
            set { SetValue(stringListTestMapping, value); }
        }

        public PropertyMapping<ObservableCollection<int>> intTestMapping =
            new PropertyMapping<ObservableCollection<int>>("intTest", "semio:test:intTest", new ObservableCollection<int>());

        public ObservableCollection<int> intTest
        {
            get { return GetValue(intTestMapping); }
            set { SetValue(intTestMapping, value); }
        }
        
        #endregion
    }

    public class JsonMappingTestClass : Resource
    {
        #region Mapping

        public override IEnumerable<Class> GetTypes()
        {
            yield return TestOntology.JsonTestClass;
        }

        protected PropertyMapping<ObservableCollection<string>> stringTestMapping =
            new PropertyMapping<ObservableCollection<string>>("stringTest", TestOntology.stringTest, new ObservableCollection<string>());

        public ObservableCollection<string> stringTest
        {
            get { return GetValue(stringTestMapping); }
            set { SetValue(stringTestMapping, value); }
        }

        #endregion

        #region Constructors

        public JsonMappingTestClass(Uri uri) : base(uri) { }

        #endregion
    }

    [TestFixture]
    public class ResourceMappingTest
    {
        public static bool RegisteredOntology = false;

        private IStore _store;

        [TearDown]
        public void TearDown()
        {
            if (_store != null)
            {
                _store.Dispose();
            }
        }

        //[Test]
        // This test does not run, but it needs to.
        public void AddUnmappedType()
        {
            IModel m = GetModel();
            m.Clear();

            Uri t1Uri = new Uri("semio:test:testInstance1");
            Uri t2Uri = new Uri("semio:test:testInstance2");
            MappingTestClass t1 = m.CreateResource<MappingTestClass>(t1Uri);

            IResource r = m.CreateResource(t2Uri);
            r.AddProperty(rdf.type, TestOntology.TestClass2);

            t1.AddProperty(TestOntology.uniqueResourceTest, r);
            t1.AddProperty(TestOntology.resourceTest, r);

            Assert.IsNull(t1.uniqueResourceTest);
            Assert.AreEqual(0, t1.resourceTest.Count);

            m.Clear();
        }

        [Test]
        public void GetTypesTest()
        {
            MappingTestClass2 t2 = new MappingTestClass2(new Uri("semio:t2"));
            List<Class> classes = t2.GetTypes().ToList();
            Assert.AreEqual(1, classes.Count);
            Assert.Contains(TestOntology.TestClass2, classes);

            MappingTestClass3 t3 = new MappingTestClass3(new Uri("semio:t3"));
            classes = t3.GetTypes().ToList();
            Assert.AreEqual(1, classes.Count);
            Assert.Contains(TestOntology.TestClass3, classes);
        }

        [Test]
        public void AddRemoveIntegerTest()
        {
            IModel m = GetModel();
            m.Clear();

            Uri t1Uri = new Uri("semio:test:testInstance1");
            MappingTestClass t1 = m.CreateResource<MappingTestClass>(t1Uri);

            // Add value using the mapping interface
            int value = 1;
            t1.uniqueIntTest = value;

            t1.Commit();

            MappingTestClass t_actual = m.GetResource<MappingTestClass>(t1Uri);

            // Test if value was stored
            Assert.AreEqual(value, t_actual.uniqueIntTest);


            // Test if property is present
            IEnumerable<Property> l = t_actual.ListProperties();
            Assert.True(l.Contains(TestOntology.uniqueIntTest));
            Assert.AreEqual(2, l.Count());

            // Test if ListValues works
            Assert.AreEqual(typeof(int), t_actual.ListValues(TestOntology.uniqueIntTest).First().GetType());
            Assert.AreEqual(value, t_actual.ListValues(TestOntology.uniqueIntTest).First());

            // Remove with RemoveProperty
            t1.RemoveProperty(TestOntology.uniqueIntTest, value);
            t1.Commit();

            t_actual = m.GetResource<MappingTestClass>(t1Uri);

            // Test if ListProperties works
            l = t_actual.ListProperties();
            Assert.False(l.Contains(TestOntology.uniqueIntTest));

            // Test if ListValues works
            Assert.AreEqual(0, t_actual.ListValues(TestOntology.uniqueIntTest).Count());

            m.Clear();
        }

        [Test]
        public void AddRemoveIntegerListTest()
        {
            IModel m = GetModel();
            m.Clear();
            Uri t1Uri = new Uri("semio:test:testInstance1");
            MappingTestClass t1 = m.CreateResource<MappingTestClass>(t1Uri);
            // Add value using the mapping interface
            int value = 2;
            t1.intTest.Add(value);

            t1.Commit();

            MappingTestClass t_actual = m.GetResource<MappingTestClass>(t1Uri);

            // Test if value was stored
            Assert.AreEqual(1, t_actual.intTest.Count());
            Assert.AreEqual(value, t_actual.intTest[0]);

            // Test if property is present
            IEnumerable<Property> l = t_actual.ListProperties();
            Assert.True(l.Contains(TestOntology.intTest));
            Assert.AreEqual(2, l.Count());

            // Test if ListValues works
            Assert.AreEqual(typeof(int), t_actual.ListValues(TestOntology.intTest).First().GetType());
            Assert.AreEqual(value, t_actual.ListValues(TestOntology.intTest).First());

            // Add another value
            int value2 = -18583;
            t1.intTest.Add(value2);
            t1.Commit();
            t_actual = m.GetResource<MappingTestClass>(t1Uri);


            // Test if value was stored
            Assert.AreEqual(2, t_actual.intTest.Count());
            Assert.IsTrue(t_actual.intTest.Contains(value));
            Assert.IsTrue(t_actual.intTest.Contains(value2));

            // Test if property is present
            l = t_actual.ListProperties();
            Assert.True(l.Contains(TestOntology.intTest));
            Assert.AreEqual(2, l.Count());

            // Test if ListValues works
            var res = t_actual.ListValues(TestOntology.intTest).ToList();
            Assert.AreEqual(typeof(int), res[0].GetType());
            Assert.AreEqual(typeof(int), res[1].GetType());
            Assert.IsTrue(res.Contains(value));
            Assert.IsTrue(res.Contains(value2));

            // Remove value from mapped list
            t1.intTest.Remove(value2);
            t1.Commit();
            t_actual = m.GetResource<MappingTestClass>(t1Uri);

            // Test if removed
            Assert.AreEqual(1, t_actual.intTest.Count());

            // Test if ListProperties works
            l = t_actual.ListProperties().ToList();
            Assert.True(l.Contains(TestOntology.intTest));

            // Test if first added property is still present
            Assert.AreEqual(typeof(int), t_actual.ListValues(TestOntology.intTest).First().GetType());
            Assert.AreEqual(value, t_actual.ListValues(TestOntology.intTest).First());

            t1.intTest.Remove(value);
            t1.Commit();
            t_actual = m.GetResource<MappingTestClass>(t1Uri);

            l = t_actual.ListProperties();
            Assert.False(l.Contains(TestOntology.intTest));

            // Test if ListValues works
            Assert.AreEqual(0, t_actual.ListValues(TestOntology.intTest).Count());

            m.Clear();
        }

        /// <summary>
        /// This Test fails because the datatype "unsigned int" is not stored correctly in the database. 
        /// To be more specific the xsd type is missing although it is given at the insert.
        /// </summary>
        //[Test]
        public void AddRemoveUnsignedIntegerTest()
        {
            IModel m = GetModel();
            m.Clear();
            Uri t1Uri = new Uri("semio:test:testInstance1");
            MappingTestClass t1 = m.CreateResource<MappingTestClass>(t1Uri);

            // Add value using the mapping interface
            uint uValue = 1;
            t1.uniqueUintTest = uValue;

            t1.Commit();

            MappingTestClass t_actual = m.GetResource<MappingTestClass>(t1Uri);

            // Test if value was stored
            Assert.AreEqual(uValue, t_actual.uniqueUintTest);


            // Test if property is present
            var l = t1.ListProperties();
            Assert.True(l.Contains(TestOntology.uniqueUintTest));
            Assert.AreEqual(2, l.Count());

            // Test if ListValues works
            Assert.AreEqual(typeof(uint), t_actual.ListValues(TestOntology.uniqueUintTest).First().GetType());
            Assert.AreEqual(uValue, t_actual.ListValues(TestOntology.uniqueUintTest).First());

            // Remove with RemoveProperty
            t1.RemoveProperty(TestOntology.uniqueUintTest, uValue);
            t1.Commit();

            t_actual = m.GetResource<MappingTestClass>(t1Uri);

            // Test if ListProperties works
            l = (List<Property>)t_actual.ListProperties();
            Assert.False(l.Contains(TestOntology.uniqueUintTest));

            // Test if ListValues works
            Assert.AreEqual(0, t_actual.ListValues(TestOntology.uniqueUintTest).Count());

            m.Clear();
        }

        //[Test]
        public void AddRemoveUnsignedIntegerListTest()
        {
            IModel m = GetModel();
            m.Clear();
            Uri t1Uri = new Uri("semio:test:testInstance1");
            MappingTestClass t1 = m.CreateResource<MappingTestClass>(t1Uri);

            // Add value using the mapping interface
            uint uValue = 2;
            t1.uintTest.Add(uValue);

            t1.Commit();
            MappingTestClass t_actual = m.GetResource<MappingTestClass>(t1Uri);

            // Test if value was stored
            Assert.AreEqual(1, t_actual.uintTest.Count());
            Assert.AreEqual(uValue, t_actual.uintTest[0]);


            // Test if property is present
            var l = t1.ListProperties();
            Assert.True(l.Contains(TestOntology.uintTest));
            Assert.AreEqual(2, l.Count());

            // Test if ListValues works
            Assert.AreEqual(typeof(uint), t_actual.ListValues(TestOntology.uintTest).First().GetType());
            Assert.AreEqual(uValue, t_actual.ListValues(TestOntology.uintTest).First());

            // Remove value from mapped list
            t1.uintTest.Remove(uValue);
            t1.Commit();

            t_actual = m.GetResource<MappingTestClass>(t1Uri);

            // Test if removed
            Assert.AreEqual(0, t_actual.uintTest.Count());

            // Test if ListProperties works
            l = (List<Property>)t_actual.ListProperties();
            Assert.False(l.Contains(TestOntology.uintTest));

            // Test if ListValues works
            Assert.AreEqual(0, t_actual.ListValues(TestOntology.uintTest).Count());
            m.Clear();
        }

        [Test]
        public void AddRemoveStringTest()
        {
            IModel m = GetModel();
            m.Clear();
            Uri t1Uri = new Uri("semio:test:testInstance1");
            MappingTestClass t1 = m.CreateResource<MappingTestClass>(t1Uri);


            // Add value using the mapping interface
            string strValue = "Hallo Welt!";
            t1.uniqueStringTest = strValue;
            t1.Commit();

            MappingTestClass t_actual = m.GetResource<MappingTestClass>(t1Uri);

            // Test if value was stored
            Assert.AreEqual(strValue, t_actual.uniqueStringTest);


            // Test if property is present
            var l = t_actual.ListProperties();
            Assert.True(l.Contains(TestOntology.uniqueStringTest));
            Assert.AreEqual(2, l.Count());

            var x = t_actual.HasProperty(TestOntology.uniqueStringTest);
            Assert.IsTrue(x);

            x = t_actual.HasProperty(TestOntology.uniqueStringTest, strValue);
            Assert.IsTrue(x);

            // Test if ListValues works
            Assert.AreEqual(typeof(string), t_actual.ListValues(TestOntology.uniqueStringTest).First().GetType());
            Assert.AreEqual(strValue, t1.ListValues(TestOntology.uniqueStringTest).First());

            // Remove with RemoveProperty
            t1.RemoveProperty(TestOntology.uniqueStringTest, strValue);
            t1.Commit();
            t_actual = m.GetResource<MappingTestClass>(t1Uri);

            // Test if ListProperties works
            l = t_actual.ListProperties();
            Assert.False(l.Contains(TestOntology.uniqueStringTest));

            x = t_actual.HasProperty(TestOntology.uniqueStringTest);
            Assert.IsFalse(x);

            x = t_actual.HasProperty(TestOntology.uniqueStringTest, strValue);
            Assert.IsFalse(x);

            // Test if ListValues works
            Assert.AreEqual(0, t_actual.ListValues(TestOntology.uniqueStringTest).Count());
            m.Clear();
        }

        [Test]
        public void AddRemoveStringListTest()
        {
            IModel m = GetModel();
            m.Clear();
            Uri t1Uri = new Uri("semio:test:testInstance1");
            MappingTestClass t1 = m.CreateResource<MappingTestClass>(t1Uri);

            // Add value using the mapping interface
            string strValue = "（╯°□°）╯︵ ┻━┻";
            t1.stringTest.Add(strValue);

            t1.Commit();

            MappingTestClass t_actual = m.GetResource<MappingTestClass>(t1Uri);

            // Test if value was stored
            Assert.AreEqual(1, t_actual.stringTest.Count());
            Assert.AreEqual(strValue, t_actual.stringTest[0]);


            // Test if property is present
            var l = t_actual.ListProperties();
            Assert.True(l.Contains(TestOntology.stringTest));
            Assert.AreEqual(2, l.Count());

            var x = t_actual.HasProperty(TestOntology.stringTest);
            Assert.IsTrue(x);

            x = t_actual.HasProperty(TestOntology.stringTest, strValue);
            Assert.IsTrue(x);

            // Test if ListValues works
            Assert.AreEqual(typeof(string), t_actual.ListValues(TestOntology.stringTest).First().GetType());
            Assert.AreEqual(strValue, t_actual.ListValues(TestOntology.stringTest).First());


            // Remove value from mapped list
            t1.stringTest.Remove(strValue);
            t1.Commit();

            t_actual = m.GetResource<MappingTestClass>(t1Uri);

            // Test if removed
            Assert.AreEqual(0, t_actual.boolTest.Count());

            // Test if ListProperties works
            l = t_actual.ListProperties();
            Assert.False(l.Contains(TestOntology.stringTest));

            x = t_actual.HasProperty(TestOntology.stringTest);
            Assert.IsFalse(x);

            x = t_actual.HasProperty(TestOntology.stringTest, strValue);
            Assert.IsFalse(x);

            // Test if ListValues works
            Assert.AreEqual(0, t_actual.ListValues(TestOntology.stringTest).Count());

            m.Clear();
        }

        [Test]
        public void AddRemoveBoolTest()
        {
            IModel m = GetModel();
            m.Clear();
            Uri t1Uri = new Uri("semio:test:testInstance1");
            MappingTestClass t1 = m.CreateResource<MappingTestClass>(t1Uri);


            // Add value using the mapping interface
            bool bValue = true;
            t1.uniqueBoolTest = bValue;

            t1.Commit();

            MappingTestClass t_actual = m.GetResource<MappingTestClass>(t1Uri);

            // Test if value was stored
            Assert.AreEqual(bValue, t_actual.uniqueBoolTest);


            // Test if property is present
            var l = t_actual.ListProperties();
            Assert.True(l.Contains(TestOntology.uniqueBoolTest));
            Assert.AreEqual(2, l.Count());

            // Test if ListValues works
            Assert.AreEqual(typeof(bool), t_actual.ListValues(TestOntology.uniqueBoolTest).First().GetType());
            Assert.AreEqual(bValue, t_actual.ListValues(TestOntology.uniqueBoolTest).First());

            // Remove with RemoveProperty
            t1.RemoveProperty(TestOntology.uniqueBoolTest, bValue);
            t1.Commit();

            t_actual = m.GetResource<MappingTestClass>(t1Uri);

            // Test if ListProperties works
            l = t_actual.ListProperties().ToList();
            Assert.False(l.Contains(TestOntology.uniqueBoolTest));

            // Test if ListValues works
            Assert.AreEqual(0, t_actual.ListValues(TestOntology.uniqueBoolTest).Count());

            m.Clear();
        }

        [Test]
        public void AddRemoveBoolListTest()
        {
            IModel model = GetModel();
            model.Clear();

            Uri t1Uri = new Uri("semio:test:testInstance1");
            MappingTestClass t1 = model.CreateResource<MappingTestClass>(t1Uri);

            // Add value using the mapping interface
            bool value = true;
            t1.boolTest.Add(value);
            t1.Commit();

            MappingTestClass t_actual = model.GetResource<MappingTestClass>(t1Uri);

            // Test if value was stored
            Assert.AreEqual(1, t_actual.boolTest.Count());
            Assert.AreEqual(value, t_actual.boolTest[0]);

            // Test if property is present
            var l = t_actual.ListProperties();

            Assert.True(l.Contains(TestOntology.boolTest));
            Assert.AreEqual(2, l.Count());

            // Test if ListValues works
            Assert.AreEqual(typeof(bool), t_actual.ListValues(TestOntology.boolTest).First().GetType());
            Assert.AreEqual(value, t_actual.ListValues(TestOntology.boolTest).First());

            // Remove value from mapped list
            t1.boolTest.Remove(value);
            t1.Commit();

            t_actual = model.GetResource<MappingTestClass>(t1Uri);

            // Test if removed
            Assert.AreEqual(0, t_actual.boolTest.Count());

            // Test if ListProperties works
            l = t_actual.ListProperties().ToList();

            Assert.False(l.Contains(TestOntology.boolTest));

            // Test if ListValues works
            Assert.AreEqual(0, t_actual.ListValues(TestOntology.boolTest).Count());

            model.Clear();
        }

        [Test]
        public void AddRemoveFloatTest()
        {
            IModel m = GetModel();
            m.Clear();

            Uri uri = new Uri("semio:test:testInstance1");

            MappingTestClass testResource = m.CreateResource<MappingTestClass>(uri);

            // Add value using the mapping interface
            float floatValue = 1.0f;

            testResource.uniqueFloatTest = floatValue;
            testResource.Commit();

            MappingTestClass storedResource = m.GetResource<MappingTestClass>(uri);

            // Test if value was stored
            Assert.AreEqual(floatValue, storedResource.uniqueFloatTest);

            // Test if property is present
            List<Property> properties = storedResource.ListProperties().ToList();

            Assert.True(properties.Contains(TestOntology.uniqueFloatTest));
            Assert.AreEqual(2, properties.Count());

            // Test if ListValues works
            Assert.AreEqual(typeof(float), storedResource.ListValues(TestOntology.uniqueFloatTest).First().GetType());
            Assert.AreEqual(floatValue, storedResource.ListValues(TestOntology.uniqueFloatTest).First());

            // Remove with RemoveProperty
            testResource.RemoveProperty(TestOntology.uniqueFloatTest, floatValue);
            testResource.Commit();

            storedResource = m.GetResource<MappingTestClass>(uri);

            // Test if ListProperties works
            properties = storedResource.ListProperties().ToList();

            Assert.False(properties.Contains(TestOntology.uniqueFloatTest));

            // Test if ListValues works
            Assert.AreEqual(0, storedResource.ListValues(TestOntology.uniqueFloatTest).Count());

            m.Clear();
        }

        [Test]
        public void AddRemoveDoubleTest()
        {
            IModel m = GetModel();
            m.Clear();

            Uri uri = new Uri("semio:test:testInstance1");

            MappingTestClass testResource = m.CreateResource<MappingTestClass>(uri);

            // Add value using the mapping interface
            double doubleValue = 1.0;

            testResource.uniqueDoubleTest = doubleValue;
            testResource.Commit();

            MappingTestClass storedResource = m.GetResource<MappingTestClass>(uri);

            // Test if value was stored
            Assert.AreEqual(doubleValue, storedResource.uniqueDoubleTest);

            // Test if property is present
            List<Property> properties = storedResource.ListProperties().ToList();

            Assert.True(properties.Contains(TestOntology.uniqueDoubleTest));
            Assert.AreEqual(2, properties.Count());

            // Test if ListValues works
            Assert.AreEqual(typeof(double), storedResource.ListValues(TestOntology.uniqueDoubleTest).First().GetType());
            Assert.AreEqual(doubleValue, storedResource.ListValues(TestOntology.uniqueDoubleTest).First());

            // Remove with RemoveProperty
            testResource.RemoveProperty(TestOntology.uniqueDoubleTest, doubleValue);
            testResource.Commit();

            storedResource = m.GetResource<MappingTestClass>(uri);

            // Test if ListProperties works
            properties = storedResource.ListProperties().ToList();

            Assert.False(properties.Contains(TestOntology.uniqueDoubleTest));

            // Test if ListValues works
            Assert.AreEqual(0, storedResource.ListValues(TestOntology.uniqueDoubleTest).Count());

            testResource.DoubleTest.Add(1);
            testResource.DoubleTest.Add(3);
            testResource.DoubleTest.Add(6);
            testResource.DoubleTest.Add(17);
            testResource.DoubleTest.Add(19.111);
            testResource.Commit();

            storedResource = m.GetResource<MappingTestClass>(uri);
            Assert.AreEqual(5, storedResource.DoubleTest.Count);

            m.Clear();
        }

        [Test]
        public void AddRemoveDecimalTest()
        {
            IModel m = GetModel();
            m.Clear();

            Uri uri = new Uri("semio:test:testInstance1");

            MappingTestClass testResource = m.CreateResource<MappingTestClass>(uri);

            // Add value using the mapping interface
            decimal decimalValue = 1.0m;

            testResource.uniqueDecimalTest = decimalValue;
            testResource.Commit();

            MappingTestClass storedResource = m.GetResource<MappingTestClass>(uri);

            // Test if value was stored
            Assert.AreEqual(decimalValue, storedResource.uniqueDecimalTest);

            // Test if property is present
            List<Property> properties = storedResource.ListProperties().ToList();

            Assert.True(properties.Contains(TestOntology.uniqueDecimalTest));
            Assert.AreEqual(2, properties.Count());

            // Test if ListValues works
            Assert.AreEqual(typeof(decimal), storedResource.ListValues(TestOntology.uniqueDecimalTest).First().GetType());
            Assert.AreEqual(decimalValue, storedResource.ListValues(TestOntology.uniqueDecimalTest).First());

            // Remove with RemoveProperty
            testResource.RemoveProperty(TestOntology.uniqueDecimalTest, decimalValue);
            testResource.Commit();

            storedResource = m.GetResource<MappingTestClass>(uri);

            // Test if ListProperties works
            properties = storedResource.ListProperties().ToList();

            Assert.False(properties.Contains(TestOntology.uniqueDecimalTest));

            // Test if ListValues works
            Assert.AreEqual(0, storedResource.ListValues(TestOntology.uniqueDecimalTest).Count());

            m.Clear();
        }

        /// <summary>
        /// Note: 
        /// Datetime precision in Virtuoso is not as high as native .net datetime precision.
        /// </summary>
        [Test]
        public void AddRemoveDateTimeTest()
        {
            IModel m = GetModel();
            m.Clear();

            Uri t1Uri = new Uri("semio:test:testInstance1");
            MappingTestClass t1 = m.CreateResource<MappingTestClass>(t1Uri);

            // Add value using the mapping interface
            DateTime Value = new DateTime(2012, 8, 15, 12, 3, 55, DateTimeKind.Local);
            t1.uniqueDateTimeTest = Value;
            t1.Commit();

            MappingTestClass t_actual = m.GetResource<MappingTestClass>(t1Uri);

            // Test if value was stored
            Assert.AreEqual(Value.ToUniversalTime(), t_actual.uniqueDateTimeTest.ToUniversalTime());

            // Test if property is present
            var l = t_actual.ListProperties();
            Assert.True(l.Contains(TestOntology.uniqueDatetimeTest));
            Assert.AreEqual(2, l.Count());

            // Test if ListValues works
            Assert.AreEqual(typeof(DateTime), t_actual.ListValues(TestOntology.uniqueDatetimeTest).First().GetType());
            DateTime time = (DateTime)t_actual.ListValues(TestOntology.uniqueDatetimeTest).First();
            Assert.AreEqual(Value.ToUniversalTime(), time.ToUniversalTime());

            // Remove with RemoveProperty
            t1.RemoveProperty(TestOntology.uniqueDatetimeTest, Value);
            t1.Commit();

            t_actual = m.GetResource<MappingTestClass>(t1Uri);

            // Test if ListProperties works
            l = t_actual.ListProperties().ToList();
            Assert.False(l.Contains(TestOntology.uniqueDatetimeTest));

            // Test if ListValues works
            Assert.AreEqual(0, t_actual.ListValues(TestOntology.uniqueDatetimeTest).Count());


            DateTime t = new DateTime();
            Assert.IsTrue(DateTime.TryParse("2013-01-21T16:27:23.000Z", out t));

            t1.uniqueDateTimeTest = t;
            t1.Commit();

            t_actual = m.GetResource<MappingTestClass>(t1Uri);
            Assert.AreEqual(t1.uniqueDateTimeTest, t_actual.uniqueDateTimeTest.ToLocalTime());

            m.Clear();
        }

        [Test]
        public void AddRemoveUriTest()
        {
            IModel model = GetModel();

            if (!model.IsEmpty)
            {
                model.Clear();
            }

            Uri uri1 = new Uri("urn:1");
            Uri uri2 = new Uri("urn:2");
            Uri uri3 = new Uri("urn:3");

            // 1. Create a new instance of the test class and commit it to the model.
            MappingTestClass test1 = model.CreateResource<MappingTestClass>(uri1);
            test1.resProperty = new Resource(uri2);
            test1.Commit();

            // 2. Retrieve a new copy of the instance and validate the mapped URI property.
            test1 = model.GetResource<MappingTestClass>(uri1);

            Assert.NotNull(test1.resProperty);
            Assert.AreEqual(test1.resProperty.Uri, uri2);

            // 3. Change the property and commit the resource.
            test1.resProperty = new Resource(uri3);
            test1.Commit();

            // 4. Retrieve a new copy of the instance and validate the changed URI property.
            test1 = model.GetResource<MappingTestClass>(uri1);

            Assert.NotNull(test1.resProperty);
            Assert.AreEqual(test1.resProperty.Uri, uri3);
        }

        [Test]
        public void AddRemoveUriPropTest()
        {
            IModel m = GetModel();
            m.Clear();

            Uri t1Uri = new Uri("semio:test:testInstance1");
            MappingTestClass t1 = m.CreateResource<MappingTestClass>(t1Uri);

            // Add value using the mapping interface
            Uri Value = new Uri("urn:test#myUri");
            t1.uniqueUriTest = Value;
            t1.Commit();

            MappingTestClass t_actual = m.GetResource<MappingTestClass>(t1Uri);

            // Test if value was stored
            Assert.AreEqual(Value.ToString(), t_actual.uniqueUriTest.ToString());

            // Test if property is present
            var l = t_actual.ListProperties();
            Assert.True(l.Contains(TestOntology.uniqueUriTest));
            Assert.AreEqual(2, l.Count());

            // Test if ListValues works
            Assert.IsTrue( t_actual.ListValues(TestOntology.uniqueUriTest).First() is Uri);
            Uri u = (Uri)t_actual.ListValues(TestOntology.uniqueUriTest).First();
            Assert.AreEqual(Value.ToString(), u.ToString());

            // Remove with RemoveProperty
            t1.RemoveProperty(TestOntology.uniqueUriTest, Value);
            t1.Commit();

            t_actual = m.GetResource<MappingTestClass>(t1Uri);

            // Test if ListProperties works
            l = t_actual.ListProperties().ToList();
            Assert.False(l.Contains(TestOntology.uniqueUriTest));

            // Test if ListValues works
            Assert.AreEqual(0, t_actual.ListValues(TestOntology.uniqueUriTest).Count());

            t1.uriTest.Add(new Uri("urn:test#myUri1"));
            t1.uriTest.Add(new Uri("urn:test#myUri2"));
            t1.uriTest.Add(new Uri("urn:test3"));
            t1.uriTest.Add(new Uri("urn:test/my#Uri4"));
            t1.uriTest.Add(new Uri("urn:test#5"));
            t1.Commit();

            t_actual = m.GetResource<MappingTestClass>(t1Uri);
            Assert.AreEqual(t1.uriTest.Count, t_actual.uriTest.Count);


            m.Clear();
        }
        [Test]
        public void TimeZoneTest()
        {
            IModel m = GetModel();
            m.Clear();

            Uri t1Uri = new Uri("semio:test:testInstance1");
            DateTime t = new DateTime();
            Assert.IsTrue(DateTime.TryParse("2013-01-21T16:27:23.000Z", out t));

            MappingTestClass t1 = m.CreateResource<MappingTestClass>(t1Uri);
            t1.uniqueDateTimeTest = t;
            t1.Commit();

            MappingTestClass t_actual = m.GetResource<MappingTestClass>(t1Uri);
        }

        [Test]
        public void AddRemoveDateTimeListTest()
        {
            IModel m = GetModel();
            m.Clear();
            Uri t1Uri = new Uri("semio:test:testInstance1");
            MappingTestClass t1 = m.CreateResource<MappingTestClass>(t1Uri);


            // Add value using the mapping interface
            DateTime value = new DateTime(2012, 8, 15, 12, 3, 55, DateTimeKind.Local);
            t1.dateTimeTest.Add(value);
            t1.Commit();
            MappingTestClass t_actual = m.GetResource<MappingTestClass>(t1Uri);

            // Test if value was stored
            Assert.AreEqual(1, t1.dateTimeTest.Count());
            Assert.AreEqual(value, t1.dateTimeTest[0]);


            // Test if property is present
            var l = t1.ListProperties();
            Assert.True(l.Contains(TestOntology.datetimeTest));
            Assert.AreEqual(2, l.Count());

            // Test if ListValues works
            Assert.AreEqual(typeof(DateTime), t_actual.ListValues(TestOntology.datetimeTest).First().GetType());
            DateTime time = (DateTime)t_actual.ListValues(TestOntology.datetimeTest).First();
            Assert.AreEqual(value.ToUniversalTime(), time.ToUniversalTime());

            // Remove value from mapped list
            t1.dateTimeTest.Remove(value);
            t1.Commit();

            t_actual = m.GetResource<MappingTestClass>(t1Uri);

            // Test if removed
            Assert.AreEqual(0, t_actual.dateTimeTest.Count());

            // Test if ListProperties works
            l = t_actual.ListProperties().ToList();
            Assert.False(l.Contains(TestOntology.datetimeTest));

            // Test if ListValues works
            Assert.AreEqual(0, t_actual.ListValues(TestOntology.datetimeTest).Count());
        }

        [Test]
        public void AddRemoveResourceTest()
        {
            IModel m = GetModel();
            m.Clear();

            Uri t1Uri = new Uri("semio:test:testInstance1");
            MappingTestClass t1 = m.CreateResource<MappingTestClass>(t1Uri);

            Uri testClass2Uri = new Uri("semio:test:testInstance2");
            MappingTestClass2 t2 = new MappingTestClass2(testClass2Uri);

            Uri testClass3Uri = new Uri("semio:test:testInstance3");
            MappingTestClass3 t3 = m.CreateResource<MappingTestClass3>(testClass3Uri);
            t3.Commit(); // Force loading the resource from the model with the appropriate (derived) type.

            t1.uniqueResourceTest = t2;
            t1.Commit();

            MappingTestClass t_actual = m.GetResource<MappingTestClass>(t1Uri);

            Assert.AreEqual(t2, t_actual.uniqueResourceTest);

            var l = t_actual.ListProperties().ToList();
            Assert.Contains(TestOntology.uniqueResourceTest, l);
            Assert.AreEqual(2, l.Count());

            var x = t_actual.HasProperty(TestOntology.uniqueResourceTest);
            Assert.IsTrue(x);

            x = t_actual.HasProperty(TestOntology.uniqueResourceTest, t2);
            Assert.IsTrue(x);

            t_actual = m.GetResource<MappingTestClass>(t1Uri);
            var values = t_actual.ListValues().ToList();
            Assert.Contains( new Tuple<Property, object>(TestOntology.uniqueResourceTest, t2), values);
            

            Assert.IsTrue(typeof(Resource).IsAssignableFrom(t_actual.ListValues(TestOntology.uniqueResourceTest).First().GetType()));
            //Assert.AreEqual(t2, t_actual.ListValues(TestOntology.uniqeResourceTest).First());

            t1.RemoveProperty(TestOntology.uniqueResourceTest, t2);
            t1.Commit();
            t_actual = m.GetResource<MappingTestClass>(t1Uri);


            l = t_actual.ListProperties().ToList();
            Assert.False(l.Contains(TestOntology.uniqueResourceTest));

            x = t_actual.HasProperty(TestOntology.uniqueResourceTest);
            Assert.IsFalse(x);

            x = t_actual.HasProperty(TestOntology.uniqueResourceTest, t2);
            Assert.IsFalse(x);

            // Test if ListValues works
            Assert.AreEqual(0, t_actual.ListValues(TestOntology.uniqueResourceTest).Count());

            // Test if derived types get properly mapped.
            t1.uniqueResourceTest = t3;
            t1.Commit();

            t_actual = m.GetResource<MappingTestClass>(t1Uri);

            Assert.AreEqual(t3, t_actual.uniqueResourceTest);
        }

        [Test]
        public void AddRemoveResourceListTest()
        {
            IModel m = GetModel();
            m.Clear();

            Uri t1Uri = new Uri("semio:test:testInstance1");
            MappingTestClass t1 = m.CreateResource<MappingTestClass>(t1Uri);

            // Add value using the mapping interface
            MappingTestClass2 t2 = new MappingTestClass2(new Uri("semio:test:testInstance2"));
            MappingTestClass3 t3 = new MappingTestClass3(new Uri("semio:test:testInstance3"));

            t1.resourceTest.Add(t2);
            t1.resourceTest.Add(t3);
            t1.Commit();

            MappingTestClass t_actual = m.GetResource<MappingTestClass>(t1Uri);

            Assert.AreEqual(2, t_actual.resourceTest.Count);
            Assert.Contains(t2, t_actual.resourceTest);
            Assert.Contains(t3, t_actual.resourceTest);

            var l = t_actual.ListProperties();

            Assert.AreEqual(2, l.Count());
            Assert.IsTrue(l.Contains(TestOntology.resourceTest));

            var x = t_actual.HasProperty(TestOntology.resourceTest);
            Assert.IsTrue(x);

            x = t_actual.HasProperty(TestOntology.resourceTest, t2);
            Assert.IsTrue(x);

            x = t_actual.HasProperty(TestOntology.resourceTest, t3);
            Assert.IsTrue(x);

            var v = t_actual.ListValues(TestOntology.resourceTest);

            Assert.AreEqual(2, l.Count());
            Assert.IsTrue(v.Contains(t2));
            Assert.IsTrue(v.Contains(t3));

            t1.resourceTest.Remove(t2);
            t1.resourceTest.Remove(t3);
            t1.Commit();

            t_actual = m.GetResource<MappingTestClass>(t1Uri);

            x = t_actual.HasProperty(TestOntology.resourceTest);
            Assert.IsFalse(x);

            x = t_actual.HasProperty(TestOntology.resourceTest, t2);
            Assert.IsFalse(x);

            Assert.AreEqual(0, t_actual.resourceTest.Count);
        }

        [Test]
        public void LazyLoadResourceTest()
        {
            
            IModel model = GetModel();
            model.Clear();

            Uri testRes1 = new Uri("semio:test:testInstance");
            Uri testRes2 = new Uri("semio:test:testInstance2");
            MappingTestClass t1 = model.CreateResource<MappingTestClass>(testRes1);
            MappingTestClass2 t2 = model.CreateResource<MappingTestClass2>(new Uri("semio:test:testInstance2"));

            t1.uniqueResourceTest = t2;
            // TODO: Debug messsage, because t2 was not commited
            t1.Commit();

            MappingTestClass p1 = model.GetResource<MappingTestClass>(testRes1);
            //Assert.AreEqual(null, p1.uniqueResourceTest);

            var v = p1.ListValues(TestOntology.uniqueResourceTest);
            Assert.AreEqual(t2.Uri.OriginalString, (v.First() as IResource).Uri.OriginalString);

            model.DeleteResource(t1);

            model.DeleteResource(t2);

            t1 = model.CreateResource<MappingTestClass>(testRes1);

            t2 = model.CreateResource<MappingTestClass2>(new Uri("semio:test:testInstance2"));
            t2.Commit();

            t1.uniqueResourceTest = t2;
            t1.Commit();

            var tt1 = model.GetResource<MappingTestClass>(testRes1);
            Assert.AreEqual(t2, tt1.uniqueResourceTest);

            IResource tr1 = model.GetResource(testRes1);
            Assert.AreEqual(typeof(MappingTestClass), tr1.GetType());
            
            model.Clear();
            _store.RemoveModel(model);
        }

        [Test]
        public void MappingTypeTest()
        {
            IModel m = GetModel();
            m.Clear();
            Uri t1Uri = new Uri("semio:test:testInstance1");
            MappingTestClass2 t1 = m.CreateResource<MappingTestClass2>(t1Uri);
            //Assert.AreEqual(1, t1.Classes.Count);
            t1.uniqueStringTest = "testing 1";
            t1.Commit();

            Uri t2Uri = new Uri("semio:test:testInstance2");
            MappingTestClass3 t2 = m.CreateResource<MappingTestClass3>(t2Uri);
            t2.uniqueStringTest = "testing 2";
            t2.Commit();

            Uri t3Uri = new Uri("semio:test:testInstance3");
            MappingTestClass4 t3 = m.CreateResource<MappingTestClass4>(t3Uri);
            t3.uniqueStringTest = "testing 3";
            t3.Commit();

            Resource r1 = m.GetResource<Resource>(t1Uri);
            Assert.AreEqual(t1, r1);

            Resource r2 = m.GetResource<Resource>(t2Uri);
            Assert.AreEqual(t2, r2);

            Resource r3 = m.GetResource<Resource>(t3Uri);
            Assert.AreEqual(t3, r3);

        }

        [Test]
        public void MultipeTypesMappingTest()
        {
            IModel m = GetModel();
            m.Clear();

            Uri t3Uri = new Uri("semio:test:testInstance3");
            MappingTestClass5 t3 = m.CreateResource<MappingTestClass5>(t3Uri);
            t3.uniqueStringTest = "testing 3";
            t3.AddProperty(rdf.type, nco.Affiliation);
            t3.Commit();

            Resource r3 = m.GetResource<Resource>(t3Uri);
            Type tr3 = r3.GetType();
            Type tt3 = typeof(MappingTestClass5);
            Assert.AreEqual(typeof(MappingTestClass5), r3.GetType());

            m.Clear();
            t3 = m.CreateResource<MappingTestClass5>(t3Uri);
            t3.uniqueStringTest = "testing 3";
            t3.AddProperty(rdf.type, nco.Contact);
            t3.Commit();

            r3 = m.GetResource<MappingTestClass5>(t3Uri);
            Assert.AreEqual(typeof(MappingTestClass5), r3.GetType());

            r3 = m.GetResource<Contact>(t3Uri);
            Assert.AreEqual(typeof(Contact), r3.GetType());
        }

        [Test]
        public void MappingTypeWithInferencingTest()
        {
            IModel m = GetModel();
            m.Clear();

            Uri t3Uri = new Uri("semio:test:testInstance3");
            PersonContact t3 = m.CreateResource<PersonContact>(t3Uri);
            t3.NameGiven = "Hans";
            t3.Commit();

            ResourceQuery q = new ResourceQuery(nco.Contact);

            var queryResult = m.ExecuteQuery(q, true);

            Assert.IsNotEmpty(queryResult.GetResources());
        }

        IModel GetModel()
        {
            string connectionString = SetupClass.ConnectionString;
            _store = StoreFactory.CreateStore(string.Format("{0};rule=urn:semiodesk/test/ruleset", connectionString));

            Uri testModelUri = new Uri("http://example.org/TestModel");

            return _store.GetModel(testModelUri); ;
        }

        [Test]
        public void RollbackTest()
        {
            IModel m = GetModel();
            m.Clear();
            Uri t1Uri = new Uri("semio:test:testInstance1");
            MappingTestClass t1 = m.CreateResource<MappingTestClass>(t1Uri);


            // Add value using the mapping interface
            string strValue = "Hallo Welt!";
            t1.uniqueStringTest = strValue;
            t1.Commit();

            t1.uniqueStringTest = "HelloWorld!";

            t1.Rollback();


            Assert.AreEqual(strValue, t1.uniqueStringTest);

            MappingTestClass newRef = m.GetResource<MappingTestClass>(t1Uri);
            newRef.stringTest.Add("Hi");
            newRef.stringTest.Add("Blub");
            newRef.Commit();

            t1.Rollback();


            Assert.AreEqual(2, t1.stringTest.Count);
            Assert.IsTrue(t1.stringTest.Contains("Hi"));
            Assert.IsTrue(t1.stringTest.Contains("Blub"));


            Uri t2Uri = new Uri("semio:test:testInstance2");
            MappingTestClass2 p = m.CreateResource<MappingTestClass2>(t2Uri);
            p.uniqueStringTest = "blub";
            p.Commit();

            newRef = m.GetResource<MappingTestClass>(t1Uri);
            newRef.resourceTest.Add(p);
            newRef.Commit();

            t1.Rollback();


            Assert.IsTrue(t1.resourceTest.Count == 1);
            Assert.IsTrue(t1.resourceTest.Contains(p));
        }

        [Test]
        public void RollbackMappedResourcesTest()
        {
            IModel m = GetModel();
            m.Clear();
            Uri t1Uri = new Uri("semio:test:testInstance1");
            SingleResourceMappingTestClass t1 = m.CreateResource<SingleResourceMappingTestClass>(t1Uri);
            t1.Commit();

            Uri t2Uri = new Uri("semio:test:testInstance2");
            SingleMappingTestClass p = m.CreateResource<SingleMappingTestClass>(t2Uri);
            p.stringTest.Add("blub");
            p.Commit();

            var newRef = m.GetResource<SingleResourceMappingTestClass>(t1Uri);
            newRef.ResourceTest.Add(p);
            newRef.Commit();

            t1.Rollback();

            Assert.IsTrue(t1.ResourceTest.Count == 1);
            Assert.IsTrue(t1.ResourceTest.Contains(p));
        }

        [Test]
        public void ListValuesTest()
        {
            IModel m = GetModel();
            m.Clear();
            Uri t1Uri = new Uri("semio:test:testInstance1");
            MappingTestClass t1 = m.CreateResource<MappingTestClass>(t1Uri);


            // Add value using the mapping interface
            string strValue = "Hallo Welt!";
            t1.uniqueStringTest = strValue;
            t1.Commit();

            t1.stringTest.Add("Hi");
            t1.stringTest.Add("Blub");
            t1.Commit();

            var x = t1.ListValues(TestOntology.stringTest).ToList();

            MappingTestClass actual = m.GetResource<MappingTestClass>(t1.Uri);
            var x2 = actual.ListValues(TestOntology.stringTest).ToList().ToList();

            Assert.AreEqual(x.Count, x2.Count);
            Assert.IsTrue(x2.Contains(x[0]));
            Assert.IsTrue(x2.Contains(x[1]));
        }

        [Test]
        public void KeepListsAfterRollbackTest()
        {
            IModel m = GetModel();
            m.Clear();
            Uri t1Uri = new Uri("semio:test:testInstance8");
            SingleMappingTestClass t1 = m.CreateResource<SingleMappingTestClass>(t1Uri);
            t1.AddProperty(TestOntology.uniqueStringTest, "Hello");
            t1.Commit();
            t1.Rollback();

            t1.stringTest.Add("Hi");
            t1.stringTest.Add("Blub");
            var x = t1.ListValues(TestOntology.stringTest).ToList();
            Assert.AreEqual(2, x.Count);
            t1.Commit();

            SingleMappingTestClass t2 = m.GetResource<SingleMappingTestClass>(t1Uri);

            var x2 = t2.ListValues(TestOntology.stringTest).ToList();

            Assert.AreEqual(x.Count, x2.Count);
            Assert.IsTrue(x2.Contains(x[0]));
            Assert.IsTrue(x2.Contains(x[1]));

        }

        [Test]
        public void TestEquality()
        {
            Resource c1 = new Resource(new Uri("http://www.semanticdesktop.org/ontologies/2007/04/02/ncal#cancelledStatus"));
            Resource c2 = new Resource(new Uri("http://www.semanticdesktop.org/ontologies/2007/04/02/ncal#cancelledStatus"));

            Assert.IsTrue(c1.Equals(c2));
            Assert.IsFalse(c1 == c2);
        }

        [Test]
        public void TestStringPropertyMapping()
        {
            StringMappingTestClass p = new StringMappingTestClass(new Uri("http://test.example.com"));
            p.uniqueStringTest = "Test string";

            var x = p.GetValue(TestOntology.uniqueStringTest);
            Assert.AreEqual(p.uniqueStringTest, x);

            p.RandomProperty = "Test string 2";

            x = p.GetValue(new Property(new Uri("http://www.example.com/property")));
            Assert.AreEqual(p.RandomProperty, x);
        }

        [Test]
        public void TestLocalizedStringPropertyMapping()
        {
            IModel m = GetModel();
            m.Clear();
            var resUri = new Uri("http://test.example.com");
            StringMappingTestClass p = m.CreateResource<StringMappingTestClass>(resUri);

            string germanText = "Hallo Welt";
            string englishText = "Hello World";
            p.AddProperty(TestOntology.uniqueStringTest, germanText, "DE");
            p.AddProperty(TestOntology.uniqueStringTest, englishText, "EN");
            Assert.AreEqual(null, p.uniqueStringTest);
            p.Language = "DE";
            Assert.AreEqual(germanText, p.uniqueStringTest);
            var x = p.ListValues(TestOntology.uniqueStringTest);
            p.Language = "EN";
            Assert.AreEqual(englishText, p.uniqueStringTest);

            p.Language = null;
            Assert.AreEqual(null, p.uniqueStringTest);

        }

        [Test]
        public void TestLocalizedStringInvariancy()
        {
            IModel m = GetModel();
            m.Clear();
            Uri peterUri = new Uri("http://test.example.com/peter");
            PersonContact contact = m.CreateResource<PersonContact>(peterUri);
            contact.NameGiven = "Peter";
            contact.Language = "DE";
            Assert.AreEqual("Peter", contact.NameGiven);
        }


        [Test]
        public void TestLocalizedStringListPropertyMapping()
        {
            IModel m = GetModel();
            m.Clear();
            var resUri = new Uri("http://test.example.com");
            StringMappingTestClass p = m.CreateResource<StringMappingTestClass>(resUri);

            string germanText = "Hallo Welt";
            string englishText = "Hello World";
            p.AddProperty(TestOntology.stringTest, germanText+1, "DE");
            p.AddProperty(TestOntology.stringTest, germanText+2, "de");
            p.AddProperty(TestOntology.stringTest, germanText+3, "DE");
            p.AddProperty(TestOntology.stringTest, englishText+1, "EN");
            p.AddProperty(TestOntology.stringTest, englishText+2, "EN");
            p.AddProperty(TestOntology.stringTest, englishText+3, "EN");
            p.AddProperty(TestOntology.stringTest, englishText+4, "EN");
            Assert.AreEqual(0, p.stringListTest.Count);
            var x = p.ListValues(TestOntology.stringTest);
            Assert.AreEqual(7, x.Count());
            p.AddProperty(TestOntology.stringTest, "Hello interanational World"+1);
            p.AddProperty(TestOntology.stringTest, "Hello interanational World"+2);
            Assert.AreEqual(2, p.stringListTest.Count);
            Assert.AreEqual(9, p.ListValues(TestOntology.stringTest).Count());
            p.Language = "DE";
            Assert.AreEqual(3, p.stringListTest.Count);
            Assert.AreEqual(9, p.ListValues(TestOntology.stringTest).Count());
            p.Language = "EN";
            Assert.AreEqual(4, p.stringListTest.Count);
            Assert.AreEqual(9, p.ListValues(TestOntology.stringTest).Count());
            p.RemoveProperty(TestOntology.stringTest, germanText + 1, "DE");
            Assert.AreEqual(8, p.ListValues(TestOntology.stringTest).Count());

            p.RemoveProperty(TestOntology.stringTest, englishText + 1, "en");
            Assert.AreEqual(8, p.ListValues(TestOntology.stringTest).Count());

            p.RemoveProperty(TestOntology.stringTest, "Hello interanational World" + 1);
        }

        [Test]
        public void TestLocalizedStringListPropertyMapping2()
        {
            IModel m = GetModel();
            m.Clear();
            var resUri = new Uri("http://test.example.com");
            StringMappingTestClass p = m.CreateResource<StringMappingTestClass>(resUri);

            p.stringListTest.Add("Hello interanational World" + 1);
            p.stringListTest.Add("Hello interanational World" + 2);
            string germanText = "Hallo Welt";
            string englishText = "Hello World";
            p.Language = "DE";
            p.stringListTest.Add(germanText + 1);
            p.stringListTest.Add(germanText + 2);
            p.stringListTest.Add(germanText + 3);
            Assert.AreEqual(3, p.stringListTest.Count);
            Assert.AreEqual(5, p.ListValues(TestOntology.stringTest).Count());

            p.Language = "EN";
            p.stringListTest.Add(englishText + 1);
            p.stringListTest.Add(englishText + 2);
            p.stringListTest.Add(englishText + 3);
            p.stringListTest.Add(englishText + 4);
            Assert.AreEqual(4, p.stringListTest.Count);
            Assert.AreEqual(9, p.ListValues(TestOntology.stringTest).Count());

            p.Language = null;
            Assert.AreEqual(2, p.stringListTest.Count);
            Assert.AreEqual(9, p.ListValues(TestOntology.stringTest).Count());
        }

        [Test]
        public void TestJsonSerialization()
        {
            IModel model = GetModel();
            model.Clear();

            JsonMappingTestClass expected = model.CreateResource<JsonMappingTestClass>();
            expected.stringTest.Add("Hello World!");
            expected.stringTest.Add("Hallo Welt!");
            expected.Commit();

            string json = JsonConvert.SerializeObject(expected);

            JsonResourceSerializerSettings settings = new JsonResourceSerializerSettings(_store);

            JsonMappingTestClass actual = JsonConvert.DeserializeObject<JsonMappingTestClass>(json, settings);

            Assert.AreEqual(expected.Uri, actual.Uri);
            Assert.AreEqual(expected.Model.Uri, actual.Model.Uri);
            Assert.AreEqual(2, actual.stringTest.Count);
        }
    }
}
<|MERGE_RESOLUTION|>--- conflicted
+++ resolved
@@ -1,1907 +1,1902 @@
-﻿// LICENSE:
-//
-// Permission is hereby granted, free of charge, to any person obtaining a copy
-// of this software and associated documentation files (the "Software"), to deal
-// in the Software without restriction, including without limitation the rights
-// to use, copy, modify, merge, publish, distribute, sublicense, and/or sell
-// copies of the Software, and to permit persons to whom the Software is
-// furnished to do so, subject to the following conditions:
-//
-// The above copyright notice and this permission notice shall be included in
-// all copies or substantial portions of the Software.
-//
-// THE SOFTWARE IS PROVIDED "AS IS", WITHOUT WARRANTY OF ANY KIND, EXPRESS OR
-// IMPLIED, INCLUDING BUT NOT LIMITED TO THE WARRANTIES OF MERCHANTABILITY,
-// FITNESS FOR A PARTICULAR PURPOSE AND NONINFRINGEMENT. IN NO EVENT SHALL THE
-// AUTHORS OR COPYRIGHT HOLDERS BE LIABLE FOR ANY CLAIM, DAMAGES OR OTHER
-// LIABILITY, WHETHER IN AN ACTION OF CONTRACT, TORT OR OTHERWISE, ARISING FROM,
-// OUT OF OR IN CONNECTION WITH THE SOFTWARE OR THE USE OR OTHER DEALINGS IN
-// THE SOFTWARE.
-//
-// AUTHORS:
-//
-//  Moritz Eberl <moritz@semiodesk.com>
-//  Sebastian Faubel <sebastian@semiodesk.com>
-//
-// Copyright (c) Semiodesk GmbH 2015
-
-using System;
-using System.Collections.Generic;
-using System.Linq;
-using System.Text;
-using System.Globalization;
-using Semiodesk.Trinity;
-using System.Collections.ObjectModel;
-using Semiodesk.Trinity.Ontologies;
-using System.Reflection;
-using NUnit.Framework;
-using Semiodesk.Trinity.Test;
-using Semiodesk.Trinity.Serialization;
-using Newtonsoft.Json;
-<<<<<<< HEAD
-
-#if NET_3_5
-=======
-#if NET35
->>>>>>> 4c569a25
-using Semiodesk.Trinity.Utility;
-#endif
-
-namespace Semiodesk.Trinity.Test
-{
-    public class SingleMappingTestClass : Resource
-    {
-        #region Mapping
-
-        public override IEnumerable<Class> GetTypes()
-        {
-            yield return TestOntology.SingleMappingTestClass;
-        }
-
-        protected PropertyMapping<ObservableCollection<string>> stringTestMapping =
-            new PropertyMapping<ObservableCollection<string>>("stringTest", TestOntology.stringTest, new ObservableCollection<string>());
-
-        public ObservableCollection<string> stringTest
-        {
-            get { return GetValue(stringTestMapping); }
-            set { SetValue(stringTestMapping, value); }
-        }
-
-        #endregion
-
-        #region Constructors
-
-        public SingleMappingTestClass(Uri uri) : base(uri) {}
-
-        #endregion
-    }
-
-    public class SingleResourceMappingTestClass : Resource
-    {
-        #region Constructors
-
-        public SingleResourceMappingTestClass(Uri uri) : base(uri) {}
-
-        #endregion
-
-        #region Mapping
-
-        public override IEnumerable<Class> GetTypes()
-        {
-            return new List<Class> { TestOntology.SingleResourceMappingTestClass };
-        }
-
-        protected PropertyMapping<ObservableCollection<Resource>> resourceTestMapping =
-            new PropertyMapping<ObservableCollection<Resource>>("ResourceTest", TestOntology.resourceTest, new ObservableCollection<Resource>());
-
-        public ObservableCollection<Resource> ResourceTest
-        {
-            get { return GetValue(resourceTestMapping); }
-            set { SetValue(resourceTestMapping, value); }
-        }
-
-        #endregion
-    }
-
-    public class ResourceMappingTestClass : Resource
-    {
-        #region Members
-
-        protected PropertyMapping<int> IntegerValueMapping = new PropertyMapping<int>("IntegerValue", TestOntology.intTest);
-
-        public int IntegerValue
-        {
-            get { return GetValue(IntegerValueMapping); }
-            set { SetValue(IntegerValueMapping, value); }
-        }
-
-        protected PropertyMapping<ResourceMappingTestClass> ResourceMapping = new PropertyMapping<ResourceMappingTestClass>("Resource", TestOntology.resourceTest);
-
-        public ResourceMappingTestClass Resource
-        {
-            get { return GetValue(ResourceMapping); }
-            set { SetValue(ResourceMapping, value); }
-        }
-
-        #endregion
-
-        #region Constructors
-
-        public ResourceMappingTestClass(Uri uri) : base(uri) { }
-
-        #endregion
-
-        #region Methods
-
-        public override IEnumerable<Class> GetTypes()
-        {
-            yield return TestOntology.ResourceMappingTestClass;
-        }
-
-        #endregion
-    }
-
-    public class MappingTestClass : Resource
-    {
-        #region Constructors
-
-        public MappingTestClass(Uri uri) : base(uri) {}
-
-        #endregion
-
-        #region Mapping
-
-        public override IEnumerable<Class> GetTypes()
-        {
-            return new List<Class> { TestOntology.TestClass };
-        }
-
-        protected PropertyMapping<ObservableCollection<int>> intTestMapping =
-            new PropertyMapping<ObservableCollection<int>>("intTest", TestOntology.intTest, new ObservableCollection<int>());
-
-        public ObservableCollection<int> intTest
-        {
-            get { return GetValue(intTestMapping); }
-            set { SetValue(intTestMapping, value); }
-        }
-
-        protected PropertyMapping<int> uniqueIntTestMapping =
-            new PropertyMapping<int>("uniqueIntTest", TestOntology.uniqueIntTest);
-
-        public int uniqueIntTest
-        {
-            get { return GetValue(uniqueIntTestMapping); }
-            set { SetValue(uniqueIntTestMapping, value); }
-        }
-
-        protected PropertyMapping<ObservableCollection<uint>> uintTestMapping =
-            new PropertyMapping<ObservableCollection<uint>>("uintTest", TestOntology.uintTest, new ObservableCollection<uint>());
-
-        public ObservableCollection<uint> uintTest
-        {
-            get { return GetValue(uintTestMapping); }
-            set { SetValue(uintTestMapping, value); }
-        }
-
-
-        protected PropertyMapping<uint> uniqueUintTestMapping =
-            new PropertyMapping<uint>("uniqueUintTest", TestOntology.uniqueUintTest);
-
-        public uint uniqueUintTest
-        {
-            get { return GetValue(uniqueUintTestMapping); }
-            set { SetValue(uniqueUintTestMapping, value); }
-        }
-
-        protected PropertyMapping<ObservableCollection<string>> stringTestMapping =
-            new PropertyMapping<ObservableCollection<string>>("stringTest", TestOntology.stringTest, new ObservableCollection<string>());
-
-        public ObservableCollection<string> stringTest
-        {
-            get { return GetValue(stringTestMapping); }
-            set { SetValue(stringTestMapping, value); }
-        }
-
-        protected PropertyMapping<string> uniqueStringTestMapping =
-            new PropertyMapping<string>("uniqueStringTest", TestOntology.uniqueStringTest);
-
-        public string uniqueStringTest
-        {
-            get { return GetValue(uniqueStringTestMapping); }
-            set { SetValue(uniqueStringTestMapping, value); }
-        }
-
-        protected PropertyMapping<ObservableCollection<bool>> boolTestMapping =
-            new PropertyMapping<ObservableCollection<bool>>("boolTest", TestOntology.boolTest, new ObservableCollection<bool>());
-
-        public ObservableCollection<bool> boolTest
-        {
-            get { return GetValue(boolTestMapping); }
-            set { SetValue(boolTestMapping, value); }
-        }
-
-        protected PropertyMapping<bool> uniqueBoolTestMapping =
-            new PropertyMapping<bool>("uniqueBoolTest", TestOntology.uniqueBoolTest);
-
-        public bool uniqueBoolTest
-        {
-            get { return GetValue(uniqueBoolTestMapping); }
-            set { SetValue(uniqueBoolTestMapping, value); }
-        }
-
-        protected PropertyMapping<float> uniqueFloatTestMapping =
-            new PropertyMapping<float>("uniqueFloatTest", TestOntology.uniqueFloatTest);
-
-        public float uniqueFloatTest
-        {
-            get { return GetValue(uniqueFloatTestMapping); }
-            set { SetValue(uniqueFloatTestMapping, value); }
-        }
-
-        protected PropertyMapping<double> uniqueDoubleTestMapping =
-            new PropertyMapping<double>("uniqueDoubleTest", TestOntology.uniqueDoubleTest);
-
-        public double uniqueDoubleTest
-        {
-            get { return GetValue(uniqueDoubleTestMapping); }
-            set { SetValue(uniqueDoubleTestMapping, value); }
-        }
-
-        protected PropertyMapping<ObservableCollection<double>> doubleTestMapping =
-    new PropertyMapping<ObservableCollection<double>>("doubleTest", TestOntology.doubleTest);
-
-        public ObservableCollection<double> DoubleTest
-        {
-            get { return GetValue(doubleTestMapping); }
-            set { SetValue(doubleTestMapping, value); }
-        }
-
-        protected PropertyMapping<decimal> uniqueDecimalTestMapping =
-            new PropertyMapping<decimal>("uniqueDecimalTest", TestOntology.uniqueDecimalTest);
-
-        public decimal uniqueDecimalTest
-        {
-            get { return GetValue(uniqueDecimalTestMapping); }
-            set { SetValue(uniqueDecimalTestMapping, value); }
-        }
-
-        protected PropertyMapping<ObservableCollection<Resource>> _genericPropertyMapping =
-            new PropertyMapping<ObservableCollection<Resource>>("genericProperty", TestOntology.genericTest);
-
-        public ObservableCollection<Resource> genericProperty
-        {
-            get { return GetValue(_genericPropertyMapping); }
-            set { SetValue(_genericPropertyMapping, value); }
-        }
-
-        protected PropertyMapping<DateTime> uniqueDateTimeTestMapping =
-            new PropertyMapping<DateTime>("uniqueDateTimeTest", TestOntology.uniqueDatetimeTest);
-
-        public DateTime uniqueDateTimeTest
-        {
-            get { return GetValue(uniqueDateTimeTestMapping); }
-            set { SetValue(uniqueDateTimeTestMapping, value); }
-        }
-
-        protected PropertyMapping<ObservableCollection<DateTime>> dateTimeTestMapping =
-            new PropertyMapping<ObservableCollection<DateTime>>("dateTimeTest", TestOntology.datetimeTest, new ObservableCollection<DateTime>());
-
-        public ObservableCollection<DateTime> dateTimeTest
-        {
-            get { return GetValue(dateTimeTestMapping); }
-            set { SetValue(dateTimeTestMapping, value); }
-        }
-
-
-        protected PropertyMapping<ObservableCollection<MappingTestClass2>> resourceTestMapping =
-            new PropertyMapping<ObservableCollection<MappingTestClass2>>("resourceTest", TestOntology.resourceTest, new ObservableCollection<MappingTestClass2>());
-
-        public ObservableCollection<MappingTestClass2> resourceTest
-        {
-            get { return GetValue(resourceTestMapping); }
-            set { SetValue(resourceTestMapping, value); }
-        }
-
-        protected PropertyMapping<MappingTestClass2> uniqueResourceTestMapping =
-            new PropertyMapping<MappingTestClass2>("uniqueResourceTest", TestOntology.uniqueResourceTest);
-
-        public MappingTestClass2 uniqueResourceTest
-        {
-            get { return GetValue(uniqueResourceTestMapping); }
-            set { SetValue(uniqueResourceTestMapping, value); }
-        }
-
-        protected PropertyMapping<Resource> resPropertyMapping =
-            new PropertyMapping<Resource>("resProperty", TestOntology.resTest);
-
-        public Resource resProperty
-        {
-            get { return (Resource)GetValue(resPropertyMapping); }
-            set { SetValue(resPropertyMapping, value); }
-        }
-
-        protected PropertyMapping<ObservableCollection<Uri>> uriTestMapping =
-            new PropertyMapping<ObservableCollection<Uri>>("uriTest", TestOntology.uriTest, new ObservableCollection<Uri>());
-
-        public ObservableCollection<Uri> uriTest
-        {
-            get { return GetValue(uriTestMapping); }
-            set { SetValue(uriTestMapping, value); }
-        }
-
-        protected PropertyMapping<Uri> uniqueUriTestMapping =
-            new PropertyMapping<Uri>("uniqueUriTest", TestOntology.uniqueUriTest);
-
-        public Uri uniqueUriTest
-        {
-            get { return GetValue(uniqueUriTestMapping); }
-            set { SetValue(uniqueUriTestMapping, value); }
-        }
-
-
-        #endregion
-
-    }
-
-    public class MappingTestClass2 : Resource
-    {
-        #region Constructors
-
-        public MappingTestClass2(Uri uri) : base(uri) {}
-
-        #endregion
-
-        #region Mapping
-
-        public override IEnumerable<Class> GetTypes()
-        {
-            return new List<Class> { TestOntology.TestClass2 };
-        }
-
-        protected PropertyMapping<string> uniqueStringTestMapping =
-            new PropertyMapping<string>("uniqueStringTest", TestOntology.uniqueStringTest);
-
-        public string uniqueStringTest
-        {
-            get { return GetValue(uniqueStringTestMapping); }
-            set { SetValue(uniqueStringTestMapping, value); }
-        }
-
-        #endregion
-    }
-
-    public class MappingTestClass3 : MappingTestClass2
-    {
-        #region Constructors
-
-        public MappingTestClass3(Uri uri) : base(uri) {}
-
-        #endregion
-
-        #region Mapping
-
-        public override IEnumerable<Class> GetTypes()
-        {
-            return new List<Class> { TestOntology.TestClass3 };
-        }
-
-        #endregion
-    }
-
-    public class MappingTestClass4 : MappingTestClass3
-    {
-        #region Constructors
-
-        public MappingTestClass4(Uri uri) : base(uri) {}
-
-        #endregion
-
-        #region Mapping
-
-        public override IEnumerable<Class> GetTypes()
-        {
-            return new List<Class> { TestOntology.TestClass3 };
-        }
-
-        #endregion
-    }
-    public class MappingTestClass5 : MappingTestClass3
-    {
-        #region Constructors
-
-        public MappingTestClass5(Uri uri) : base(uri) {}
-
-        #endregion
-
-        #region Mapping
-
-        public override IEnumerable<Class> GetTypes()
-        {
-            return new List<Class> { TestOntology.TestClass4 };
-        }
-
-        #endregion
-    }
-
-    public class StringMappingTestClass : Resource
-    {
-        #region Constructors
-
-        public StringMappingTestClass(Uri uri) : base(uri) {}
-
-        #endregion
-
-        #region Mapping
-
-        public override IEnumerable<Class> GetTypes()
-        {
-            return new List<Class> { TestOntology.TestClass3 };
-        }
-
-        public PropertyMapping<string> randomPropertyTestMapping =
-            new PropertyMapping<string>("RandomProperty", "http://www.example.com/property");
-
-        public string RandomProperty
-        {
-            get { return GetValue(randomPropertyTestMapping); }
-            set { SetValue(randomPropertyTestMapping, value); }
-        }
-
-        public PropertyMapping<string> uniqueStringTestMapping =
-            new PropertyMapping<string>("uniqueStringTest", TestOntology.uniqueStringTest.Uri.OriginalString);
-
-        public string uniqueStringTest
-        {
-            get { return GetValue(uniqueStringTestMapping); }
-            set { SetValue(uniqueStringTestMapping, value); }
-        }
-
-        public PropertyMapping<List<string>> stringListTestMapping =
-    new PropertyMapping<List<string>>("stringListTest", TestOntology.stringTest);
-
-        public List<string> stringListTest
-        {
-            get { return GetValue(stringListTestMapping); }
-            set { SetValue(stringListTestMapping, value); }
-        }
-
-        public PropertyMapping<ObservableCollection<int>> intTestMapping =
-            new PropertyMapping<ObservableCollection<int>>("intTest", "semio:test:intTest", new ObservableCollection<int>());
-
-        public ObservableCollection<int> intTest
-        {
-            get { return GetValue(intTestMapping); }
-            set { SetValue(intTestMapping, value); }
-        }
-        
-        #endregion
-    }
-
-    public class JsonMappingTestClass : Resource
-    {
-        #region Mapping
-
-        public override IEnumerable<Class> GetTypes()
-        {
-            yield return TestOntology.JsonTestClass;
-        }
-
-        protected PropertyMapping<ObservableCollection<string>> stringTestMapping =
-            new PropertyMapping<ObservableCollection<string>>("stringTest", TestOntology.stringTest, new ObservableCollection<string>());
-
-        public ObservableCollection<string> stringTest
-        {
-            get { return GetValue(stringTestMapping); }
-            set { SetValue(stringTestMapping, value); }
-        }
-
-        #endregion
-
-        #region Constructors
-
-        public JsonMappingTestClass(Uri uri) : base(uri) { }
-
-        #endregion
-    }
-
-    [TestFixture]
-    public class ResourceMappingTest
-    {
-        public static bool RegisteredOntology = false;
-
-        private IStore _store;
-
-        [TearDown]
-        public void TearDown()
-        {
-            if (_store != null)
-            {
-                _store.Dispose();
-            }
-        }
-
-        //[Test]
-        // This test does not run, but it needs to.
-        public void AddUnmappedType()
-        {
-            IModel m = GetModel();
-            m.Clear();
-
-            Uri t1Uri = new Uri("semio:test:testInstance1");
-            Uri t2Uri = new Uri("semio:test:testInstance2");
-            MappingTestClass t1 = m.CreateResource<MappingTestClass>(t1Uri);
-
-            IResource r = m.CreateResource(t2Uri);
-            r.AddProperty(rdf.type, TestOntology.TestClass2);
-
-            t1.AddProperty(TestOntology.uniqueResourceTest, r);
-            t1.AddProperty(TestOntology.resourceTest, r);
-
-            Assert.IsNull(t1.uniqueResourceTest);
-            Assert.AreEqual(0, t1.resourceTest.Count);
-
-            m.Clear();
-        }
-
-        [Test]
-        public void GetTypesTest()
-        {
-            MappingTestClass2 t2 = new MappingTestClass2(new Uri("semio:t2"));
-            List<Class> classes = t2.GetTypes().ToList();
-            Assert.AreEqual(1, classes.Count);
-            Assert.Contains(TestOntology.TestClass2, classes);
-
-            MappingTestClass3 t3 = new MappingTestClass3(new Uri("semio:t3"));
-            classes = t3.GetTypes().ToList();
-            Assert.AreEqual(1, classes.Count);
-            Assert.Contains(TestOntology.TestClass3, classes);
-        }
-
-        [Test]
-        public void AddRemoveIntegerTest()
-        {
-            IModel m = GetModel();
-            m.Clear();
-
-            Uri t1Uri = new Uri("semio:test:testInstance1");
-            MappingTestClass t1 = m.CreateResource<MappingTestClass>(t1Uri);
-
-            // Add value using the mapping interface
-            int value = 1;
-            t1.uniqueIntTest = value;
-
-            t1.Commit();
-
-            MappingTestClass t_actual = m.GetResource<MappingTestClass>(t1Uri);
-
-            // Test if value was stored
-            Assert.AreEqual(value, t_actual.uniqueIntTest);
-
-
-            // Test if property is present
-            IEnumerable<Property> l = t_actual.ListProperties();
-            Assert.True(l.Contains(TestOntology.uniqueIntTest));
-            Assert.AreEqual(2, l.Count());
-
-            // Test if ListValues works
-            Assert.AreEqual(typeof(int), t_actual.ListValues(TestOntology.uniqueIntTest).First().GetType());
-            Assert.AreEqual(value, t_actual.ListValues(TestOntology.uniqueIntTest).First());
-
-            // Remove with RemoveProperty
-            t1.RemoveProperty(TestOntology.uniqueIntTest, value);
-            t1.Commit();
-
-            t_actual = m.GetResource<MappingTestClass>(t1Uri);
-
-            // Test if ListProperties works
-            l = t_actual.ListProperties();
-            Assert.False(l.Contains(TestOntology.uniqueIntTest));
-
-            // Test if ListValues works
-            Assert.AreEqual(0, t_actual.ListValues(TestOntology.uniqueIntTest).Count());
-
-            m.Clear();
-        }
-
-        [Test]
-        public void AddRemoveIntegerListTest()
-        {
-            IModel m = GetModel();
-            m.Clear();
-            Uri t1Uri = new Uri("semio:test:testInstance1");
-            MappingTestClass t1 = m.CreateResource<MappingTestClass>(t1Uri);
-            // Add value using the mapping interface
-            int value = 2;
-            t1.intTest.Add(value);
-
-            t1.Commit();
-
-            MappingTestClass t_actual = m.GetResource<MappingTestClass>(t1Uri);
-
-            // Test if value was stored
-            Assert.AreEqual(1, t_actual.intTest.Count());
-            Assert.AreEqual(value, t_actual.intTest[0]);
-
-            // Test if property is present
-            IEnumerable<Property> l = t_actual.ListProperties();
-            Assert.True(l.Contains(TestOntology.intTest));
-            Assert.AreEqual(2, l.Count());
-
-            // Test if ListValues works
-            Assert.AreEqual(typeof(int), t_actual.ListValues(TestOntology.intTest).First().GetType());
-            Assert.AreEqual(value, t_actual.ListValues(TestOntology.intTest).First());
-
-            // Add another value
-            int value2 = -18583;
-            t1.intTest.Add(value2);
-            t1.Commit();
-            t_actual = m.GetResource<MappingTestClass>(t1Uri);
-
-
-            // Test if value was stored
-            Assert.AreEqual(2, t_actual.intTest.Count());
-            Assert.IsTrue(t_actual.intTest.Contains(value));
-            Assert.IsTrue(t_actual.intTest.Contains(value2));
-
-            // Test if property is present
-            l = t_actual.ListProperties();
-            Assert.True(l.Contains(TestOntology.intTest));
-            Assert.AreEqual(2, l.Count());
-
-            // Test if ListValues works
-            var res = t_actual.ListValues(TestOntology.intTest).ToList();
-            Assert.AreEqual(typeof(int), res[0].GetType());
-            Assert.AreEqual(typeof(int), res[1].GetType());
-            Assert.IsTrue(res.Contains(value));
-            Assert.IsTrue(res.Contains(value2));
-
-            // Remove value from mapped list
-            t1.intTest.Remove(value2);
-            t1.Commit();
-            t_actual = m.GetResource<MappingTestClass>(t1Uri);
-
-            // Test if removed
-            Assert.AreEqual(1, t_actual.intTest.Count());
-
-            // Test if ListProperties works
-            l = t_actual.ListProperties().ToList();
-            Assert.True(l.Contains(TestOntology.intTest));
-
-            // Test if first added property is still present
-            Assert.AreEqual(typeof(int), t_actual.ListValues(TestOntology.intTest).First().GetType());
-            Assert.AreEqual(value, t_actual.ListValues(TestOntology.intTest).First());
-
-            t1.intTest.Remove(value);
-            t1.Commit();
-            t_actual = m.GetResource<MappingTestClass>(t1Uri);
-
-            l = t_actual.ListProperties();
-            Assert.False(l.Contains(TestOntology.intTest));
-
-            // Test if ListValues works
-            Assert.AreEqual(0, t_actual.ListValues(TestOntology.intTest).Count());
-
-            m.Clear();
-        }
-
-        /// <summary>
-        /// This Test fails because the datatype "unsigned int" is not stored correctly in the database. 
-        /// To be more specific the xsd type is missing although it is given at the insert.
-        /// </summary>
-        //[Test]
-        public void AddRemoveUnsignedIntegerTest()
-        {
-            IModel m = GetModel();
-            m.Clear();
-            Uri t1Uri = new Uri("semio:test:testInstance1");
-            MappingTestClass t1 = m.CreateResource<MappingTestClass>(t1Uri);
-
-            // Add value using the mapping interface
-            uint uValue = 1;
-            t1.uniqueUintTest = uValue;
-
-            t1.Commit();
-
-            MappingTestClass t_actual = m.GetResource<MappingTestClass>(t1Uri);
-
-            // Test if value was stored
-            Assert.AreEqual(uValue, t_actual.uniqueUintTest);
-
-
-            // Test if property is present
-            var l = t1.ListProperties();
-            Assert.True(l.Contains(TestOntology.uniqueUintTest));
-            Assert.AreEqual(2, l.Count());
-
-            // Test if ListValues works
-            Assert.AreEqual(typeof(uint), t_actual.ListValues(TestOntology.uniqueUintTest).First().GetType());
-            Assert.AreEqual(uValue, t_actual.ListValues(TestOntology.uniqueUintTest).First());
-
-            // Remove with RemoveProperty
-            t1.RemoveProperty(TestOntology.uniqueUintTest, uValue);
-            t1.Commit();
-
-            t_actual = m.GetResource<MappingTestClass>(t1Uri);
-
-            // Test if ListProperties works
-            l = (List<Property>)t_actual.ListProperties();
-            Assert.False(l.Contains(TestOntology.uniqueUintTest));
-
-            // Test if ListValues works
-            Assert.AreEqual(0, t_actual.ListValues(TestOntology.uniqueUintTest).Count());
-
-            m.Clear();
-        }
-
-        //[Test]
-        public void AddRemoveUnsignedIntegerListTest()
-        {
-            IModel m = GetModel();
-            m.Clear();
-            Uri t1Uri = new Uri("semio:test:testInstance1");
-            MappingTestClass t1 = m.CreateResource<MappingTestClass>(t1Uri);
-
-            // Add value using the mapping interface
-            uint uValue = 2;
-            t1.uintTest.Add(uValue);
-
-            t1.Commit();
-            MappingTestClass t_actual = m.GetResource<MappingTestClass>(t1Uri);
-
-            // Test if value was stored
-            Assert.AreEqual(1, t_actual.uintTest.Count());
-            Assert.AreEqual(uValue, t_actual.uintTest[0]);
-
-
-            // Test if property is present
-            var l = t1.ListProperties();
-            Assert.True(l.Contains(TestOntology.uintTest));
-            Assert.AreEqual(2, l.Count());
-
-            // Test if ListValues works
-            Assert.AreEqual(typeof(uint), t_actual.ListValues(TestOntology.uintTest).First().GetType());
-            Assert.AreEqual(uValue, t_actual.ListValues(TestOntology.uintTest).First());
-
-            // Remove value from mapped list
-            t1.uintTest.Remove(uValue);
-            t1.Commit();
-
-            t_actual = m.GetResource<MappingTestClass>(t1Uri);
-
-            // Test if removed
-            Assert.AreEqual(0, t_actual.uintTest.Count());
-
-            // Test if ListProperties works
-            l = (List<Property>)t_actual.ListProperties();
-            Assert.False(l.Contains(TestOntology.uintTest));
-
-            // Test if ListValues works
-            Assert.AreEqual(0, t_actual.ListValues(TestOntology.uintTest).Count());
-            m.Clear();
-        }
-
-        [Test]
-        public void AddRemoveStringTest()
-        {
-            IModel m = GetModel();
-            m.Clear();
-            Uri t1Uri = new Uri("semio:test:testInstance1");
-            MappingTestClass t1 = m.CreateResource<MappingTestClass>(t1Uri);
-
-
-            // Add value using the mapping interface
-            string strValue = "Hallo Welt!";
-            t1.uniqueStringTest = strValue;
-            t1.Commit();
-
-            MappingTestClass t_actual = m.GetResource<MappingTestClass>(t1Uri);
-
-            // Test if value was stored
-            Assert.AreEqual(strValue, t_actual.uniqueStringTest);
-
-
-            // Test if property is present
-            var l = t_actual.ListProperties();
-            Assert.True(l.Contains(TestOntology.uniqueStringTest));
-            Assert.AreEqual(2, l.Count());
-
-            var x = t_actual.HasProperty(TestOntology.uniqueStringTest);
-            Assert.IsTrue(x);
-
-            x = t_actual.HasProperty(TestOntology.uniqueStringTest, strValue);
-            Assert.IsTrue(x);
-
-            // Test if ListValues works
-            Assert.AreEqual(typeof(string), t_actual.ListValues(TestOntology.uniqueStringTest).First().GetType());
-            Assert.AreEqual(strValue, t1.ListValues(TestOntology.uniqueStringTest).First());
-
-            // Remove with RemoveProperty
-            t1.RemoveProperty(TestOntology.uniqueStringTest, strValue);
-            t1.Commit();
-            t_actual = m.GetResource<MappingTestClass>(t1Uri);
-
-            // Test if ListProperties works
-            l = t_actual.ListProperties();
-            Assert.False(l.Contains(TestOntology.uniqueStringTest));
-
-            x = t_actual.HasProperty(TestOntology.uniqueStringTest);
-            Assert.IsFalse(x);
-
-            x = t_actual.HasProperty(TestOntology.uniqueStringTest, strValue);
-            Assert.IsFalse(x);
-
-            // Test if ListValues works
-            Assert.AreEqual(0, t_actual.ListValues(TestOntology.uniqueStringTest).Count());
-            m.Clear();
-        }
-
-        [Test]
-        public void AddRemoveStringListTest()
-        {
-            IModel m = GetModel();
-            m.Clear();
-            Uri t1Uri = new Uri("semio:test:testInstance1");
-            MappingTestClass t1 = m.CreateResource<MappingTestClass>(t1Uri);
-
-            // Add value using the mapping interface
-            string strValue = "（╯°□°）╯︵ ┻━┻";
-            t1.stringTest.Add(strValue);
-
-            t1.Commit();
-
-            MappingTestClass t_actual = m.GetResource<MappingTestClass>(t1Uri);
-
-            // Test if value was stored
-            Assert.AreEqual(1, t_actual.stringTest.Count());
-            Assert.AreEqual(strValue, t_actual.stringTest[0]);
-
-
-            // Test if property is present
-            var l = t_actual.ListProperties();
-            Assert.True(l.Contains(TestOntology.stringTest));
-            Assert.AreEqual(2, l.Count());
-
-            var x = t_actual.HasProperty(TestOntology.stringTest);
-            Assert.IsTrue(x);
-
-            x = t_actual.HasProperty(TestOntology.stringTest, strValue);
-            Assert.IsTrue(x);
-
-            // Test if ListValues works
-            Assert.AreEqual(typeof(string), t_actual.ListValues(TestOntology.stringTest).First().GetType());
-            Assert.AreEqual(strValue, t_actual.ListValues(TestOntology.stringTest).First());
-
-
-            // Remove value from mapped list
-            t1.stringTest.Remove(strValue);
-            t1.Commit();
-
-            t_actual = m.GetResource<MappingTestClass>(t1Uri);
-
-            // Test if removed
-            Assert.AreEqual(0, t_actual.boolTest.Count());
-
-            // Test if ListProperties works
-            l = t_actual.ListProperties();
-            Assert.False(l.Contains(TestOntology.stringTest));
-
-            x = t_actual.HasProperty(TestOntology.stringTest);
-            Assert.IsFalse(x);
-
-            x = t_actual.HasProperty(TestOntology.stringTest, strValue);
-            Assert.IsFalse(x);
-
-            // Test if ListValues works
-            Assert.AreEqual(0, t_actual.ListValues(TestOntology.stringTest).Count());
-
-            m.Clear();
-        }
-
-        [Test]
-        public void AddRemoveBoolTest()
-        {
-            IModel m = GetModel();
-            m.Clear();
-            Uri t1Uri = new Uri("semio:test:testInstance1");
-            MappingTestClass t1 = m.CreateResource<MappingTestClass>(t1Uri);
-
-
-            // Add value using the mapping interface
-            bool bValue = true;
-            t1.uniqueBoolTest = bValue;
-
-            t1.Commit();
-
-            MappingTestClass t_actual = m.GetResource<MappingTestClass>(t1Uri);
-
-            // Test if value was stored
-            Assert.AreEqual(bValue, t_actual.uniqueBoolTest);
-
-
-            // Test if property is present
-            var l = t_actual.ListProperties();
-            Assert.True(l.Contains(TestOntology.uniqueBoolTest));
-            Assert.AreEqual(2, l.Count());
-
-            // Test if ListValues works
-            Assert.AreEqual(typeof(bool), t_actual.ListValues(TestOntology.uniqueBoolTest).First().GetType());
-            Assert.AreEqual(bValue, t_actual.ListValues(TestOntology.uniqueBoolTest).First());
-
-            // Remove with RemoveProperty
-            t1.RemoveProperty(TestOntology.uniqueBoolTest, bValue);
-            t1.Commit();
-
-            t_actual = m.GetResource<MappingTestClass>(t1Uri);
-
-            // Test if ListProperties works
-            l = t_actual.ListProperties().ToList();
-            Assert.False(l.Contains(TestOntology.uniqueBoolTest));
-
-            // Test if ListValues works
-            Assert.AreEqual(0, t_actual.ListValues(TestOntology.uniqueBoolTest).Count());
-
-            m.Clear();
-        }
-
-        [Test]
-        public void AddRemoveBoolListTest()
-        {
-            IModel model = GetModel();
-            model.Clear();
-
-            Uri t1Uri = new Uri("semio:test:testInstance1");
-            MappingTestClass t1 = model.CreateResource<MappingTestClass>(t1Uri);
-
-            // Add value using the mapping interface
-            bool value = true;
-            t1.boolTest.Add(value);
-            t1.Commit();
-
-            MappingTestClass t_actual = model.GetResource<MappingTestClass>(t1Uri);
-
-            // Test if value was stored
-            Assert.AreEqual(1, t_actual.boolTest.Count());
-            Assert.AreEqual(value, t_actual.boolTest[0]);
-
-            // Test if property is present
-            var l = t_actual.ListProperties();
-
-            Assert.True(l.Contains(TestOntology.boolTest));
-            Assert.AreEqual(2, l.Count());
-
-            // Test if ListValues works
-            Assert.AreEqual(typeof(bool), t_actual.ListValues(TestOntology.boolTest).First().GetType());
-            Assert.AreEqual(value, t_actual.ListValues(TestOntology.boolTest).First());
-
-            // Remove value from mapped list
-            t1.boolTest.Remove(value);
-            t1.Commit();
-
-            t_actual = model.GetResource<MappingTestClass>(t1Uri);
-
-            // Test if removed
-            Assert.AreEqual(0, t_actual.boolTest.Count());
-
-            // Test if ListProperties works
-            l = t_actual.ListProperties().ToList();
-
-            Assert.False(l.Contains(TestOntology.boolTest));
-
-            // Test if ListValues works
-            Assert.AreEqual(0, t_actual.ListValues(TestOntology.boolTest).Count());
-
-            model.Clear();
-        }
-
-        [Test]
-        public void AddRemoveFloatTest()
-        {
-            IModel m = GetModel();
-            m.Clear();
-
-            Uri uri = new Uri("semio:test:testInstance1");
-
-            MappingTestClass testResource = m.CreateResource<MappingTestClass>(uri);
-
-            // Add value using the mapping interface
-            float floatValue = 1.0f;
-
-            testResource.uniqueFloatTest = floatValue;
-            testResource.Commit();
-
-            MappingTestClass storedResource = m.GetResource<MappingTestClass>(uri);
-
-            // Test if value was stored
-            Assert.AreEqual(floatValue, storedResource.uniqueFloatTest);
-
-            // Test if property is present
-            List<Property> properties = storedResource.ListProperties().ToList();
-
-            Assert.True(properties.Contains(TestOntology.uniqueFloatTest));
-            Assert.AreEqual(2, properties.Count());
-
-            // Test if ListValues works
-            Assert.AreEqual(typeof(float), storedResource.ListValues(TestOntology.uniqueFloatTest).First().GetType());
-            Assert.AreEqual(floatValue, storedResource.ListValues(TestOntology.uniqueFloatTest).First());
-
-            // Remove with RemoveProperty
-            testResource.RemoveProperty(TestOntology.uniqueFloatTest, floatValue);
-            testResource.Commit();
-
-            storedResource = m.GetResource<MappingTestClass>(uri);
-
-            // Test if ListProperties works
-            properties = storedResource.ListProperties().ToList();
-
-            Assert.False(properties.Contains(TestOntology.uniqueFloatTest));
-
-            // Test if ListValues works
-            Assert.AreEqual(0, storedResource.ListValues(TestOntology.uniqueFloatTest).Count());
-
-            m.Clear();
-        }
-
-        [Test]
-        public void AddRemoveDoubleTest()
-        {
-            IModel m = GetModel();
-            m.Clear();
-
-            Uri uri = new Uri("semio:test:testInstance1");
-
-            MappingTestClass testResource = m.CreateResource<MappingTestClass>(uri);
-
-            // Add value using the mapping interface
-            double doubleValue = 1.0;
-
-            testResource.uniqueDoubleTest = doubleValue;
-            testResource.Commit();
-
-            MappingTestClass storedResource = m.GetResource<MappingTestClass>(uri);
-
-            // Test if value was stored
-            Assert.AreEqual(doubleValue, storedResource.uniqueDoubleTest);
-
-            // Test if property is present
-            List<Property> properties = storedResource.ListProperties().ToList();
-
-            Assert.True(properties.Contains(TestOntology.uniqueDoubleTest));
-            Assert.AreEqual(2, properties.Count());
-
-            // Test if ListValues works
-            Assert.AreEqual(typeof(double), storedResource.ListValues(TestOntology.uniqueDoubleTest).First().GetType());
-            Assert.AreEqual(doubleValue, storedResource.ListValues(TestOntology.uniqueDoubleTest).First());
-
-            // Remove with RemoveProperty
-            testResource.RemoveProperty(TestOntology.uniqueDoubleTest, doubleValue);
-            testResource.Commit();
-
-            storedResource = m.GetResource<MappingTestClass>(uri);
-
-            // Test if ListProperties works
-            properties = storedResource.ListProperties().ToList();
-
-            Assert.False(properties.Contains(TestOntology.uniqueDoubleTest));
-
-            // Test if ListValues works
-            Assert.AreEqual(0, storedResource.ListValues(TestOntology.uniqueDoubleTest).Count());
-
-            testResource.DoubleTest.Add(1);
-            testResource.DoubleTest.Add(3);
-            testResource.DoubleTest.Add(6);
-            testResource.DoubleTest.Add(17);
-            testResource.DoubleTest.Add(19.111);
-            testResource.Commit();
-
-            storedResource = m.GetResource<MappingTestClass>(uri);
-            Assert.AreEqual(5, storedResource.DoubleTest.Count);
-
-            m.Clear();
-        }
-
-        [Test]
-        public void AddRemoveDecimalTest()
-        {
-            IModel m = GetModel();
-            m.Clear();
-
-            Uri uri = new Uri("semio:test:testInstance1");
-
-            MappingTestClass testResource = m.CreateResource<MappingTestClass>(uri);
-
-            // Add value using the mapping interface
-            decimal decimalValue = 1.0m;
-
-            testResource.uniqueDecimalTest = decimalValue;
-            testResource.Commit();
-
-            MappingTestClass storedResource = m.GetResource<MappingTestClass>(uri);
-
-            // Test if value was stored
-            Assert.AreEqual(decimalValue, storedResource.uniqueDecimalTest);
-
-            // Test if property is present
-            List<Property> properties = storedResource.ListProperties().ToList();
-
-            Assert.True(properties.Contains(TestOntology.uniqueDecimalTest));
-            Assert.AreEqual(2, properties.Count());
-
-            // Test if ListValues works
-            Assert.AreEqual(typeof(decimal), storedResource.ListValues(TestOntology.uniqueDecimalTest).First().GetType());
-            Assert.AreEqual(decimalValue, storedResource.ListValues(TestOntology.uniqueDecimalTest).First());
-
-            // Remove with RemoveProperty
-            testResource.RemoveProperty(TestOntology.uniqueDecimalTest, decimalValue);
-            testResource.Commit();
-
-            storedResource = m.GetResource<MappingTestClass>(uri);
-
-            // Test if ListProperties works
-            properties = storedResource.ListProperties().ToList();
-
-            Assert.False(properties.Contains(TestOntology.uniqueDecimalTest));
-
-            // Test if ListValues works
-            Assert.AreEqual(0, storedResource.ListValues(TestOntology.uniqueDecimalTest).Count());
-
-            m.Clear();
-        }
-
-        /// <summary>
-        /// Note: 
-        /// Datetime precision in Virtuoso is not as high as native .net datetime precision.
-        /// </summary>
-        [Test]
-        public void AddRemoveDateTimeTest()
-        {
-            IModel m = GetModel();
-            m.Clear();
-
-            Uri t1Uri = new Uri("semio:test:testInstance1");
-            MappingTestClass t1 = m.CreateResource<MappingTestClass>(t1Uri);
-
-            // Add value using the mapping interface
-            DateTime Value = new DateTime(2012, 8, 15, 12, 3, 55, DateTimeKind.Local);
-            t1.uniqueDateTimeTest = Value;
-            t1.Commit();
-
-            MappingTestClass t_actual = m.GetResource<MappingTestClass>(t1Uri);
-
-            // Test if value was stored
-            Assert.AreEqual(Value.ToUniversalTime(), t_actual.uniqueDateTimeTest.ToUniversalTime());
-
-            // Test if property is present
-            var l = t_actual.ListProperties();
-            Assert.True(l.Contains(TestOntology.uniqueDatetimeTest));
-            Assert.AreEqual(2, l.Count());
-
-            // Test if ListValues works
-            Assert.AreEqual(typeof(DateTime), t_actual.ListValues(TestOntology.uniqueDatetimeTest).First().GetType());
-            DateTime time = (DateTime)t_actual.ListValues(TestOntology.uniqueDatetimeTest).First();
-            Assert.AreEqual(Value.ToUniversalTime(), time.ToUniversalTime());
-
-            // Remove with RemoveProperty
-            t1.RemoveProperty(TestOntology.uniqueDatetimeTest, Value);
-            t1.Commit();
-
-            t_actual = m.GetResource<MappingTestClass>(t1Uri);
-
-            // Test if ListProperties works
-            l = t_actual.ListProperties().ToList();
-            Assert.False(l.Contains(TestOntology.uniqueDatetimeTest));
-
-            // Test if ListValues works
-            Assert.AreEqual(0, t_actual.ListValues(TestOntology.uniqueDatetimeTest).Count());
-
-
-            DateTime t = new DateTime();
-            Assert.IsTrue(DateTime.TryParse("2013-01-21T16:27:23.000Z", out t));
-
-            t1.uniqueDateTimeTest = t;
-            t1.Commit();
-
-            t_actual = m.GetResource<MappingTestClass>(t1Uri);
-            Assert.AreEqual(t1.uniqueDateTimeTest, t_actual.uniqueDateTimeTest.ToLocalTime());
-
-            m.Clear();
-        }
-
-        [Test]
-        public void AddRemoveUriTest()
-        {
-            IModel model = GetModel();
-
-            if (!model.IsEmpty)
-            {
-                model.Clear();
-            }
-
-            Uri uri1 = new Uri("urn:1");
-            Uri uri2 = new Uri("urn:2");
-            Uri uri3 = new Uri("urn:3");
-
-            // 1. Create a new instance of the test class and commit it to the model.
-            MappingTestClass test1 = model.CreateResource<MappingTestClass>(uri1);
-            test1.resProperty = new Resource(uri2);
-            test1.Commit();
-
-            // 2. Retrieve a new copy of the instance and validate the mapped URI property.
-            test1 = model.GetResource<MappingTestClass>(uri1);
-
-            Assert.NotNull(test1.resProperty);
-            Assert.AreEqual(test1.resProperty.Uri, uri2);
-
-            // 3. Change the property and commit the resource.
-            test1.resProperty = new Resource(uri3);
-            test1.Commit();
-
-            // 4. Retrieve a new copy of the instance and validate the changed URI property.
-            test1 = model.GetResource<MappingTestClass>(uri1);
-
-            Assert.NotNull(test1.resProperty);
-            Assert.AreEqual(test1.resProperty.Uri, uri3);
-        }
-
-        [Test]
-        public void AddRemoveUriPropTest()
-        {
-            IModel m = GetModel();
-            m.Clear();
-
-            Uri t1Uri = new Uri("semio:test:testInstance1");
-            MappingTestClass t1 = m.CreateResource<MappingTestClass>(t1Uri);
-
-            // Add value using the mapping interface
-            Uri Value = new Uri("urn:test#myUri");
-            t1.uniqueUriTest = Value;
-            t1.Commit();
-
-            MappingTestClass t_actual = m.GetResource<MappingTestClass>(t1Uri);
-
-            // Test if value was stored
-            Assert.AreEqual(Value.ToString(), t_actual.uniqueUriTest.ToString());
-
-            // Test if property is present
-            var l = t_actual.ListProperties();
-            Assert.True(l.Contains(TestOntology.uniqueUriTest));
-            Assert.AreEqual(2, l.Count());
-
-            // Test if ListValues works
-            Assert.IsTrue( t_actual.ListValues(TestOntology.uniqueUriTest).First() is Uri);
-            Uri u = (Uri)t_actual.ListValues(TestOntology.uniqueUriTest).First();
-            Assert.AreEqual(Value.ToString(), u.ToString());
-
-            // Remove with RemoveProperty
-            t1.RemoveProperty(TestOntology.uniqueUriTest, Value);
-            t1.Commit();
-
-            t_actual = m.GetResource<MappingTestClass>(t1Uri);
-
-            // Test if ListProperties works
-            l = t_actual.ListProperties().ToList();
-            Assert.False(l.Contains(TestOntology.uniqueUriTest));
-
-            // Test if ListValues works
-            Assert.AreEqual(0, t_actual.ListValues(TestOntology.uniqueUriTest).Count());
-
-            t1.uriTest.Add(new Uri("urn:test#myUri1"));
-            t1.uriTest.Add(new Uri("urn:test#myUri2"));
-            t1.uriTest.Add(new Uri("urn:test3"));
-            t1.uriTest.Add(new Uri("urn:test/my#Uri4"));
-            t1.uriTest.Add(new Uri("urn:test#5"));
-            t1.Commit();
-
-            t_actual = m.GetResource<MappingTestClass>(t1Uri);
-            Assert.AreEqual(t1.uriTest.Count, t_actual.uriTest.Count);
-
-
-            m.Clear();
-        }
-        [Test]
-        public void TimeZoneTest()
-        {
-            IModel m = GetModel();
-            m.Clear();
-
-            Uri t1Uri = new Uri("semio:test:testInstance1");
-            DateTime t = new DateTime();
-            Assert.IsTrue(DateTime.TryParse("2013-01-21T16:27:23.000Z", out t));
-
-            MappingTestClass t1 = m.CreateResource<MappingTestClass>(t1Uri);
-            t1.uniqueDateTimeTest = t;
-            t1.Commit();
-
-            MappingTestClass t_actual = m.GetResource<MappingTestClass>(t1Uri);
-        }
-
-        [Test]
-        public void AddRemoveDateTimeListTest()
-        {
-            IModel m = GetModel();
-            m.Clear();
-            Uri t1Uri = new Uri("semio:test:testInstance1");
-            MappingTestClass t1 = m.CreateResource<MappingTestClass>(t1Uri);
-
-
-            // Add value using the mapping interface
-            DateTime value = new DateTime(2012, 8, 15, 12, 3, 55, DateTimeKind.Local);
-            t1.dateTimeTest.Add(value);
-            t1.Commit();
-            MappingTestClass t_actual = m.GetResource<MappingTestClass>(t1Uri);
-
-            // Test if value was stored
-            Assert.AreEqual(1, t1.dateTimeTest.Count());
-            Assert.AreEqual(value, t1.dateTimeTest[0]);
-
-
-            // Test if property is present
-            var l = t1.ListProperties();
-            Assert.True(l.Contains(TestOntology.datetimeTest));
-            Assert.AreEqual(2, l.Count());
-
-            // Test if ListValues works
-            Assert.AreEqual(typeof(DateTime), t_actual.ListValues(TestOntology.datetimeTest).First().GetType());
-            DateTime time = (DateTime)t_actual.ListValues(TestOntology.datetimeTest).First();
-            Assert.AreEqual(value.ToUniversalTime(), time.ToUniversalTime());
-
-            // Remove value from mapped list
-            t1.dateTimeTest.Remove(value);
-            t1.Commit();
-
-            t_actual = m.GetResource<MappingTestClass>(t1Uri);
-
-            // Test if removed
-            Assert.AreEqual(0, t_actual.dateTimeTest.Count());
-
-            // Test if ListProperties works
-            l = t_actual.ListProperties().ToList();
-            Assert.False(l.Contains(TestOntology.datetimeTest));
-
-            // Test if ListValues works
-            Assert.AreEqual(0, t_actual.ListValues(TestOntology.datetimeTest).Count());
-        }
-
-        [Test]
-        public void AddRemoveResourceTest()
-        {
-            IModel m = GetModel();
-            m.Clear();
-
-            Uri t1Uri = new Uri("semio:test:testInstance1");
-            MappingTestClass t1 = m.CreateResource<MappingTestClass>(t1Uri);
-
-            Uri testClass2Uri = new Uri("semio:test:testInstance2");
-            MappingTestClass2 t2 = new MappingTestClass2(testClass2Uri);
-
-            Uri testClass3Uri = new Uri("semio:test:testInstance3");
-            MappingTestClass3 t3 = m.CreateResource<MappingTestClass3>(testClass3Uri);
-            t3.Commit(); // Force loading the resource from the model with the appropriate (derived) type.
-
-            t1.uniqueResourceTest = t2;
-            t1.Commit();
-
-            MappingTestClass t_actual = m.GetResource<MappingTestClass>(t1Uri);
-
-            Assert.AreEqual(t2, t_actual.uniqueResourceTest);
-
-            var l = t_actual.ListProperties().ToList();
-            Assert.Contains(TestOntology.uniqueResourceTest, l);
-            Assert.AreEqual(2, l.Count());
-
-            var x = t_actual.HasProperty(TestOntology.uniqueResourceTest);
-            Assert.IsTrue(x);
-
-            x = t_actual.HasProperty(TestOntology.uniqueResourceTest, t2);
-            Assert.IsTrue(x);
-
-            t_actual = m.GetResource<MappingTestClass>(t1Uri);
-            var values = t_actual.ListValues().ToList();
-            Assert.Contains( new Tuple<Property, object>(TestOntology.uniqueResourceTest, t2), values);
-            
-
-            Assert.IsTrue(typeof(Resource).IsAssignableFrom(t_actual.ListValues(TestOntology.uniqueResourceTest).First().GetType()));
-            //Assert.AreEqual(t2, t_actual.ListValues(TestOntology.uniqeResourceTest).First());
-
-            t1.RemoveProperty(TestOntology.uniqueResourceTest, t2);
-            t1.Commit();
-            t_actual = m.GetResource<MappingTestClass>(t1Uri);
-
-
-            l = t_actual.ListProperties().ToList();
-            Assert.False(l.Contains(TestOntology.uniqueResourceTest));
-
-            x = t_actual.HasProperty(TestOntology.uniqueResourceTest);
-            Assert.IsFalse(x);
-
-            x = t_actual.HasProperty(TestOntology.uniqueResourceTest, t2);
-            Assert.IsFalse(x);
-
-            // Test if ListValues works
-            Assert.AreEqual(0, t_actual.ListValues(TestOntology.uniqueResourceTest).Count());
-
-            // Test if derived types get properly mapped.
-            t1.uniqueResourceTest = t3;
-            t1.Commit();
-
-            t_actual = m.GetResource<MappingTestClass>(t1Uri);
-
-            Assert.AreEqual(t3, t_actual.uniqueResourceTest);
-        }
-
-        [Test]
-        public void AddRemoveResourceListTest()
-        {
-            IModel m = GetModel();
-            m.Clear();
-
-            Uri t1Uri = new Uri("semio:test:testInstance1");
-            MappingTestClass t1 = m.CreateResource<MappingTestClass>(t1Uri);
-
-            // Add value using the mapping interface
-            MappingTestClass2 t2 = new MappingTestClass2(new Uri("semio:test:testInstance2"));
-            MappingTestClass3 t3 = new MappingTestClass3(new Uri("semio:test:testInstance3"));
-
-            t1.resourceTest.Add(t2);
-            t1.resourceTest.Add(t3);
-            t1.Commit();
-
-            MappingTestClass t_actual = m.GetResource<MappingTestClass>(t1Uri);
-
-            Assert.AreEqual(2, t_actual.resourceTest.Count);
-            Assert.Contains(t2, t_actual.resourceTest);
-            Assert.Contains(t3, t_actual.resourceTest);
-
-            var l = t_actual.ListProperties();
-
-            Assert.AreEqual(2, l.Count());
-            Assert.IsTrue(l.Contains(TestOntology.resourceTest));
-
-            var x = t_actual.HasProperty(TestOntology.resourceTest);
-            Assert.IsTrue(x);
-
-            x = t_actual.HasProperty(TestOntology.resourceTest, t2);
-            Assert.IsTrue(x);
-
-            x = t_actual.HasProperty(TestOntology.resourceTest, t3);
-            Assert.IsTrue(x);
-
-            var v = t_actual.ListValues(TestOntology.resourceTest);
-
-            Assert.AreEqual(2, l.Count());
-            Assert.IsTrue(v.Contains(t2));
-            Assert.IsTrue(v.Contains(t3));
-
-            t1.resourceTest.Remove(t2);
-            t1.resourceTest.Remove(t3);
-            t1.Commit();
-
-            t_actual = m.GetResource<MappingTestClass>(t1Uri);
-
-            x = t_actual.HasProperty(TestOntology.resourceTest);
-            Assert.IsFalse(x);
-
-            x = t_actual.HasProperty(TestOntology.resourceTest, t2);
-            Assert.IsFalse(x);
-
-            Assert.AreEqual(0, t_actual.resourceTest.Count);
-        }
-
-        [Test]
-        public void LazyLoadResourceTest()
-        {
-            
-            IModel model = GetModel();
-            model.Clear();
-
-            Uri testRes1 = new Uri("semio:test:testInstance");
-            Uri testRes2 = new Uri("semio:test:testInstance2");
-            MappingTestClass t1 = model.CreateResource<MappingTestClass>(testRes1);
-            MappingTestClass2 t2 = model.CreateResource<MappingTestClass2>(new Uri("semio:test:testInstance2"));
-
-            t1.uniqueResourceTest = t2;
-            // TODO: Debug messsage, because t2 was not commited
-            t1.Commit();
-
-            MappingTestClass p1 = model.GetResource<MappingTestClass>(testRes1);
-            //Assert.AreEqual(null, p1.uniqueResourceTest);
-
-            var v = p1.ListValues(TestOntology.uniqueResourceTest);
-            Assert.AreEqual(t2.Uri.OriginalString, (v.First() as IResource).Uri.OriginalString);
-
-            model.DeleteResource(t1);
-
-            model.DeleteResource(t2);
-
-            t1 = model.CreateResource<MappingTestClass>(testRes1);
-
-            t2 = model.CreateResource<MappingTestClass2>(new Uri("semio:test:testInstance2"));
-            t2.Commit();
-
-            t1.uniqueResourceTest = t2;
-            t1.Commit();
-
-            var tt1 = model.GetResource<MappingTestClass>(testRes1);
-            Assert.AreEqual(t2, tt1.uniqueResourceTest);
-
-            IResource tr1 = model.GetResource(testRes1);
-            Assert.AreEqual(typeof(MappingTestClass), tr1.GetType());
-            
-            model.Clear();
-            _store.RemoveModel(model);
-        }
-
-        [Test]
-        public void MappingTypeTest()
-        {
-            IModel m = GetModel();
-            m.Clear();
-            Uri t1Uri = new Uri("semio:test:testInstance1");
-            MappingTestClass2 t1 = m.CreateResource<MappingTestClass2>(t1Uri);
-            //Assert.AreEqual(1, t1.Classes.Count);
-            t1.uniqueStringTest = "testing 1";
-            t1.Commit();
-
-            Uri t2Uri = new Uri("semio:test:testInstance2");
-            MappingTestClass3 t2 = m.CreateResource<MappingTestClass3>(t2Uri);
-            t2.uniqueStringTest = "testing 2";
-            t2.Commit();
-
-            Uri t3Uri = new Uri("semio:test:testInstance3");
-            MappingTestClass4 t3 = m.CreateResource<MappingTestClass4>(t3Uri);
-            t3.uniqueStringTest = "testing 3";
-            t3.Commit();
-
-            Resource r1 = m.GetResource<Resource>(t1Uri);
-            Assert.AreEqual(t1, r1);
-
-            Resource r2 = m.GetResource<Resource>(t2Uri);
-            Assert.AreEqual(t2, r2);
-
-            Resource r3 = m.GetResource<Resource>(t3Uri);
-            Assert.AreEqual(t3, r3);
-
-        }
-
-        [Test]
-        public void MultipeTypesMappingTest()
-        {
-            IModel m = GetModel();
-            m.Clear();
-
-            Uri t3Uri = new Uri("semio:test:testInstance3");
-            MappingTestClass5 t3 = m.CreateResource<MappingTestClass5>(t3Uri);
-            t3.uniqueStringTest = "testing 3";
-            t3.AddProperty(rdf.type, nco.Affiliation);
-            t3.Commit();
-
-            Resource r3 = m.GetResource<Resource>(t3Uri);
-            Type tr3 = r3.GetType();
-            Type tt3 = typeof(MappingTestClass5);
-            Assert.AreEqual(typeof(MappingTestClass5), r3.GetType());
-
-            m.Clear();
-            t3 = m.CreateResource<MappingTestClass5>(t3Uri);
-            t3.uniqueStringTest = "testing 3";
-            t3.AddProperty(rdf.type, nco.Contact);
-            t3.Commit();
-
-            r3 = m.GetResource<MappingTestClass5>(t3Uri);
-            Assert.AreEqual(typeof(MappingTestClass5), r3.GetType());
-
-            r3 = m.GetResource<Contact>(t3Uri);
-            Assert.AreEqual(typeof(Contact), r3.GetType());
-        }
-
-        [Test]
-        public void MappingTypeWithInferencingTest()
-        {
-            IModel m = GetModel();
-            m.Clear();
-
-            Uri t3Uri = new Uri("semio:test:testInstance3");
-            PersonContact t3 = m.CreateResource<PersonContact>(t3Uri);
-            t3.NameGiven = "Hans";
-            t3.Commit();
-
-            ResourceQuery q = new ResourceQuery(nco.Contact);
-
-            var queryResult = m.ExecuteQuery(q, true);
-
-            Assert.IsNotEmpty(queryResult.GetResources());
-        }
-
-        IModel GetModel()
-        {
-            string connectionString = SetupClass.ConnectionString;
-            _store = StoreFactory.CreateStore(string.Format("{0};rule=urn:semiodesk/test/ruleset", connectionString));
-
-            Uri testModelUri = new Uri("http://example.org/TestModel");
-
-            return _store.GetModel(testModelUri); ;
-        }
-
-        [Test]
-        public void RollbackTest()
-        {
-            IModel m = GetModel();
-            m.Clear();
-            Uri t1Uri = new Uri("semio:test:testInstance1");
-            MappingTestClass t1 = m.CreateResource<MappingTestClass>(t1Uri);
-
-
-            // Add value using the mapping interface
-            string strValue = "Hallo Welt!";
-            t1.uniqueStringTest = strValue;
-            t1.Commit();
-
-            t1.uniqueStringTest = "HelloWorld!";
-
-            t1.Rollback();
-
-
-            Assert.AreEqual(strValue, t1.uniqueStringTest);
-
-            MappingTestClass newRef = m.GetResource<MappingTestClass>(t1Uri);
-            newRef.stringTest.Add("Hi");
-            newRef.stringTest.Add("Blub");
-            newRef.Commit();
-
-            t1.Rollback();
-
-
-            Assert.AreEqual(2, t1.stringTest.Count);
-            Assert.IsTrue(t1.stringTest.Contains("Hi"));
-            Assert.IsTrue(t1.stringTest.Contains("Blub"));
-
-
-            Uri t2Uri = new Uri("semio:test:testInstance2");
-            MappingTestClass2 p = m.CreateResource<MappingTestClass2>(t2Uri);
-            p.uniqueStringTest = "blub";
-            p.Commit();
-
-            newRef = m.GetResource<MappingTestClass>(t1Uri);
-            newRef.resourceTest.Add(p);
-            newRef.Commit();
-
-            t1.Rollback();
-
-
-            Assert.IsTrue(t1.resourceTest.Count == 1);
-            Assert.IsTrue(t1.resourceTest.Contains(p));
-        }
-
-        [Test]
-        public void RollbackMappedResourcesTest()
-        {
-            IModel m = GetModel();
-            m.Clear();
-            Uri t1Uri = new Uri("semio:test:testInstance1");
-            SingleResourceMappingTestClass t1 = m.CreateResource<SingleResourceMappingTestClass>(t1Uri);
-            t1.Commit();
-
-            Uri t2Uri = new Uri("semio:test:testInstance2");
-            SingleMappingTestClass p = m.CreateResource<SingleMappingTestClass>(t2Uri);
-            p.stringTest.Add("blub");
-            p.Commit();
-
-            var newRef = m.GetResource<SingleResourceMappingTestClass>(t1Uri);
-            newRef.ResourceTest.Add(p);
-            newRef.Commit();
-
-            t1.Rollback();
-
-            Assert.IsTrue(t1.ResourceTest.Count == 1);
-            Assert.IsTrue(t1.ResourceTest.Contains(p));
-        }
-
-        [Test]
-        public void ListValuesTest()
-        {
-            IModel m = GetModel();
-            m.Clear();
-            Uri t1Uri = new Uri("semio:test:testInstance1");
-            MappingTestClass t1 = m.CreateResource<MappingTestClass>(t1Uri);
-
-
-            // Add value using the mapping interface
-            string strValue = "Hallo Welt!";
-            t1.uniqueStringTest = strValue;
-            t1.Commit();
-
-            t1.stringTest.Add("Hi");
-            t1.stringTest.Add("Blub");
-            t1.Commit();
-
-            var x = t1.ListValues(TestOntology.stringTest).ToList();
-
-            MappingTestClass actual = m.GetResource<MappingTestClass>(t1.Uri);
-            var x2 = actual.ListValues(TestOntology.stringTest).ToList().ToList();
-
-            Assert.AreEqual(x.Count, x2.Count);
-            Assert.IsTrue(x2.Contains(x[0]));
-            Assert.IsTrue(x2.Contains(x[1]));
-        }
-
-        [Test]
-        public void KeepListsAfterRollbackTest()
-        {
-            IModel m = GetModel();
-            m.Clear();
-            Uri t1Uri = new Uri("semio:test:testInstance8");
-            SingleMappingTestClass t1 = m.CreateResource<SingleMappingTestClass>(t1Uri);
-            t1.AddProperty(TestOntology.uniqueStringTest, "Hello");
-            t1.Commit();
-            t1.Rollback();
-
-            t1.stringTest.Add("Hi");
-            t1.stringTest.Add("Blub");
-            var x = t1.ListValues(TestOntology.stringTest).ToList();
-            Assert.AreEqual(2, x.Count);
-            t1.Commit();
-
-            SingleMappingTestClass t2 = m.GetResource<SingleMappingTestClass>(t1Uri);
-
-            var x2 = t2.ListValues(TestOntology.stringTest).ToList();
-
-            Assert.AreEqual(x.Count, x2.Count);
-            Assert.IsTrue(x2.Contains(x[0]));
-            Assert.IsTrue(x2.Contains(x[1]));
-
-        }
-
-        [Test]
-        public void TestEquality()
-        {
-            Resource c1 = new Resource(new Uri("http://www.semanticdesktop.org/ontologies/2007/04/02/ncal#cancelledStatus"));
-            Resource c2 = new Resource(new Uri("http://www.semanticdesktop.org/ontologies/2007/04/02/ncal#cancelledStatus"));
-
-            Assert.IsTrue(c1.Equals(c2));
-            Assert.IsFalse(c1 == c2);
-        }
-
-        [Test]
-        public void TestStringPropertyMapping()
-        {
-            StringMappingTestClass p = new StringMappingTestClass(new Uri("http://test.example.com"));
-            p.uniqueStringTest = "Test string";
-
-            var x = p.GetValue(TestOntology.uniqueStringTest);
-            Assert.AreEqual(p.uniqueStringTest, x);
-
-            p.RandomProperty = "Test string 2";
-
-            x = p.GetValue(new Property(new Uri("http://www.example.com/property")));
-            Assert.AreEqual(p.RandomProperty, x);
-        }
-
-        [Test]
-        public void TestLocalizedStringPropertyMapping()
-        {
-            IModel m = GetModel();
-            m.Clear();
-            var resUri = new Uri("http://test.example.com");
-            StringMappingTestClass p = m.CreateResource<StringMappingTestClass>(resUri);
-
-            string germanText = "Hallo Welt";
-            string englishText = "Hello World";
-            p.AddProperty(TestOntology.uniqueStringTest, germanText, "DE");
-            p.AddProperty(TestOntology.uniqueStringTest, englishText, "EN");
-            Assert.AreEqual(null, p.uniqueStringTest);
-            p.Language = "DE";
-            Assert.AreEqual(germanText, p.uniqueStringTest);
-            var x = p.ListValues(TestOntology.uniqueStringTest);
-            p.Language = "EN";
-            Assert.AreEqual(englishText, p.uniqueStringTest);
-
-            p.Language = null;
-            Assert.AreEqual(null, p.uniqueStringTest);
-
-        }
-
-        [Test]
-        public void TestLocalizedStringInvariancy()
-        {
-            IModel m = GetModel();
-            m.Clear();
-            Uri peterUri = new Uri("http://test.example.com/peter");
-            PersonContact contact = m.CreateResource<PersonContact>(peterUri);
-            contact.NameGiven = "Peter";
-            contact.Language = "DE";
-            Assert.AreEqual("Peter", contact.NameGiven);
-        }
-
-
-        [Test]
-        public void TestLocalizedStringListPropertyMapping()
-        {
-            IModel m = GetModel();
-            m.Clear();
-            var resUri = new Uri("http://test.example.com");
-            StringMappingTestClass p = m.CreateResource<StringMappingTestClass>(resUri);
-
-            string germanText = "Hallo Welt";
-            string englishText = "Hello World";
-            p.AddProperty(TestOntology.stringTest, germanText+1, "DE");
-            p.AddProperty(TestOntology.stringTest, germanText+2, "de");
-            p.AddProperty(TestOntology.stringTest, germanText+3, "DE");
-            p.AddProperty(TestOntology.stringTest, englishText+1, "EN");
-            p.AddProperty(TestOntology.stringTest, englishText+2, "EN");
-            p.AddProperty(TestOntology.stringTest, englishText+3, "EN");
-            p.AddProperty(TestOntology.stringTest, englishText+4, "EN");
-            Assert.AreEqual(0, p.stringListTest.Count);
-            var x = p.ListValues(TestOntology.stringTest);
-            Assert.AreEqual(7, x.Count());
-            p.AddProperty(TestOntology.stringTest, "Hello interanational World"+1);
-            p.AddProperty(TestOntology.stringTest, "Hello interanational World"+2);
-            Assert.AreEqual(2, p.stringListTest.Count);
-            Assert.AreEqual(9, p.ListValues(TestOntology.stringTest).Count());
-            p.Language = "DE";
-            Assert.AreEqual(3, p.stringListTest.Count);
-            Assert.AreEqual(9, p.ListValues(TestOntology.stringTest).Count());
-            p.Language = "EN";
-            Assert.AreEqual(4, p.stringListTest.Count);
-            Assert.AreEqual(9, p.ListValues(TestOntology.stringTest).Count());
-            p.RemoveProperty(TestOntology.stringTest, germanText + 1, "DE");
-            Assert.AreEqual(8, p.ListValues(TestOntology.stringTest).Count());
-
-            p.RemoveProperty(TestOntology.stringTest, englishText + 1, "en");
-            Assert.AreEqual(8, p.ListValues(TestOntology.stringTest).Count());
-
-            p.RemoveProperty(TestOntology.stringTest, "Hello interanational World" + 1);
-        }
-
-        [Test]
-        public void TestLocalizedStringListPropertyMapping2()
-        {
-            IModel m = GetModel();
-            m.Clear();
-            var resUri = new Uri("http://test.example.com");
-            StringMappingTestClass p = m.CreateResource<StringMappingTestClass>(resUri);
-
-            p.stringListTest.Add("Hello interanational World" + 1);
-            p.stringListTest.Add("Hello interanational World" + 2);
-            string germanText = "Hallo Welt";
-            string englishText = "Hello World";
-            p.Language = "DE";
-            p.stringListTest.Add(germanText + 1);
-            p.stringListTest.Add(germanText + 2);
-            p.stringListTest.Add(germanText + 3);
-            Assert.AreEqual(3, p.stringListTest.Count);
-            Assert.AreEqual(5, p.ListValues(TestOntology.stringTest).Count());
-
-            p.Language = "EN";
-            p.stringListTest.Add(englishText + 1);
-            p.stringListTest.Add(englishText + 2);
-            p.stringListTest.Add(englishText + 3);
-            p.stringListTest.Add(englishText + 4);
-            Assert.AreEqual(4, p.stringListTest.Count);
-            Assert.AreEqual(9, p.ListValues(TestOntology.stringTest).Count());
-
-            p.Language = null;
-            Assert.AreEqual(2, p.stringListTest.Count);
-            Assert.AreEqual(9, p.ListValues(TestOntology.stringTest).Count());
-        }
-
-        [Test]
-        public void TestJsonSerialization()
-        {
-            IModel model = GetModel();
-            model.Clear();
-
-            JsonMappingTestClass expected = model.CreateResource<JsonMappingTestClass>();
-            expected.stringTest.Add("Hello World!");
-            expected.stringTest.Add("Hallo Welt!");
-            expected.Commit();
-
-            string json = JsonConvert.SerializeObject(expected);
-
-            JsonResourceSerializerSettings settings = new JsonResourceSerializerSettings(_store);
-
-            JsonMappingTestClass actual = JsonConvert.DeserializeObject<JsonMappingTestClass>(json, settings);
-
-            Assert.AreEqual(expected.Uri, actual.Uri);
-            Assert.AreEqual(expected.Model.Uri, actual.Model.Uri);
-            Assert.AreEqual(2, actual.stringTest.Count);
-        }
-    }
-}
+﻿// LICENSE:
+//
+// Permission is hereby granted, free of charge, to any person obtaining a copy
+// of this software and associated documentation files (the "Software"), to deal
+// in the Software without restriction, including without limitation the rights
+// to use, copy, modify, merge, publish, distribute, sublicense, and/or sell
+// copies of the Software, and to permit persons to whom the Software is
+// furnished to do so, subject to the following conditions:
+//
+// The above copyright notice and this permission notice shall be included in
+// all copies or substantial portions of the Software.
+//
+// THE SOFTWARE IS PROVIDED "AS IS", WITHOUT WARRANTY OF ANY KIND, EXPRESS OR
+// IMPLIED, INCLUDING BUT NOT LIMITED TO THE WARRANTIES OF MERCHANTABILITY,
+// FITNESS FOR A PARTICULAR PURPOSE AND NONINFRINGEMENT. IN NO EVENT SHALL THE
+// AUTHORS OR COPYRIGHT HOLDERS BE LIABLE FOR ANY CLAIM, DAMAGES OR OTHER
+// LIABILITY, WHETHER IN AN ACTION OF CONTRACT, TORT OR OTHERWISE, ARISING FROM,
+// OUT OF OR IN CONNECTION WITH THE SOFTWARE OR THE USE OR OTHER DEALINGS IN
+// THE SOFTWARE.
+//
+// AUTHORS:
+//
+//  Moritz Eberl <moritz@semiodesk.com>
+//  Sebastian Faubel <sebastian@semiodesk.com>
+//
+// Copyright (c) Semiodesk GmbH 2015
+
+using System;
+using System.Collections.Generic;
+using System.Linq;
+using System.Text;
+using System.Globalization;
+using Semiodesk.Trinity;
+using System.Collections.ObjectModel;
+using Semiodesk.Trinity.Ontologies;
+using System.Reflection;
+using NUnit.Framework;
+using Semiodesk.Trinity.Test;
+using Semiodesk.Trinity.Serialization;
+using Newtonsoft.Json;
+#if NET35
+using Semiodesk.Trinity.Utility;
+#endif
+
+namespace Semiodesk.Trinity.Test
+{
+    public class SingleMappingTestClass : Resource
+    {
+        #region Mapping
+
+        public override IEnumerable<Class> GetTypes()
+        {
+            yield return TestOntology.SingleMappingTestClass;
+        }
+
+        protected PropertyMapping<ObservableCollection<string>> stringTestMapping =
+            new PropertyMapping<ObservableCollection<string>>("stringTest", TestOntology.stringTest, new ObservableCollection<string>());
+
+        public ObservableCollection<string> stringTest
+        {
+            get { return GetValue(stringTestMapping); }
+            set { SetValue(stringTestMapping, value); }
+        }
+
+        #endregion
+
+        #region Constructors
+
+        public SingleMappingTestClass(Uri uri) : base(uri) {}
+
+        #endregion
+    }
+
+    public class SingleResourceMappingTestClass : Resource
+    {
+        #region Constructors
+
+        public SingleResourceMappingTestClass(Uri uri) : base(uri) {}
+
+        #endregion
+
+        #region Mapping
+
+        public override IEnumerable<Class> GetTypes()
+        {
+            return new List<Class> { TestOntology.SingleResourceMappingTestClass };
+        }
+
+        protected PropertyMapping<ObservableCollection<Resource>> resourceTestMapping =
+            new PropertyMapping<ObservableCollection<Resource>>("ResourceTest", TestOntology.resourceTest, new ObservableCollection<Resource>());
+
+        public ObservableCollection<Resource> ResourceTest
+        {
+            get { return GetValue(resourceTestMapping); }
+            set { SetValue(resourceTestMapping, value); }
+        }
+
+        #endregion
+    }
+
+    public class ResourceMappingTestClass : Resource
+    {
+        #region Members
+
+        protected PropertyMapping<int> IntegerValueMapping = new PropertyMapping<int>("IntegerValue", TestOntology.intTest);
+
+        public int IntegerValue
+        {
+            get { return GetValue(IntegerValueMapping); }
+            set { SetValue(IntegerValueMapping, value); }
+        }
+
+        protected PropertyMapping<ResourceMappingTestClass> ResourceMapping = new PropertyMapping<ResourceMappingTestClass>("Resource", TestOntology.resourceTest);
+
+        public ResourceMappingTestClass Resource
+        {
+            get { return GetValue(ResourceMapping); }
+            set { SetValue(ResourceMapping, value); }
+        }
+
+        #endregion
+
+        #region Constructors
+
+        public ResourceMappingTestClass(Uri uri) : base(uri) { }
+
+        #endregion
+
+        #region Methods
+
+        public override IEnumerable<Class> GetTypes()
+        {
+            yield return TestOntology.ResourceMappingTestClass;
+        }
+
+        #endregion
+    }
+
+    public class MappingTestClass : Resource
+    {
+        #region Constructors
+
+        public MappingTestClass(Uri uri) : base(uri) {}
+
+        #endregion
+
+        #region Mapping
+
+        public override IEnumerable<Class> GetTypes()
+        {
+            return new List<Class> { TestOntology.TestClass };
+        }
+
+        protected PropertyMapping<ObservableCollection<int>> intTestMapping =
+            new PropertyMapping<ObservableCollection<int>>("intTest", TestOntology.intTest, new ObservableCollection<int>());
+
+        public ObservableCollection<int> intTest
+        {
+            get { return GetValue(intTestMapping); }
+            set { SetValue(intTestMapping, value); }
+        }
+
+        protected PropertyMapping<int> uniqueIntTestMapping =
+            new PropertyMapping<int>("uniqueIntTest", TestOntology.uniqueIntTest);
+
+        public int uniqueIntTest
+        {
+            get { return GetValue(uniqueIntTestMapping); }
+            set { SetValue(uniqueIntTestMapping, value); }
+        }
+
+        protected PropertyMapping<ObservableCollection<uint>> uintTestMapping =
+            new PropertyMapping<ObservableCollection<uint>>("uintTest", TestOntology.uintTest, new ObservableCollection<uint>());
+
+        public ObservableCollection<uint> uintTest
+        {
+            get { return GetValue(uintTestMapping); }
+            set { SetValue(uintTestMapping, value); }
+        }
+
+
+        protected PropertyMapping<uint> uniqueUintTestMapping =
+            new PropertyMapping<uint>("uniqueUintTest", TestOntology.uniqueUintTest);
+
+        public uint uniqueUintTest
+        {
+            get { return GetValue(uniqueUintTestMapping); }
+            set { SetValue(uniqueUintTestMapping, value); }
+        }
+
+        protected PropertyMapping<ObservableCollection<string>> stringTestMapping =
+            new PropertyMapping<ObservableCollection<string>>("stringTest", TestOntology.stringTest, new ObservableCollection<string>());
+
+        public ObservableCollection<string> stringTest
+        {
+            get { return GetValue(stringTestMapping); }
+            set { SetValue(stringTestMapping, value); }
+        }
+
+        protected PropertyMapping<string> uniqueStringTestMapping =
+            new PropertyMapping<string>("uniqueStringTest", TestOntology.uniqueStringTest);
+
+        public string uniqueStringTest
+        {
+            get { return GetValue(uniqueStringTestMapping); }
+            set { SetValue(uniqueStringTestMapping, value); }
+        }
+
+        protected PropertyMapping<ObservableCollection<bool>> boolTestMapping =
+            new PropertyMapping<ObservableCollection<bool>>("boolTest", TestOntology.boolTest, new ObservableCollection<bool>());
+
+        public ObservableCollection<bool> boolTest
+        {
+            get { return GetValue(boolTestMapping); }
+            set { SetValue(boolTestMapping, value); }
+        }
+
+        protected PropertyMapping<bool> uniqueBoolTestMapping =
+            new PropertyMapping<bool>("uniqueBoolTest", TestOntology.uniqueBoolTest);
+
+        public bool uniqueBoolTest
+        {
+            get { return GetValue(uniqueBoolTestMapping); }
+            set { SetValue(uniqueBoolTestMapping, value); }
+        }
+
+        protected PropertyMapping<float> uniqueFloatTestMapping =
+            new PropertyMapping<float>("uniqueFloatTest", TestOntology.uniqueFloatTest);
+
+        public float uniqueFloatTest
+        {
+            get { return GetValue(uniqueFloatTestMapping); }
+            set { SetValue(uniqueFloatTestMapping, value); }
+        }
+
+        protected PropertyMapping<double> uniqueDoubleTestMapping =
+            new PropertyMapping<double>("uniqueDoubleTest", TestOntology.uniqueDoubleTest);
+
+        public double uniqueDoubleTest
+        {
+            get { return GetValue(uniqueDoubleTestMapping); }
+            set { SetValue(uniqueDoubleTestMapping, value); }
+        }
+
+        protected PropertyMapping<ObservableCollection<double>> doubleTestMapping =
+    new PropertyMapping<ObservableCollection<double>>("doubleTest", TestOntology.doubleTest);
+
+        public ObservableCollection<double> DoubleTest
+        {
+            get { return GetValue(doubleTestMapping); }
+            set { SetValue(doubleTestMapping, value); }
+        }
+
+        protected PropertyMapping<decimal> uniqueDecimalTestMapping =
+            new PropertyMapping<decimal>("uniqueDecimalTest", TestOntology.uniqueDecimalTest);
+
+        public decimal uniqueDecimalTest
+        {
+            get { return GetValue(uniqueDecimalTestMapping); }
+            set { SetValue(uniqueDecimalTestMapping, value); }
+        }
+
+        protected PropertyMapping<ObservableCollection<Resource>> _genericPropertyMapping =
+            new PropertyMapping<ObservableCollection<Resource>>("genericProperty", TestOntology.genericTest);
+
+        public ObservableCollection<Resource> genericProperty
+        {
+            get { return GetValue(_genericPropertyMapping); }
+            set { SetValue(_genericPropertyMapping, value); }
+        }
+
+        protected PropertyMapping<DateTime> uniqueDateTimeTestMapping =
+            new PropertyMapping<DateTime>("uniqueDateTimeTest", TestOntology.uniqueDatetimeTest);
+
+        public DateTime uniqueDateTimeTest
+        {
+            get { return GetValue(uniqueDateTimeTestMapping); }
+            set { SetValue(uniqueDateTimeTestMapping, value); }
+        }
+
+        protected PropertyMapping<ObservableCollection<DateTime>> dateTimeTestMapping =
+            new PropertyMapping<ObservableCollection<DateTime>>("dateTimeTest", TestOntology.datetimeTest, new ObservableCollection<DateTime>());
+
+        public ObservableCollection<DateTime> dateTimeTest
+        {
+            get { return GetValue(dateTimeTestMapping); }
+            set { SetValue(dateTimeTestMapping, value); }
+        }
+
+
+        protected PropertyMapping<ObservableCollection<MappingTestClass2>> resourceTestMapping =
+            new PropertyMapping<ObservableCollection<MappingTestClass2>>("resourceTest", TestOntology.resourceTest, new ObservableCollection<MappingTestClass2>());
+
+        public ObservableCollection<MappingTestClass2> resourceTest
+        {
+            get { return GetValue(resourceTestMapping); }
+            set { SetValue(resourceTestMapping, value); }
+        }
+
+        protected PropertyMapping<MappingTestClass2> uniqueResourceTestMapping =
+            new PropertyMapping<MappingTestClass2>("uniqueResourceTest", TestOntology.uniqueResourceTest);
+
+        public MappingTestClass2 uniqueResourceTest
+        {
+            get { return GetValue(uniqueResourceTestMapping); }
+            set { SetValue(uniqueResourceTestMapping, value); }
+        }
+
+        protected PropertyMapping<Resource> resPropertyMapping =
+            new PropertyMapping<Resource>("resProperty", TestOntology.resTest);
+
+        public Resource resProperty
+        {
+            get { return (Resource)GetValue(resPropertyMapping); }
+            set { SetValue(resPropertyMapping, value); }
+        }
+
+        protected PropertyMapping<ObservableCollection<Uri>> uriTestMapping =
+            new PropertyMapping<ObservableCollection<Uri>>("uriTest", TestOntology.uriTest, new ObservableCollection<Uri>());
+
+        public ObservableCollection<Uri> uriTest
+        {
+            get { return GetValue(uriTestMapping); }
+            set { SetValue(uriTestMapping, value); }
+        }
+
+        protected PropertyMapping<Uri> uniqueUriTestMapping =
+            new PropertyMapping<Uri>("uniqueUriTest", TestOntology.uniqueUriTest);
+
+        public Uri uniqueUriTest
+        {
+            get { return GetValue(uniqueUriTestMapping); }
+            set { SetValue(uniqueUriTestMapping, value); }
+        }
+
+
+        #endregion
+
+    }
+
+    public class MappingTestClass2 : Resource
+    {
+        #region Constructors
+
+        public MappingTestClass2(Uri uri) : base(uri) {}
+
+        #endregion
+
+        #region Mapping
+
+        public override IEnumerable<Class> GetTypes()
+        {
+            return new List<Class> { TestOntology.TestClass2 };
+        }
+
+        protected PropertyMapping<string> uniqueStringTestMapping =
+            new PropertyMapping<string>("uniqueStringTest", TestOntology.uniqueStringTest);
+
+        public string uniqueStringTest
+        {
+            get { return GetValue(uniqueStringTestMapping); }
+            set { SetValue(uniqueStringTestMapping, value); }
+        }
+
+        #endregion
+    }
+
+    public class MappingTestClass3 : MappingTestClass2
+    {
+        #region Constructors
+
+        public MappingTestClass3(Uri uri) : base(uri) {}
+
+        #endregion
+
+        #region Mapping
+
+        public override IEnumerable<Class> GetTypes()
+        {
+            return new List<Class> { TestOntology.TestClass3 };
+        }
+
+        #endregion
+    }
+
+    public class MappingTestClass4 : MappingTestClass3
+    {
+        #region Constructors
+
+        public MappingTestClass4(Uri uri) : base(uri) {}
+
+        #endregion
+
+        #region Mapping
+
+        public override IEnumerable<Class> GetTypes()
+        {
+            return new List<Class> { TestOntology.TestClass3 };
+        }
+
+        #endregion
+    }
+    public class MappingTestClass5 : MappingTestClass3
+    {
+        #region Constructors
+
+        public MappingTestClass5(Uri uri) : base(uri) {}
+
+        #endregion
+
+        #region Mapping
+
+        public override IEnumerable<Class> GetTypes()
+        {
+            return new List<Class> { TestOntology.TestClass4 };
+        }
+
+        #endregion
+    }
+
+    public class StringMappingTestClass : Resource
+    {
+        #region Constructors
+
+        public StringMappingTestClass(Uri uri) : base(uri) {}
+
+        #endregion
+
+        #region Mapping
+
+        public override IEnumerable<Class> GetTypes()
+        {
+            return new List<Class> { TestOntology.TestClass3 };
+        }
+
+        public PropertyMapping<string> randomPropertyTestMapping =
+            new PropertyMapping<string>("RandomProperty", "http://www.example.com/property");
+
+        public string RandomProperty
+        {
+            get { return GetValue(randomPropertyTestMapping); }
+            set { SetValue(randomPropertyTestMapping, value); }
+        }
+
+        public PropertyMapping<string> uniqueStringTestMapping =
+            new PropertyMapping<string>("uniqueStringTest", TestOntology.uniqueStringTest.Uri.OriginalString);
+
+        public string uniqueStringTest
+        {
+            get { return GetValue(uniqueStringTestMapping); }
+            set { SetValue(uniqueStringTestMapping, value); }
+        }
+
+        public PropertyMapping<List<string>> stringListTestMapping =
+    new PropertyMapping<List<string>>("stringListTest", TestOntology.stringTest);
+
+        public List<string> stringListTest
+        {
+            get { return GetValue(stringListTestMapping); }
+            set { SetValue(stringListTestMapping, value); }
+        }
+
+        public PropertyMapping<ObservableCollection<int>> intTestMapping =
+            new PropertyMapping<ObservableCollection<int>>("intTest", "semio:test:intTest", new ObservableCollection<int>());
+
+        public ObservableCollection<int> intTest
+        {
+            get { return GetValue(intTestMapping); }
+            set { SetValue(intTestMapping, value); }
+        }
+        
+        #endregion
+    }
+
+    public class JsonMappingTestClass : Resource
+    {
+        #region Mapping
+
+        public override IEnumerable<Class> GetTypes()
+        {
+            yield return TestOntology.JsonTestClass;
+        }
+
+        protected PropertyMapping<ObservableCollection<string>> stringTestMapping =
+            new PropertyMapping<ObservableCollection<string>>("stringTest", TestOntology.stringTest, new ObservableCollection<string>());
+
+        public ObservableCollection<string> stringTest
+        {
+            get { return GetValue(stringTestMapping); }
+            set { SetValue(stringTestMapping, value); }
+        }
+
+        #endregion
+
+        #region Constructors
+
+        public JsonMappingTestClass(Uri uri) : base(uri) { }
+
+        #endregion
+    }
+
+    [TestFixture]
+    public class ResourceMappingTest
+    {
+        public static bool RegisteredOntology = false;
+
+        private IStore _store;
+
+        [TearDown]
+        public void TearDown()
+        {
+            if (_store != null)
+            {
+                _store.Dispose();
+            }
+        }
+
+        //[Test]
+        // This test does not run, but it needs to.
+        public void AddUnmappedType()
+        {
+            IModel m = GetModel();
+            m.Clear();
+
+            Uri t1Uri = new Uri("semio:test:testInstance1");
+            Uri t2Uri = new Uri("semio:test:testInstance2");
+            MappingTestClass t1 = m.CreateResource<MappingTestClass>(t1Uri);
+
+            IResource r = m.CreateResource(t2Uri);
+            r.AddProperty(rdf.type, TestOntology.TestClass2);
+
+            t1.AddProperty(TestOntology.uniqueResourceTest, r);
+            t1.AddProperty(TestOntology.resourceTest, r);
+
+            Assert.IsNull(t1.uniqueResourceTest);
+            Assert.AreEqual(0, t1.resourceTest.Count);
+
+            m.Clear();
+        }
+
+        [Test]
+        public void GetTypesTest()
+        {
+            MappingTestClass2 t2 = new MappingTestClass2(new Uri("semio:t2"));
+            List<Class> classes = t2.GetTypes().ToList();
+            Assert.AreEqual(1, classes.Count);
+            Assert.Contains(TestOntology.TestClass2, classes);
+
+            MappingTestClass3 t3 = new MappingTestClass3(new Uri("semio:t3"));
+            classes = t3.GetTypes().ToList();
+            Assert.AreEqual(1, classes.Count);
+            Assert.Contains(TestOntology.TestClass3, classes);
+        }
+
+        [Test]
+        public void AddRemoveIntegerTest()
+        {
+            IModel m = GetModel();
+            m.Clear();
+
+            Uri t1Uri = new Uri("semio:test:testInstance1");
+            MappingTestClass t1 = m.CreateResource<MappingTestClass>(t1Uri);
+
+            // Add value using the mapping interface
+            int value = 1;
+            t1.uniqueIntTest = value;
+
+            t1.Commit();
+
+            MappingTestClass t_actual = m.GetResource<MappingTestClass>(t1Uri);
+
+            // Test if value was stored
+            Assert.AreEqual(value, t_actual.uniqueIntTest);
+
+
+            // Test if property is present
+            IEnumerable<Property> l = t_actual.ListProperties();
+            Assert.True(l.Contains(TestOntology.uniqueIntTest));
+            Assert.AreEqual(2, l.Count());
+
+            // Test if ListValues works
+            Assert.AreEqual(typeof(int), t_actual.ListValues(TestOntology.uniqueIntTest).First().GetType());
+            Assert.AreEqual(value, t_actual.ListValues(TestOntology.uniqueIntTest).First());
+
+            // Remove with RemoveProperty
+            t1.RemoveProperty(TestOntology.uniqueIntTest, value);
+            t1.Commit();
+
+            t_actual = m.GetResource<MappingTestClass>(t1Uri);
+
+            // Test if ListProperties works
+            l = t_actual.ListProperties();
+            Assert.False(l.Contains(TestOntology.uniqueIntTest));
+
+            // Test if ListValues works
+            Assert.AreEqual(0, t_actual.ListValues(TestOntology.uniqueIntTest).Count());
+
+            m.Clear();
+        }
+
+        [Test]
+        public void AddRemoveIntegerListTest()
+        {
+            IModel m = GetModel();
+            m.Clear();
+            Uri t1Uri = new Uri("semio:test:testInstance1");
+            MappingTestClass t1 = m.CreateResource<MappingTestClass>(t1Uri);
+            // Add value using the mapping interface
+            int value = 2;
+            t1.intTest.Add(value);
+
+            t1.Commit();
+
+            MappingTestClass t_actual = m.GetResource<MappingTestClass>(t1Uri);
+
+            // Test if value was stored
+            Assert.AreEqual(1, t_actual.intTest.Count());
+            Assert.AreEqual(value, t_actual.intTest[0]);
+
+            // Test if property is present
+            IEnumerable<Property> l = t_actual.ListProperties();
+            Assert.True(l.Contains(TestOntology.intTest));
+            Assert.AreEqual(2, l.Count());
+
+            // Test if ListValues works
+            Assert.AreEqual(typeof(int), t_actual.ListValues(TestOntology.intTest).First().GetType());
+            Assert.AreEqual(value, t_actual.ListValues(TestOntology.intTest).First());
+
+            // Add another value
+            int value2 = -18583;
+            t1.intTest.Add(value2);
+            t1.Commit();
+            t_actual = m.GetResource<MappingTestClass>(t1Uri);
+
+
+            // Test if value was stored
+            Assert.AreEqual(2, t_actual.intTest.Count());
+            Assert.IsTrue(t_actual.intTest.Contains(value));
+            Assert.IsTrue(t_actual.intTest.Contains(value2));
+
+            // Test if property is present
+            l = t_actual.ListProperties();
+            Assert.True(l.Contains(TestOntology.intTest));
+            Assert.AreEqual(2, l.Count());
+
+            // Test if ListValues works
+            var res = t_actual.ListValues(TestOntology.intTest).ToList();
+            Assert.AreEqual(typeof(int), res[0].GetType());
+            Assert.AreEqual(typeof(int), res[1].GetType());
+            Assert.IsTrue(res.Contains(value));
+            Assert.IsTrue(res.Contains(value2));
+
+            // Remove value from mapped list
+            t1.intTest.Remove(value2);
+            t1.Commit();
+            t_actual = m.GetResource<MappingTestClass>(t1Uri);
+
+            // Test if removed
+            Assert.AreEqual(1, t_actual.intTest.Count());
+
+            // Test if ListProperties works
+            l = t_actual.ListProperties().ToList();
+            Assert.True(l.Contains(TestOntology.intTest));
+
+            // Test if first added property is still present
+            Assert.AreEqual(typeof(int), t_actual.ListValues(TestOntology.intTest).First().GetType());
+            Assert.AreEqual(value, t_actual.ListValues(TestOntology.intTest).First());
+
+            t1.intTest.Remove(value);
+            t1.Commit();
+            t_actual = m.GetResource<MappingTestClass>(t1Uri);
+
+            l = t_actual.ListProperties();
+            Assert.False(l.Contains(TestOntology.intTest));
+
+            // Test if ListValues works
+            Assert.AreEqual(0, t_actual.ListValues(TestOntology.intTest).Count());
+
+            m.Clear();
+        }
+
+        /// <summary>
+        /// This Test fails because the datatype "unsigned int" is not stored correctly in the database. 
+        /// To be more specific the xsd type is missing although it is given at the insert.
+        /// </summary>
+        //[Test]
+        public void AddRemoveUnsignedIntegerTest()
+        {
+            IModel m = GetModel();
+            m.Clear();
+            Uri t1Uri = new Uri("semio:test:testInstance1");
+            MappingTestClass t1 = m.CreateResource<MappingTestClass>(t1Uri);
+
+            // Add value using the mapping interface
+            uint uValue = 1;
+            t1.uniqueUintTest = uValue;
+
+            t1.Commit();
+
+            MappingTestClass t_actual = m.GetResource<MappingTestClass>(t1Uri);
+
+            // Test if value was stored
+            Assert.AreEqual(uValue, t_actual.uniqueUintTest);
+
+
+            // Test if property is present
+            var l = t1.ListProperties();
+            Assert.True(l.Contains(TestOntology.uniqueUintTest));
+            Assert.AreEqual(2, l.Count());
+
+            // Test if ListValues works
+            Assert.AreEqual(typeof(uint), t_actual.ListValues(TestOntology.uniqueUintTest).First().GetType());
+            Assert.AreEqual(uValue, t_actual.ListValues(TestOntology.uniqueUintTest).First());
+
+            // Remove with RemoveProperty
+            t1.RemoveProperty(TestOntology.uniqueUintTest, uValue);
+            t1.Commit();
+
+            t_actual = m.GetResource<MappingTestClass>(t1Uri);
+
+            // Test if ListProperties works
+            l = (List<Property>)t_actual.ListProperties();
+            Assert.False(l.Contains(TestOntology.uniqueUintTest));
+
+            // Test if ListValues works
+            Assert.AreEqual(0, t_actual.ListValues(TestOntology.uniqueUintTest).Count());
+
+            m.Clear();
+        }
+
+        //[Test]
+        public void AddRemoveUnsignedIntegerListTest()
+        {
+            IModel m = GetModel();
+            m.Clear();
+            Uri t1Uri = new Uri("semio:test:testInstance1");
+            MappingTestClass t1 = m.CreateResource<MappingTestClass>(t1Uri);
+
+            // Add value using the mapping interface
+            uint uValue = 2;
+            t1.uintTest.Add(uValue);
+
+            t1.Commit();
+            MappingTestClass t_actual = m.GetResource<MappingTestClass>(t1Uri);
+
+            // Test if value was stored
+            Assert.AreEqual(1, t_actual.uintTest.Count());
+            Assert.AreEqual(uValue, t_actual.uintTest[0]);
+
+
+            // Test if property is present
+            var l = t1.ListProperties();
+            Assert.True(l.Contains(TestOntology.uintTest));
+            Assert.AreEqual(2, l.Count());
+
+            // Test if ListValues works
+            Assert.AreEqual(typeof(uint), t_actual.ListValues(TestOntology.uintTest).First().GetType());
+            Assert.AreEqual(uValue, t_actual.ListValues(TestOntology.uintTest).First());
+
+            // Remove value from mapped list
+            t1.uintTest.Remove(uValue);
+            t1.Commit();
+
+            t_actual = m.GetResource<MappingTestClass>(t1Uri);
+
+            // Test if removed
+            Assert.AreEqual(0, t_actual.uintTest.Count());
+
+            // Test if ListProperties works
+            l = (List<Property>)t_actual.ListProperties();
+            Assert.False(l.Contains(TestOntology.uintTest));
+
+            // Test if ListValues works
+            Assert.AreEqual(0, t_actual.ListValues(TestOntology.uintTest).Count());
+            m.Clear();
+        }
+
+        [Test]
+        public void AddRemoveStringTest()
+        {
+            IModel m = GetModel();
+            m.Clear();
+            Uri t1Uri = new Uri("semio:test:testInstance1");
+            MappingTestClass t1 = m.CreateResource<MappingTestClass>(t1Uri);
+
+
+            // Add value using the mapping interface
+            string strValue = "Hallo Welt!";
+            t1.uniqueStringTest = strValue;
+            t1.Commit();
+
+            MappingTestClass t_actual = m.GetResource<MappingTestClass>(t1Uri);
+
+            // Test if value was stored
+            Assert.AreEqual(strValue, t_actual.uniqueStringTest);
+
+
+            // Test if property is present
+            var l = t_actual.ListProperties();
+            Assert.True(l.Contains(TestOntology.uniqueStringTest));
+            Assert.AreEqual(2, l.Count());
+
+            var x = t_actual.HasProperty(TestOntology.uniqueStringTest);
+            Assert.IsTrue(x);
+
+            x = t_actual.HasProperty(TestOntology.uniqueStringTest, strValue);
+            Assert.IsTrue(x);
+
+            // Test if ListValues works
+            Assert.AreEqual(typeof(string), t_actual.ListValues(TestOntology.uniqueStringTest).First().GetType());
+            Assert.AreEqual(strValue, t1.ListValues(TestOntology.uniqueStringTest).First());
+
+            // Remove with RemoveProperty
+            t1.RemoveProperty(TestOntology.uniqueStringTest, strValue);
+            t1.Commit();
+            t_actual = m.GetResource<MappingTestClass>(t1Uri);
+
+            // Test if ListProperties works
+            l = t_actual.ListProperties();
+            Assert.False(l.Contains(TestOntology.uniqueStringTest));
+
+            x = t_actual.HasProperty(TestOntology.uniqueStringTest);
+            Assert.IsFalse(x);
+
+            x = t_actual.HasProperty(TestOntology.uniqueStringTest, strValue);
+            Assert.IsFalse(x);
+
+            // Test if ListValues works
+            Assert.AreEqual(0, t_actual.ListValues(TestOntology.uniqueStringTest).Count());
+            m.Clear();
+        }
+
+        [Test]
+        public void AddRemoveStringListTest()
+        {
+            IModel m = GetModel();
+            m.Clear();
+            Uri t1Uri = new Uri("semio:test:testInstance1");
+            MappingTestClass t1 = m.CreateResource<MappingTestClass>(t1Uri);
+
+            // Add value using the mapping interface
+            string strValue = "（╯°□°）╯︵ ┻━┻";
+            t1.stringTest.Add(strValue);
+
+            t1.Commit();
+
+            MappingTestClass t_actual = m.GetResource<MappingTestClass>(t1Uri);
+
+            // Test if value was stored
+            Assert.AreEqual(1, t_actual.stringTest.Count());
+            Assert.AreEqual(strValue, t_actual.stringTest[0]);
+
+
+            // Test if property is present
+            var l = t_actual.ListProperties();
+            Assert.True(l.Contains(TestOntology.stringTest));
+            Assert.AreEqual(2, l.Count());
+
+            var x = t_actual.HasProperty(TestOntology.stringTest);
+            Assert.IsTrue(x);
+
+            x = t_actual.HasProperty(TestOntology.stringTest, strValue);
+            Assert.IsTrue(x);
+
+            // Test if ListValues works
+            Assert.AreEqual(typeof(string), t_actual.ListValues(TestOntology.stringTest).First().GetType());
+            Assert.AreEqual(strValue, t_actual.ListValues(TestOntology.stringTest).First());
+
+
+            // Remove value from mapped list
+            t1.stringTest.Remove(strValue);
+            t1.Commit();
+
+            t_actual = m.GetResource<MappingTestClass>(t1Uri);
+
+            // Test if removed
+            Assert.AreEqual(0, t_actual.boolTest.Count());
+
+            // Test if ListProperties works
+            l = t_actual.ListProperties();
+            Assert.False(l.Contains(TestOntology.stringTest));
+
+            x = t_actual.HasProperty(TestOntology.stringTest);
+            Assert.IsFalse(x);
+
+            x = t_actual.HasProperty(TestOntology.stringTest, strValue);
+            Assert.IsFalse(x);
+
+            // Test if ListValues works
+            Assert.AreEqual(0, t_actual.ListValues(TestOntology.stringTest).Count());
+
+            m.Clear();
+        }
+
+        [Test]
+        public void AddRemoveBoolTest()
+        {
+            IModel m = GetModel();
+            m.Clear();
+            Uri t1Uri = new Uri("semio:test:testInstance1");
+            MappingTestClass t1 = m.CreateResource<MappingTestClass>(t1Uri);
+
+
+            // Add value using the mapping interface
+            bool bValue = true;
+            t1.uniqueBoolTest = bValue;
+
+            t1.Commit();
+
+            MappingTestClass t_actual = m.GetResource<MappingTestClass>(t1Uri);
+
+            // Test if value was stored
+            Assert.AreEqual(bValue, t_actual.uniqueBoolTest);
+
+
+            // Test if property is present
+            var l = t_actual.ListProperties();
+            Assert.True(l.Contains(TestOntology.uniqueBoolTest));
+            Assert.AreEqual(2, l.Count());
+
+            // Test if ListValues works
+            Assert.AreEqual(typeof(bool), t_actual.ListValues(TestOntology.uniqueBoolTest).First().GetType());
+            Assert.AreEqual(bValue, t_actual.ListValues(TestOntology.uniqueBoolTest).First());
+
+            // Remove with RemoveProperty
+            t1.RemoveProperty(TestOntology.uniqueBoolTest, bValue);
+            t1.Commit();
+
+            t_actual = m.GetResource<MappingTestClass>(t1Uri);
+
+            // Test if ListProperties works
+            l = t_actual.ListProperties().ToList();
+            Assert.False(l.Contains(TestOntology.uniqueBoolTest));
+
+            // Test if ListValues works
+            Assert.AreEqual(0, t_actual.ListValues(TestOntology.uniqueBoolTest).Count());
+
+            m.Clear();
+        }
+
+        [Test]
+        public void AddRemoveBoolListTest()
+        {
+            IModel model = GetModel();
+            model.Clear();
+
+            Uri t1Uri = new Uri("semio:test:testInstance1");
+            MappingTestClass t1 = model.CreateResource<MappingTestClass>(t1Uri);
+
+            // Add value using the mapping interface
+            bool value = true;
+            t1.boolTest.Add(value);
+            t1.Commit();
+
+            MappingTestClass t_actual = model.GetResource<MappingTestClass>(t1Uri);
+
+            // Test if value was stored
+            Assert.AreEqual(1, t_actual.boolTest.Count());
+            Assert.AreEqual(value, t_actual.boolTest[0]);
+
+            // Test if property is present
+            var l = t_actual.ListProperties();
+
+            Assert.True(l.Contains(TestOntology.boolTest));
+            Assert.AreEqual(2, l.Count());
+
+            // Test if ListValues works
+            Assert.AreEqual(typeof(bool), t_actual.ListValues(TestOntology.boolTest).First().GetType());
+            Assert.AreEqual(value, t_actual.ListValues(TestOntology.boolTest).First());
+
+            // Remove value from mapped list
+            t1.boolTest.Remove(value);
+            t1.Commit();
+
+            t_actual = model.GetResource<MappingTestClass>(t1Uri);
+
+            // Test if removed
+            Assert.AreEqual(0, t_actual.boolTest.Count());
+
+            // Test if ListProperties works
+            l = t_actual.ListProperties().ToList();
+
+            Assert.False(l.Contains(TestOntology.boolTest));
+
+            // Test if ListValues works
+            Assert.AreEqual(0, t_actual.ListValues(TestOntology.boolTest).Count());
+
+            model.Clear();
+        }
+
+        [Test]
+        public void AddRemoveFloatTest()
+        {
+            IModel m = GetModel();
+            m.Clear();
+
+            Uri uri = new Uri("semio:test:testInstance1");
+
+            MappingTestClass testResource = m.CreateResource<MappingTestClass>(uri);
+
+            // Add value using the mapping interface
+            float floatValue = 1.0f;
+
+            testResource.uniqueFloatTest = floatValue;
+            testResource.Commit();
+
+            MappingTestClass storedResource = m.GetResource<MappingTestClass>(uri);
+
+            // Test if value was stored
+            Assert.AreEqual(floatValue, storedResource.uniqueFloatTest);
+
+            // Test if property is present
+            List<Property> properties = storedResource.ListProperties().ToList();
+
+            Assert.True(properties.Contains(TestOntology.uniqueFloatTest));
+            Assert.AreEqual(2, properties.Count());
+
+            // Test if ListValues works
+            Assert.AreEqual(typeof(float), storedResource.ListValues(TestOntology.uniqueFloatTest).First().GetType());
+            Assert.AreEqual(floatValue, storedResource.ListValues(TestOntology.uniqueFloatTest).First());
+
+            // Remove with RemoveProperty
+            testResource.RemoveProperty(TestOntology.uniqueFloatTest, floatValue);
+            testResource.Commit();
+
+            storedResource = m.GetResource<MappingTestClass>(uri);
+
+            // Test if ListProperties works
+            properties = storedResource.ListProperties().ToList();
+
+            Assert.False(properties.Contains(TestOntology.uniqueFloatTest));
+
+            // Test if ListValues works
+            Assert.AreEqual(0, storedResource.ListValues(TestOntology.uniqueFloatTest).Count());
+
+            m.Clear();
+        }
+
+        [Test]
+        public void AddRemoveDoubleTest()
+        {
+            IModel m = GetModel();
+            m.Clear();
+
+            Uri uri = new Uri("semio:test:testInstance1");
+
+            MappingTestClass testResource = m.CreateResource<MappingTestClass>(uri);
+
+            // Add value using the mapping interface
+            double doubleValue = 1.0;
+
+            testResource.uniqueDoubleTest = doubleValue;
+            testResource.Commit();
+
+            MappingTestClass storedResource = m.GetResource<MappingTestClass>(uri);
+
+            // Test if value was stored
+            Assert.AreEqual(doubleValue, storedResource.uniqueDoubleTest);
+
+            // Test if property is present
+            List<Property> properties = storedResource.ListProperties().ToList();
+
+            Assert.True(properties.Contains(TestOntology.uniqueDoubleTest));
+            Assert.AreEqual(2, properties.Count());
+
+            // Test if ListValues works
+            Assert.AreEqual(typeof(double), storedResource.ListValues(TestOntology.uniqueDoubleTest).First().GetType());
+            Assert.AreEqual(doubleValue, storedResource.ListValues(TestOntology.uniqueDoubleTest).First());
+
+            // Remove with RemoveProperty
+            testResource.RemoveProperty(TestOntology.uniqueDoubleTest, doubleValue);
+            testResource.Commit();
+
+            storedResource = m.GetResource<MappingTestClass>(uri);
+
+            // Test if ListProperties works
+            properties = storedResource.ListProperties().ToList();
+
+            Assert.False(properties.Contains(TestOntology.uniqueDoubleTest));
+
+            // Test if ListValues works
+            Assert.AreEqual(0, storedResource.ListValues(TestOntology.uniqueDoubleTest).Count());
+
+            testResource.DoubleTest.Add(1);
+            testResource.DoubleTest.Add(3);
+            testResource.DoubleTest.Add(6);
+            testResource.DoubleTest.Add(17);
+            testResource.DoubleTest.Add(19.111);
+            testResource.Commit();
+
+            storedResource = m.GetResource<MappingTestClass>(uri);
+            Assert.AreEqual(5, storedResource.DoubleTest.Count);
+
+            m.Clear();
+        }
+
+        [Test]
+        public void AddRemoveDecimalTest()
+        {
+            IModel m = GetModel();
+            m.Clear();
+
+            Uri uri = new Uri("semio:test:testInstance1");
+
+            MappingTestClass testResource = m.CreateResource<MappingTestClass>(uri);
+
+            // Add value using the mapping interface
+            decimal decimalValue = 1.0m;
+
+            testResource.uniqueDecimalTest = decimalValue;
+            testResource.Commit();
+
+            MappingTestClass storedResource = m.GetResource<MappingTestClass>(uri);
+
+            // Test if value was stored
+            Assert.AreEqual(decimalValue, storedResource.uniqueDecimalTest);
+
+            // Test if property is present
+            List<Property> properties = storedResource.ListProperties().ToList();
+
+            Assert.True(properties.Contains(TestOntology.uniqueDecimalTest));
+            Assert.AreEqual(2, properties.Count());
+
+            // Test if ListValues works
+            Assert.AreEqual(typeof(decimal), storedResource.ListValues(TestOntology.uniqueDecimalTest).First().GetType());
+            Assert.AreEqual(decimalValue, storedResource.ListValues(TestOntology.uniqueDecimalTest).First());
+
+            // Remove with RemoveProperty
+            testResource.RemoveProperty(TestOntology.uniqueDecimalTest, decimalValue);
+            testResource.Commit();
+
+            storedResource = m.GetResource<MappingTestClass>(uri);
+
+            // Test if ListProperties works
+            properties = storedResource.ListProperties().ToList();
+
+            Assert.False(properties.Contains(TestOntology.uniqueDecimalTest));
+
+            // Test if ListValues works
+            Assert.AreEqual(0, storedResource.ListValues(TestOntology.uniqueDecimalTest).Count());
+
+            m.Clear();
+        }
+
+        /// <summary>
+        /// Note: 
+        /// Datetime precision in Virtuoso is not as high as native .net datetime precision.
+        /// </summary>
+        [Test]
+        public void AddRemoveDateTimeTest()
+        {
+            IModel m = GetModel();
+            m.Clear();
+
+            Uri t1Uri = new Uri("semio:test:testInstance1");
+            MappingTestClass t1 = m.CreateResource<MappingTestClass>(t1Uri);
+
+            // Add value using the mapping interface
+            DateTime Value = new DateTime(2012, 8, 15, 12, 3, 55, DateTimeKind.Local);
+            t1.uniqueDateTimeTest = Value;
+            t1.Commit();
+
+            MappingTestClass t_actual = m.GetResource<MappingTestClass>(t1Uri);
+
+            // Test if value was stored
+            Assert.AreEqual(Value.ToUniversalTime(), t_actual.uniqueDateTimeTest.ToUniversalTime());
+
+            // Test if property is present
+            var l = t_actual.ListProperties();
+            Assert.True(l.Contains(TestOntology.uniqueDatetimeTest));
+            Assert.AreEqual(2, l.Count());
+
+            // Test if ListValues works
+            Assert.AreEqual(typeof(DateTime), t_actual.ListValues(TestOntology.uniqueDatetimeTest).First().GetType());
+            DateTime time = (DateTime)t_actual.ListValues(TestOntology.uniqueDatetimeTest).First();
+            Assert.AreEqual(Value.ToUniversalTime(), time.ToUniversalTime());
+
+            // Remove with RemoveProperty
+            t1.RemoveProperty(TestOntology.uniqueDatetimeTest, Value);
+            t1.Commit();
+
+            t_actual = m.GetResource<MappingTestClass>(t1Uri);
+
+            // Test if ListProperties works
+            l = t_actual.ListProperties().ToList();
+            Assert.False(l.Contains(TestOntology.uniqueDatetimeTest));
+
+            // Test if ListValues works
+            Assert.AreEqual(0, t_actual.ListValues(TestOntology.uniqueDatetimeTest).Count());
+
+
+            DateTime t = new DateTime();
+            Assert.IsTrue(DateTime.TryParse("2013-01-21T16:27:23.000Z", out t));
+
+            t1.uniqueDateTimeTest = t;
+            t1.Commit();
+
+            t_actual = m.GetResource<MappingTestClass>(t1Uri);
+            Assert.AreEqual(t1.uniqueDateTimeTest, t_actual.uniqueDateTimeTest.ToLocalTime());
+
+            m.Clear();
+        }
+
+        [Test]
+        public void AddRemoveUriTest()
+        {
+            IModel model = GetModel();
+
+            if (!model.IsEmpty)
+            {
+                model.Clear();
+            }
+
+            Uri uri1 = new Uri("urn:1");
+            Uri uri2 = new Uri("urn:2");
+            Uri uri3 = new Uri("urn:3");
+
+            // 1. Create a new instance of the test class and commit it to the model.
+            MappingTestClass test1 = model.CreateResource<MappingTestClass>(uri1);
+            test1.resProperty = new Resource(uri2);
+            test1.Commit();
+
+            // 2. Retrieve a new copy of the instance and validate the mapped URI property.
+            test1 = model.GetResource<MappingTestClass>(uri1);
+
+            Assert.NotNull(test1.resProperty);
+            Assert.AreEqual(test1.resProperty.Uri, uri2);
+
+            // 3. Change the property and commit the resource.
+            test1.resProperty = new Resource(uri3);
+            test1.Commit();
+
+            // 4. Retrieve a new copy of the instance and validate the changed URI property.
+            test1 = model.GetResource<MappingTestClass>(uri1);
+
+            Assert.NotNull(test1.resProperty);
+            Assert.AreEqual(test1.resProperty.Uri, uri3);
+        }
+
+        [Test]
+        public void AddRemoveUriPropTest()
+        {
+            IModel m = GetModel();
+            m.Clear();
+
+            Uri t1Uri = new Uri("semio:test:testInstance1");
+            MappingTestClass t1 = m.CreateResource<MappingTestClass>(t1Uri);
+
+            // Add value using the mapping interface
+            Uri Value = new Uri("urn:test#myUri");
+            t1.uniqueUriTest = Value;
+            t1.Commit();
+
+            MappingTestClass t_actual = m.GetResource<MappingTestClass>(t1Uri);
+
+            // Test if value was stored
+            Assert.AreEqual(Value.ToString(), t_actual.uniqueUriTest.ToString());
+
+            // Test if property is present
+            var l = t_actual.ListProperties();
+            Assert.True(l.Contains(TestOntology.uniqueUriTest));
+            Assert.AreEqual(2, l.Count());
+
+            // Test if ListValues works
+            Assert.IsTrue( t_actual.ListValues(TestOntology.uniqueUriTest).First() is Uri);
+            Uri u = (Uri)t_actual.ListValues(TestOntology.uniqueUriTest).First();
+            Assert.AreEqual(Value.ToString(), u.ToString());
+
+            // Remove with RemoveProperty
+            t1.RemoveProperty(TestOntology.uniqueUriTest, Value);
+            t1.Commit();
+
+            t_actual = m.GetResource<MappingTestClass>(t1Uri);
+
+            // Test if ListProperties works
+            l = t_actual.ListProperties().ToList();
+            Assert.False(l.Contains(TestOntology.uniqueUriTest));
+
+            // Test if ListValues works
+            Assert.AreEqual(0, t_actual.ListValues(TestOntology.uniqueUriTest).Count());
+
+            t1.uriTest.Add(new Uri("urn:test#myUri1"));
+            t1.uriTest.Add(new Uri("urn:test#myUri2"));
+            t1.uriTest.Add(new Uri("urn:test3"));
+            t1.uriTest.Add(new Uri("urn:test/my#Uri4"));
+            t1.uriTest.Add(new Uri("urn:test#5"));
+            t1.Commit();
+
+            t_actual = m.GetResource<MappingTestClass>(t1Uri);
+            Assert.AreEqual(t1.uriTest.Count, t_actual.uriTest.Count);
+
+
+            m.Clear();
+        }
+        [Test]
+        public void TimeZoneTest()
+        {
+            IModel m = GetModel();
+            m.Clear();
+
+            Uri t1Uri = new Uri("semio:test:testInstance1");
+            DateTime t = new DateTime();
+            Assert.IsTrue(DateTime.TryParse("2013-01-21T16:27:23.000Z", out t));
+
+            MappingTestClass t1 = m.CreateResource<MappingTestClass>(t1Uri);
+            t1.uniqueDateTimeTest = t;
+            t1.Commit();
+
+            MappingTestClass t_actual = m.GetResource<MappingTestClass>(t1Uri);
+        }
+
+        [Test]
+        public void AddRemoveDateTimeListTest()
+        {
+            IModel m = GetModel();
+            m.Clear();
+            Uri t1Uri = new Uri("semio:test:testInstance1");
+            MappingTestClass t1 = m.CreateResource<MappingTestClass>(t1Uri);
+
+
+            // Add value using the mapping interface
+            DateTime value = new DateTime(2012, 8, 15, 12, 3, 55, DateTimeKind.Local);
+            t1.dateTimeTest.Add(value);
+            t1.Commit();
+            MappingTestClass t_actual = m.GetResource<MappingTestClass>(t1Uri);
+
+            // Test if value was stored
+            Assert.AreEqual(1, t1.dateTimeTest.Count());
+            Assert.AreEqual(value, t1.dateTimeTest[0]);
+
+
+            // Test if property is present
+            var l = t1.ListProperties();
+            Assert.True(l.Contains(TestOntology.datetimeTest));
+            Assert.AreEqual(2, l.Count());
+
+            // Test if ListValues works
+            Assert.AreEqual(typeof(DateTime), t_actual.ListValues(TestOntology.datetimeTest).First().GetType());
+            DateTime time = (DateTime)t_actual.ListValues(TestOntology.datetimeTest).First();
+            Assert.AreEqual(value.ToUniversalTime(), time.ToUniversalTime());
+
+            // Remove value from mapped list
+            t1.dateTimeTest.Remove(value);
+            t1.Commit();
+
+            t_actual = m.GetResource<MappingTestClass>(t1Uri);
+
+            // Test if removed
+            Assert.AreEqual(0, t_actual.dateTimeTest.Count());
+
+            // Test if ListProperties works
+            l = t_actual.ListProperties().ToList();
+            Assert.False(l.Contains(TestOntology.datetimeTest));
+
+            // Test if ListValues works
+            Assert.AreEqual(0, t_actual.ListValues(TestOntology.datetimeTest).Count());
+        }
+
+        [Test]
+        public void AddRemoveResourceTest()
+        {
+            IModel m = GetModel();
+            m.Clear();
+
+            Uri t1Uri = new Uri("semio:test:testInstance1");
+            MappingTestClass t1 = m.CreateResource<MappingTestClass>(t1Uri);
+
+            Uri testClass2Uri = new Uri("semio:test:testInstance2");
+            MappingTestClass2 t2 = new MappingTestClass2(testClass2Uri);
+
+            Uri testClass3Uri = new Uri("semio:test:testInstance3");
+            MappingTestClass3 t3 = m.CreateResource<MappingTestClass3>(testClass3Uri);
+            t3.Commit(); // Force loading the resource from the model with the appropriate (derived) type.
+
+            t1.uniqueResourceTest = t2;
+            t1.Commit();
+
+            MappingTestClass t_actual = m.GetResource<MappingTestClass>(t1Uri);
+
+            Assert.AreEqual(t2, t_actual.uniqueResourceTest);
+
+            var l = t_actual.ListProperties().ToList();
+            Assert.Contains(TestOntology.uniqueResourceTest, l);
+            Assert.AreEqual(2, l.Count());
+
+            var x = t_actual.HasProperty(TestOntology.uniqueResourceTest);
+            Assert.IsTrue(x);
+
+            x = t_actual.HasProperty(TestOntology.uniqueResourceTest, t2);
+            Assert.IsTrue(x);
+
+            t_actual = m.GetResource<MappingTestClass>(t1Uri);
+            var values = t_actual.ListValues().ToList();
+            Assert.Contains( new Tuple<Property, object>(TestOntology.uniqueResourceTest, t2), values);
+            
+
+            Assert.IsTrue(typeof(Resource).IsAssignableFrom(t_actual.ListValues(TestOntology.uniqueResourceTest).First().GetType()));
+            //Assert.AreEqual(t2, t_actual.ListValues(TestOntology.uniqeResourceTest).First());
+
+            t1.RemoveProperty(TestOntology.uniqueResourceTest, t2);
+            t1.Commit();
+            t_actual = m.GetResource<MappingTestClass>(t1Uri);
+
+
+            l = t_actual.ListProperties().ToList();
+            Assert.False(l.Contains(TestOntology.uniqueResourceTest));
+
+            x = t_actual.HasProperty(TestOntology.uniqueResourceTest);
+            Assert.IsFalse(x);
+
+            x = t_actual.HasProperty(TestOntology.uniqueResourceTest, t2);
+            Assert.IsFalse(x);
+
+            // Test if ListValues works
+            Assert.AreEqual(0, t_actual.ListValues(TestOntology.uniqueResourceTest).Count());
+
+            // Test if derived types get properly mapped.
+            t1.uniqueResourceTest = t3;
+            t1.Commit();
+
+            t_actual = m.GetResource<MappingTestClass>(t1Uri);
+
+            Assert.AreEqual(t3, t_actual.uniqueResourceTest);
+        }
+
+        [Test]
+        public void AddRemoveResourceListTest()
+        {
+            IModel m = GetModel();
+            m.Clear();
+
+            Uri t1Uri = new Uri("semio:test:testInstance1");
+            MappingTestClass t1 = m.CreateResource<MappingTestClass>(t1Uri);
+
+            // Add value using the mapping interface
+            MappingTestClass2 t2 = new MappingTestClass2(new Uri("semio:test:testInstance2"));
+            MappingTestClass3 t3 = new MappingTestClass3(new Uri("semio:test:testInstance3"));
+
+            t1.resourceTest.Add(t2);
+            t1.resourceTest.Add(t3);
+            t1.Commit();
+
+            MappingTestClass t_actual = m.GetResource<MappingTestClass>(t1Uri);
+
+            Assert.AreEqual(2, t_actual.resourceTest.Count);
+            Assert.Contains(t2, t_actual.resourceTest);
+            Assert.Contains(t3, t_actual.resourceTest);
+
+            var l = t_actual.ListProperties();
+
+            Assert.AreEqual(2, l.Count());
+            Assert.IsTrue(l.Contains(TestOntology.resourceTest));
+
+            var x = t_actual.HasProperty(TestOntology.resourceTest);
+            Assert.IsTrue(x);
+
+            x = t_actual.HasProperty(TestOntology.resourceTest, t2);
+            Assert.IsTrue(x);
+
+            x = t_actual.HasProperty(TestOntology.resourceTest, t3);
+            Assert.IsTrue(x);
+
+            var v = t_actual.ListValues(TestOntology.resourceTest);
+
+            Assert.AreEqual(2, l.Count());
+            Assert.IsTrue(v.Contains(t2));
+            Assert.IsTrue(v.Contains(t3));
+
+            t1.resourceTest.Remove(t2);
+            t1.resourceTest.Remove(t3);
+            t1.Commit();
+
+            t_actual = m.GetResource<MappingTestClass>(t1Uri);
+
+            x = t_actual.HasProperty(TestOntology.resourceTest);
+            Assert.IsFalse(x);
+
+            x = t_actual.HasProperty(TestOntology.resourceTest, t2);
+            Assert.IsFalse(x);
+
+            Assert.AreEqual(0, t_actual.resourceTest.Count);
+        }
+
+        [Test]
+        public void LazyLoadResourceTest()
+        {
+            
+            IModel model = GetModel();
+            model.Clear();
+
+            Uri testRes1 = new Uri("semio:test:testInstance");
+            Uri testRes2 = new Uri("semio:test:testInstance2");
+            MappingTestClass t1 = model.CreateResource<MappingTestClass>(testRes1);
+            MappingTestClass2 t2 = model.CreateResource<MappingTestClass2>(new Uri("semio:test:testInstance2"));
+
+            t1.uniqueResourceTest = t2;
+            // TODO: Debug messsage, because t2 was not commited
+            t1.Commit();
+
+            MappingTestClass p1 = model.GetResource<MappingTestClass>(testRes1);
+            //Assert.AreEqual(null, p1.uniqueResourceTest);
+
+            var v = p1.ListValues(TestOntology.uniqueResourceTest);
+            Assert.AreEqual(t2.Uri.OriginalString, (v.First() as IResource).Uri.OriginalString);
+
+            model.DeleteResource(t1);
+
+            model.DeleteResource(t2);
+
+            t1 = model.CreateResource<MappingTestClass>(testRes1);
+
+            t2 = model.CreateResource<MappingTestClass2>(new Uri("semio:test:testInstance2"));
+            t2.Commit();
+
+            t1.uniqueResourceTest = t2;
+            t1.Commit();
+
+            var tt1 = model.GetResource<MappingTestClass>(testRes1);
+            Assert.AreEqual(t2, tt1.uniqueResourceTest);
+
+            IResource tr1 = model.GetResource(testRes1);
+            Assert.AreEqual(typeof(MappingTestClass), tr1.GetType());
+            
+            model.Clear();
+            _store.RemoveModel(model);
+        }
+
+        [Test]
+        public void MappingTypeTest()
+        {
+            IModel m = GetModel();
+            m.Clear();
+            Uri t1Uri = new Uri("semio:test:testInstance1");
+            MappingTestClass2 t1 = m.CreateResource<MappingTestClass2>(t1Uri);
+            //Assert.AreEqual(1, t1.Classes.Count);
+            t1.uniqueStringTest = "testing 1";
+            t1.Commit();
+
+            Uri t2Uri = new Uri("semio:test:testInstance2");
+            MappingTestClass3 t2 = m.CreateResource<MappingTestClass3>(t2Uri);
+            t2.uniqueStringTest = "testing 2";
+            t2.Commit();
+
+            Uri t3Uri = new Uri("semio:test:testInstance3");
+            MappingTestClass4 t3 = m.CreateResource<MappingTestClass4>(t3Uri);
+            t3.uniqueStringTest = "testing 3";
+            t3.Commit();
+
+            Resource r1 = m.GetResource<Resource>(t1Uri);
+            Assert.AreEqual(t1, r1);
+
+            Resource r2 = m.GetResource<Resource>(t2Uri);
+            Assert.AreEqual(t2, r2);
+
+            Resource r3 = m.GetResource<Resource>(t3Uri);
+            Assert.AreEqual(t3, r3);
+
+        }
+
+        [Test]
+        public void MultipeTypesMappingTest()
+        {
+            IModel m = GetModel();
+            m.Clear();
+
+            Uri t3Uri = new Uri("semio:test:testInstance3");
+            MappingTestClass5 t3 = m.CreateResource<MappingTestClass5>(t3Uri);
+            t3.uniqueStringTest = "testing 3";
+            t3.AddProperty(rdf.type, nco.Affiliation);
+            t3.Commit();
+
+            Resource r3 = m.GetResource<Resource>(t3Uri);
+            Type tr3 = r3.GetType();
+            Type tt3 = typeof(MappingTestClass5);
+            Assert.AreEqual(typeof(MappingTestClass5), r3.GetType());
+
+            m.Clear();
+            t3 = m.CreateResource<MappingTestClass5>(t3Uri);
+            t3.uniqueStringTest = "testing 3";
+            t3.AddProperty(rdf.type, nco.Contact);
+            t3.Commit();
+
+            r3 = m.GetResource<MappingTestClass5>(t3Uri);
+            Assert.AreEqual(typeof(MappingTestClass5), r3.GetType());
+
+            r3 = m.GetResource<Contact>(t3Uri);
+            Assert.AreEqual(typeof(Contact), r3.GetType());
+        }
+
+        [Test]
+        public void MappingTypeWithInferencingTest()
+        {
+            IModel m = GetModel();
+            m.Clear();
+
+            Uri t3Uri = new Uri("semio:test:testInstance3");
+            PersonContact t3 = m.CreateResource<PersonContact>(t3Uri);
+            t3.NameGiven = "Hans";
+            t3.Commit();
+
+            ResourceQuery q = new ResourceQuery(nco.Contact);
+
+            var queryResult = m.ExecuteQuery(q, true);
+
+            Assert.IsNotEmpty(queryResult.GetResources());
+        }
+
+        IModel GetModel()
+        {
+            string connectionString = SetupClass.ConnectionString;
+            _store = StoreFactory.CreateStore(string.Format("{0};rule=urn:semiodesk/test/ruleset", connectionString));
+
+            Uri testModelUri = new Uri("http://example.org/TestModel");
+
+            return _store.GetModel(testModelUri); ;
+        }
+
+        [Test]
+        public void RollbackTest()
+        {
+            IModel m = GetModel();
+            m.Clear();
+            Uri t1Uri = new Uri("semio:test:testInstance1");
+            MappingTestClass t1 = m.CreateResource<MappingTestClass>(t1Uri);
+
+
+            // Add value using the mapping interface
+            string strValue = "Hallo Welt!";
+            t1.uniqueStringTest = strValue;
+            t1.Commit();
+
+            t1.uniqueStringTest = "HelloWorld!";
+
+            t1.Rollback();
+
+
+            Assert.AreEqual(strValue, t1.uniqueStringTest);
+
+            MappingTestClass newRef = m.GetResource<MappingTestClass>(t1Uri);
+            newRef.stringTest.Add("Hi");
+            newRef.stringTest.Add("Blub");
+            newRef.Commit();
+
+            t1.Rollback();
+
+
+            Assert.AreEqual(2, t1.stringTest.Count);
+            Assert.IsTrue(t1.stringTest.Contains("Hi"));
+            Assert.IsTrue(t1.stringTest.Contains("Blub"));
+
+
+            Uri t2Uri = new Uri("semio:test:testInstance2");
+            MappingTestClass2 p = m.CreateResource<MappingTestClass2>(t2Uri);
+            p.uniqueStringTest = "blub";
+            p.Commit();
+
+            newRef = m.GetResource<MappingTestClass>(t1Uri);
+            newRef.resourceTest.Add(p);
+            newRef.Commit();
+
+            t1.Rollback();
+
+
+            Assert.IsTrue(t1.resourceTest.Count == 1);
+            Assert.IsTrue(t1.resourceTest.Contains(p));
+        }
+
+        [Test]
+        public void RollbackMappedResourcesTest()
+        {
+            IModel m = GetModel();
+            m.Clear();
+            Uri t1Uri = new Uri("semio:test:testInstance1");
+            SingleResourceMappingTestClass t1 = m.CreateResource<SingleResourceMappingTestClass>(t1Uri);
+            t1.Commit();
+
+            Uri t2Uri = new Uri("semio:test:testInstance2");
+            SingleMappingTestClass p = m.CreateResource<SingleMappingTestClass>(t2Uri);
+            p.stringTest.Add("blub");
+            p.Commit();
+
+            var newRef = m.GetResource<SingleResourceMappingTestClass>(t1Uri);
+            newRef.ResourceTest.Add(p);
+            newRef.Commit();
+
+            t1.Rollback();
+
+            Assert.IsTrue(t1.ResourceTest.Count == 1);
+            Assert.IsTrue(t1.ResourceTest.Contains(p));
+        }
+
+        [Test]
+        public void ListValuesTest()
+        {
+            IModel m = GetModel();
+            m.Clear();
+            Uri t1Uri = new Uri("semio:test:testInstance1");
+            MappingTestClass t1 = m.CreateResource<MappingTestClass>(t1Uri);
+
+
+            // Add value using the mapping interface
+            string strValue = "Hallo Welt!";
+            t1.uniqueStringTest = strValue;
+            t1.Commit();
+
+            t1.stringTest.Add("Hi");
+            t1.stringTest.Add("Blub");
+            t1.Commit();
+
+            var x = t1.ListValues(TestOntology.stringTest).ToList();
+
+            MappingTestClass actual = m.GetResource<MappingTestClass>(t1.Uri);
+            var x2 = actual.ListValues(TestOntology.stringTest).ToList().ToList();
+
+            Assert.AreEqual(x.Count, x2.Count);
+            Assert.IsTrue(x2.Contains(x[0]));
+            Assert.IsTrue(x2.Contains(x[1]));
+        }
+
+        [Test]
+        public void KeepListsAfterRollbackTest()
+        {
+            IModel m = GetModel();
+            m.Clear();
+            Uri t1Uri = new Uri("semio:test:testInstance8");
+            SingleMappingTestClass t1 = m.CreateResource<SingleMappingTestClass>(t1Uri);
+            t1.AddProperty(TestOntology.uniqueStringTest, "Hello");
+            t1.Commit();
+            t1.Rollback();
+
+            t1.stringTest.Add("Hi");
+            t1.stringTest.Add("Blub");
+            var x = t1.ListValues(TestOntology.stringTest).ToList();
+            Assert.AreEqual(2, x.Count);
+            t1.Commit();
+
+            SingleMappingTestClass t2 = m.GetResource<SingleMappingTestClass>(t1Uri);
+
+            var x2 = t2.ListValues(TestOntology.stringTest).ToList();
+
+            Assert.AreEqual(x.Count, x2.Count);
+            Assert.IsTrue(x2.Contains(x[0]));
+            Assert.IsTrue(x2.Contains(x[1]));
+
+        }
+
+        [Test]
+        public void TestEquality()
+        {
+            Resource c1 = new Resource(new Uri("http://www.semanticdesktop.org/ontologies/2007/04/02/ncal#cancelledStatus"));
+            Resource c2 = new Resource(new Uri("http://www.semanticdesktop.org/ontologies/2007/04/02/ncal#cancelledStatus"));
+
+            Assert.IsTrue(c1.Equals(c2));
+            Assert.IsFalse(c1 == c2);
+        }
+
+        [Test]
+        public void TestStringPropertyMapping()
+        {
+            StringMappingTestClass p = new StringMappingTestClass(new Uri("http://test.example.com"));
+            p.uniqueStringTest = "Test string";
+
+            var x = p.GetValue(TestOntology.uniqueStringTest);
+            Assert.AreEqual(p.uniqueStringTest, x);
+
+            p.RandomProperty = "Test string 2";
+
+            x = p.GetValue(new Property(new Uri("http://www.example.com/property")));
+            Assert.AreEqual(p.RandomProperty, x);
+        }
+
+        [Test]
+        public void TestLocalizedStringPropertyMapping()
+        {
+            IModel m = GetModel();
+            m.Clear();
+            var resUri = new Uri("http://test.example.com");
+            StringMappingTestClass p = m.CreateResource<StringMappingTestClass>(resUri);
+
+            string germanText = "Hallo Welt";
+            string englishText = "Hello World";
+            p.AddProperty(TestOntology.uniqueStringTest, germanText, "DE");
+            p.AddProperty(TestOntology.uniqueStringTest, englishText, "EN");
+            Assert.AreEqual(null, p.uniqueStringTest);
+            p.Language = "DE";
+            Assert.AreEqual(germanText, p.uniqueStringTest);
+            var x = p.ListValues(TestOntology.uniqueStringTest);
+            p.Language = "EN";
+            Assert.AreEqual(englishText, p.uniqueStringTest);
+
+            p.Language = null;
+            Assert.AreEqual(null, p.uniqueStringTest);
+
+        }
+
+        [Test]
+        public void TestLocalizedStringInvariancy()
+        {
+            IModel m = GetModel();
+            m.Clear();
+            Uri peterUri = new Uri("http://test.example.com/peter");
+            PersonContact contact = m.CreateResource<PersonContact>(peterUri);
+            contact.NameGiven = "Peter";
+            contact.Language = "DE";
+            Assert.AreEqual("Peter", contact.NameGiven);
+        }
+
+
+        [Test]
+        public void TestLocalizedStringListPropertyMapping()
+        {
+            IModel m = GetModel();
+            m.Clear();
+            var resUri = new Uri("http://test.example.com");
+            StringMappingTestClass p = m.CreateResource<StringMappingTestClass>(resUri);
+
+            string germanText = "Hallo Welt";
+            string englishText = "Hello World";
+            p.AddProperty(TestOntology.stringTest, germanText+1, "DE");
+            p.AddProperty(TestOntology.stringTest, germanText+2, "de");
+            p.AddProperty(TestOntology.stringTest, germanText+3, "DE");
+            p.AddProperty(TestOntology.stringTest, englishText+1, "EN");
+            p.AddProperty(TestOntology.stringTest, englishText+2, "EN");
+            p.AddProperty(TestOntology.stringTest, englishText+3, "EN");
+            p.AddProperty(TestOntology.stringTest, englishText+4, "EN");
+            Assert.AreEqual(0, p.stringListTest.Count);
+            var x = p.ListValues(TestOntology.stringTest);
+            Assert.AreEqual(7, x.Count());
+            p.AddProperty(TestOntology.stringTest, "Hello interanational World"+1);
+            p.AddProperty(TestOntology.stringTest, "Hello interanational World"+2);
+            Assert.AreEqual(2, p.stringListTest.Count);
+            Assert.AreEqual(9, p.ListValues(TestOntology.stringTest).Count());
+            p.Language = "DE";
+            Assert.AreEqual(3, p.stringListTest.Count);
+            Assert.AreEqual(9, p.ListValues(TestOntology.stringTest).Count());
+            p.Language = "EN";
+            Assert.AreEqual(4, p.stringListTest.Count);
+            Assert.AreEqual(9, p.ListValues(TestOntology.stringTest).Count());
+            p.RemoveProperty(TestOntology.stringTest, germanText + 1, "DE");
+            Assert.AreEqual(8, p.ListValues(TestOntology.stringTest).Count());
+
+            p.RemoveProperty(TestOntology.stringTest, englishText + 1, "en");
+            Assert.AreEqual(8, p.ListValues(TestOntology.stringTest).Count());
+
+            p.RemoveProperty(TestOntology.stringTest, "Hello interanational World" + 1);
+        }
+
+        [Test]
+        public void TestLocalizedStringListPropertyMapping2()
+        {
+            IModel m = GetModel();
+            m.Clear();
+            var resUri = new Uri("http://test.example.com");
+            StringMappingTestClass p = m.CreateResource<StringMappingTestClass>(resUri);
+
+            p.stringListTest.Add("Hello interanational World" + 1);
+            p.stringListTest.Add("Hello interanational World" + 2);
+            string germanText = "Hallo Welt";
+            string englishText = "Hello World";
+            p.Language = "DE";
+            p.stringListTest.Add(germanText + 1);
+            p.stringListTest.Add(germanText + 2);
+            p.stringListTest.Add(germanText + 3);
+            Assert.AreEqual(3, p.stringListTest.Count);
+            Assert.AreEqual(5, p.ListValues(TestOntology.stringTest).Count());
+
+            p.Language = "EN";
+            p.stringListTest.Add(englishText + 1);
+            p.stringListTest.Add(englishText + 2);
+            p.stringListTest.Add(englishText + 3);
+            p.stringListTest.Add(englishText + 4);
+            Assert.AreEqual(4, p.stringListTest.Count);
+            Assert.AreEqual(9, p.ListValues(TestOntology.stringTest).Count());
+
+            p.Language = null;
+            Assert.AreEqual(2, p.stringListTest.Count);
+            Assert.AreEqual(9, p.ListValues(TestOntology.stringTest).Count());
+        }
+
+        [Test]
+        public void TestJsonSerialization()
+        {
+            IModel model = GetModel();
+            model.Clear();
+
+            JsonMappingTestClass expected = model.CreateResource<JsonMappingTestClass>();
+            expected.stringTest.Add("Hello World!");
+            expected.stringTest.Add("Hallo Welt!");
+            expected.Commit();
+
+            string json = JsonConvert.SerializeObject(expected);
+
+            JsonResourceSerializerSettings settings = new JsonResourceSerializerSettings(_store);
+
+            JsonMappingTestClass actual = JsonConvert.DeserializeObject<JsonMappingTestClass>(json, settings);
+
+            Assert.AreEqual(expected.Uri, actual.Uri);
+            Assert.AreEqual(expected.Model.Uri, actual.Model.Uri);
+            Assert.AreEqual(2, actual.stringTest.Count);
+        }
+    }
+}