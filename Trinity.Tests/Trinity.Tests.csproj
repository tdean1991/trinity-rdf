--- conflicted
+++ resolved
@@ -1,127 +1,123 @@
-﻿<Project Sdk="Microsoft.NET.Sdk">
-
-  <PropertyGroup>
-    <TargetFramework>net40</TargetFramework>
-    <Title>Trinity.Test</Title>
-    <Copyright>Copyright © Semiodesk GmbH 2018</Copyright>
-    <Description></Description>
-    <Company>Semiodesk GmbH</Company>
-    <Version>1.0.0.0</Version>
-    <AssemblyVersion>1.0.0.0</AssemblyVersion>
-    <FileVersion>1.0.0.0</FileVersion>
-    <AssemblyName>Semiodesk.Trinity.Tests</AssemblyName>
-    <RootNamespace>Semiodesk.Trinity.Tests</RootNamespace>
-    <OutputType>Library</OutputType>
-  </PropertyGroup>
-
-  <PropertyGroup>
-    <OutputPath>..\Build\$(Configuration)\test</OutputPath>
-    <AppendTargetFrameworkToOutputPath>false</AppendTargetFrameworkToOutputPath>
-  </PropertyGroup>
-
-  <ItemGroup>
-    <PackageReference Include="ini-parser" Version="2.4.0" />
-<<<<<<< HEAD
-    <PackageReference Include="NUnit" Version="3.10.1" />
-=======
-    <PackageReference Include="NUnit" Version="3.12.0" />
->>>>>>> 9ab0808a
-    <PackageReference Include="NUnit3TestAdapter" Version="3.15.0" />
-    <PackageReference Include="TinyVirtuoso" Version="0.3.29" />
-    <PackageReference Include="TinyVirtuoso.win" Version="7.2.1" />
-  </ItemGroup>
-
-
-  <ItemGroup>
-    <ProjectReference Include="..\Trinity.Virtuoso\Trinity.Virtuoso.csproj" />
-    <ProjectReference Include="..\Trinity\Trinity.csproj" />
-  </ItemGroup>
-
-
-  <ItemGroup>
-    <None Update="App.config">
-      <CopyToOutputDirectory>Never</CopyToOutputDirectory>
-    </None>
-    <None Update="custom.config">
-      <CopyToOutputDirectory>PreserveNewest</CopyToOutputDirectory>
-    </None>
-    <None Update="Models\rdf-schema.rdf">
-      <CopyToOutputDirectory>PreserveNewest</CopyToOutputDirectory>
-    </None>
-    <None Update="Models\rdf-syntax.rdf">
-      <CopyToOutputDirectory>PreserveNewest</CopyToOutputDirectory>
-    </None>
-    <None Update="Models\test-ntriples.nt">
-      <CopyToOutputDirectory>PreserveNewest</CopyToOutputDirectory>
-    </None>
-    <None Update="Models\test-ppo.rdf">
-      <CopyToOutputDirectory>PreserveNewest</CopyToOutputDirectory>
-    </None>
-    <None Update="Models\test-tmo.trig">
-      <CopyToOutputDirectory>PreserveNewest</CopyToOutputDirectory>
-    </None>
-    <None Update="Models\test-vocab.rdf">
-      <CopyToOutputDirectory>PreserveNewest</CopyToOutputDirectory>
-    </None>
-    <None Update="ontologies-test.config">
-      <CopyToOutputDirectory>PreserveNewest</CopyToOutputDirectory>
-    </None>
-    <None Update="Ontologies\dces.ttl">
-      <CopyToOutputDirectory>PreserveNewest</CopyToOutputDirectory>
-    </None>
-    <None Update="Ontologies\fo af.rdf">
-      <CopyToOutputDirectory>PreserveNewest</CopyToOutputDirectory>
-    </None>
-    <None Update="Ontologies\foaf.rdf">
-      <CopyToOutputDirectory>PreserveNewest</CopyToOutputDirectory>
-    </None>
-    <None Update="Ontologies\nco.trig">
-      <CopyToOutputDirectory>PreserveNewest</CopyToOutputDirectory>
-    </None>
-    <None Update="Ontologies\owl.n3">
-      <CopyToOutputDirectory>PreserveNewest</CopyToOutputDirectory>
-    </None>
-    <None Update="Ontologies\rdf.rdf">
-      <CopyToOutputDirectory>PreserveNewest</CopyToOutputDirectory>
-    </None>
-    <None Update="Ontologies\rdfs.n3">
-      <CopyToOutputDirectory>PreserveNewest</CopyToOutputDirectory>
-    </None>
-    <None Update="Ontologies\space test ontology.ttl">
-      <CopyToOutputDirectory>PreserveNewest</CopyToOutputDirectory>
-    </None>
-    <None Update="TinyVirtuoso\database\virtuoso.ini">
-      <CopyToOutputDirectory>PreserveNewest</CopyToOutputDirectory>
-    </None>
-    <None Update="TinyVirtuoso\virtuoso\win\CtrlCSender.exe">
-      <CopyToOutputDirectory>PreserveNewest</CopyToOutputDirectory>
-    </None>
-    <None Update="TinyVirtuoso\virtuoso\win\isql.exe">
-      <CopyToOutputDirectory>PreserveNewest</CopyToOutputDirectory>
-    </None>
-    <None Update="TinyVirtuoso\virtuoso\win\libeay32.dll">
-      <CopyToOutputDirectory>PreserveNewest</CopyToOutputDirectory>
-    </None>
-    <None Update="TinyVirtuoso\virtuoso\win\libexpat.dll">
-      <CopyToOutputDirectory>PreserveNewest</CopyToOutputDirectory>
-    </None>
-    <None Update="TinyVirtuoso\virtuoso\win\libwbxml2.dll">
-      <CopyToOutputDirectory>PreserveNewest</CopyToOutputDirectory>
-    </None>
-    <None Update="TinyVirtuoso\virtuoso\win\ssleay32.dll">
-      <CopyToOutputDirectory>PreserveNewest</CopyToOutputDirectory>
-    </None>
-    <None Update="TinyVirtuoso\virtuoso\win\virtuoso-t.exe">
-      <CopyToOutputDirectory>PreserveNewest</CopyToOutputDirectory>
-    </None>
-    <None Update="without_store.config">
-      <CopyToOutputDirectory>PreserveNewest</CopyToOutputDirectory>
-    </None>
-  </ItemGroup>
-
-
-  <Target Name="PostBuild" AfterTargets="PostBuildEvent">
-    <Exec Command="$(TargetDir)..\tools\cilg.exe -i $(TargetPath) -o $(TargetPath)" />
-  </Target>
-
+﻿<Project Sdk="Microsoft.NET.Sdk">
+
+  <PropertyGroup>
+    <TargetFramework>net40</TargetFramework>
+    <Title>Trinity.Test</Title>
+    <Copyright>Copyright © Semiodesk GmbH 2018</Copyright>
+    <Description></Description>
+    <Company>Semiodesk GmbH</Company>
+    <Version>1.0.0.0</Version>
+    <AssemblyVersion>1.0.0.0</AssemblyVersion>
+    <FileVersion>1.0.0.0</FileVersion>
+    <AssemblyName>Semiodesk.Trinity.Tests</AssemblyName>
+    <RootNamespace>Semiodesk.Trinity.Tests</RootNamespace>
+    <OutputType>Library</OutputType>
+  </PropertyGroup>
+
+  <PropertyGroup>
+    <OutputPath>..\Build\$(Configuration)\test</OutputPath>
+    <AppendTargetFrameworkToOutputPath>false</AppendTargetFrameworkToOutputPath>
+  </PropertyGroup>
+
+  <ItemGroup>
+    <PackageReference Include="ini-parser" Version="2.4.0" />
+    <PackageReference Include="NUnit" Version="3.12.0" />
+    <PackageReference Include="NUnit3TestAdapter" Version="3.15.0" />
+    <PackageReference Include="TinyVirtuoso" Version="0.3.29" />
+    <PackageReference Include="TinyVirtuoso.win" Version="7.2.1" />
+  </ItemGroup>
+
+
+  <ItemGroup>
+    <ProjectReference Include="..\Trinity.Virtuoso\Trinity.Virtuoso.csproj" />
+    <ProjectReference Include="..\Trinity\Trinity.csproj" />
+  </ItemGroup>
+
+
+  <ItemGroup>
+    <None Update="App.config">
+      <CopyToOutputDirectory>Never</CopyToOutputDirectory>
+    </None>
+    <None Update="custom.config">
+      <CopyToOutputDirectory>PreserveNewest</CopyToOutputDirectory>
+    </None>
+    <None Update="Models\rdf-schema.rdf">
+      <CopyToOutputDirectory>PreserveNewest</CopyToOutputDirectory>
+    </None>
+    <None Update="Models\rdf-syntax.rdf">
+      <CopyToOutputDirectory>PreserveNewest</CopyToOutputDirectory>
+    </None>
+    <None Update="Models\test-ntriples.nt">
+      <CopyToOutputDirectory>PreserveNewest</CopyToOutputDirectory>
+    </None>
+    <None Update="Models\test-ppo.rdf">
+      <CopyToOutputDirectory>PreserveNewest</CopyToOutputDirectory>
+    </None>
+    <None Update="Models\test-tmo.trig">
+      <CopyToOutputDirectory>PreserveNewest</CopyToOutputDirectory>
+    </None>
+    <None Update="Models\test-vocab.rdf">
+      <CopyToOutputDirectory>PreserveNewest</CopyToOutputDirectory>
+    </None>
+    <None Update="ontologies-test.config">
+      <CopyToOutputDirectory>PreserveNewest</CopyToOutputDirectory>
+    </None>
+    <None Update="Ontologies\dces.ttl">
+      <CopyToOutputDirectory>PreserveNewest</CopyToOutputDirectory>
+    </None>
+    <None Update="Ontologies\fo af.rdf">
+      <CopyToOutputDirectory>PreserveNewest</CopyToOutputDirectory>
+    </None>
+    <None Update="Ontologies\foaf.rdf">
+      <CopyToOutputDirectory>PreserveNewest</CopyToOutputDirectory>
+    </None>
+    <None Update="Ontologies\nco.trig">
+      <CopyToOutputDirectory>PreserveNewest</CopyToOutputDirectory>
+    </None>
+    <None Update="Ontologies\owl.n3">
+      <CopyToOutputDirectory>PreserveNewest</CopyToOutputDirectory>
+    </None>
+    <None Update="Ontologies\rdf.rdf">
+      <CopyToOutputDirectory>PreserveNewest</CopyToOutputDirectory>
+    </None>
+    <None Update="Ontologies\rdfs.n3">
+      <CopyToOutputDirectory>PreserveNewest</CopyToOutputDirectory>
+    </None>
+    <None Update="Ontologies\space test ontology.ttl">
+      <CopyToOutputDirectory>PreserveNewest</CopyToOutputDirectory>
+    </None>
+    <None Update="TinyVirtuoso\database\virtuoso.ini">
+      <CopyToOutputDirectory>PreserveNewest</CopyToOutputDirectory>
+    </None>
+    <None Update="TinyVirtuoso\virtuoso\win\CtrlCSender.exe">
+      <CopyToOutputDirectory>PreserveNewest</CopyToOutputDirectory>
+    </None>
+    <None Update="TinyVirtuoso\virtuoso\win\isql.exe">
+      <CopyToOutputDirectory>PreserveNewest</CopyToOutputDirectory>
+    </None>
+    <None Update="TinyVirtuoso\virtuoso\win\libeay32.dll">
+      <CopyToOutputDirectory>PreserveNewest</CopyToOutputDirectory>
+    </None>
+    <None Update="TinyVirtuoso\virtuoso\win\libexpat.dll">
+      <CopyToOutputDirectory>PreserveNewest</CopyToOutputDirectory>
+    </None>
+    <None Update="TinyVirtuoso\virtuoso\win\libwbxml2.dll">
+      <CopyToOutputDirectory>PreserveNewest</CopyToOutputDirectory>
+    </None>
+    <None Update="TinyVirtuoso\virtuoso\win\ssleay32.dll">
+      <CopyToOutputDirectory>PreserveNewest</CopyToOutputDirectory>
+    </None>
+    <None Update="TinyVirtuoso\virtuoso\win\virtuoso-t.exe">
+      <CopyToOutputDirectory>PreserveNewest</CopyToOutputDirectory>
+    </None>
+    <None Update="without_store.config">
+      <CopyToOutputDirectory>PreserveNewest</CopyToOutputDirectory>
+    </None>
+  </ItemGroup>
+
+
+  <Target Name="PostBuild" AfterTargets="PostBuildEvent">
+    <Exec Command="$(TargetDir)..\tools\cilg.exe -i $(TargetPath) -o $(TargetPath)" />
+  </Target>
+
 </Project>