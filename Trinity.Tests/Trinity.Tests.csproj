--- conflicted
+++ resolved
@@ -1,145 +1,93 @@
-﻿<Project Sdk="Microsoft.NET.Sdk">
-
-  <PropertyGroup>
-    <TargetFramework>net40</TargetFramework>
-    <Title>Trinity.Test</Title>
-    <Copyright>Copyright © Semiodesk GmbH 2018</Copyright>
-    <Description></Description>
-    <Company>Semiodesk GmbH</Company>
-    <Version>1.0.0.0</Version>
-    <AssemblyVersion>1.0.0.0</AssemblyVersion>
-    <FileVersion>1.0.0.0</FileVersion>
-    <AssemblyName>Semiodesk.Trinity.Tests</AssemblyName>
-    <RootNamespace>Semiodesk.Trinity.Tests</RootNamespace>
-    <OutputType>Library</OutputType>
-  </PropertyGroup>
-
-  <PropertyGroup>
-    <OutputPath>..\Build\$(Configuration)\test</OutputPath>
-    <AppendTargetFrameworkToOutputPath>false</AppendTargetFrameworkToOutputPath>
-  </PropertyGroup>
-
-  <ItemGroup>
-    <PackageReference Include="dotNetRDF" Version="2.0.1" />
-    <PackageReference Include="ini-parser" Version="2.4.0" />
-    <PackageReference Include="NUnit" Version="3.10.1" />
-    <PackageReference Include="TinyVirtuoso" Version="0.3.29" />
-    <PackageReference Include="TinyVirtuoso.win" Version="7.2.1" />
-  </ItemGroup>
-
-
-  <ItemGroup>
-<<<<<<< HEAD
-    <ProjectReference Include="..\Trinity.Virtuoso\Trinity.Virtuoso.csproj" />
-    <ProjectReference Include="..\Trinity\Trinity.csproj" />
-=======
-    <Compile Include="Cilg\CilgResourceMappingTest.cs" />
-    <Compile Include="Cilg\MappingClasses.cs" />
-    <Compile Include="DotNetRdf\ModelTest.cs" />
-    <Compile Include="DotNetRdf\SetupClass.cs" />
-    <Compile Include="dotnetrdf_ResourceQueryTest.cs" />
-    <Compile Include="dotnetrdf_SparqlQueryTest.cs" />
-    <Compile Include="MappingDiscoveryTest.cs" />
-    <Compile Include="Linq\LinqInferencingTest.cs" />
-    <Compile Include="Linq\LinqModelGroupTest.cs" />
-    <Compile Include="Linq\LinqModelTest.cs" />
-    <Compile Include="Linq\LinqTestBase.cs" />
-    <Compile Include="Linq\ObjectModel\Agent.cs" />
-    <Compile Include="Linq\ObjectModel\ex.cs" />
-    <Compile Include="Linq\ObjectModel\foaf.cs" />
-    <Compile Include="Linq\ObjectModel\IImage.cs" />
-    <Compile Include="Linq\ObjectModel\Image.cs" />
-    <Compile Include="Linq\ObjectModel\Page.cs" />
-    <Compile Include="Linq\ObjectModel\Group.cs" />
-    <Compile Include="Linq\ObjectModel\Person.cs" />
-    <Compile Include="ModelGroupTest.cs" />
-    <Compile Include="DotNetRdf\ResourceMappingTest.cs" />
-    <Compile Include="DotNetRdf\ResourceTest.cs" />
-    <Compile Include="DotNetRdf\StoreHandleTest.cs" />
-    <Compile Include="DotNetRdf\StoreTest.cs" />
-    <Compile Include="Ontologies.cs" />
-    <Compile Include="SetupClass.cs" />
-    <Compile Include="SparqlEndpointTest.cs" />
-    <Compile Include="OntologyTest.cs" />
-    <Compile Include="ResourceBindingTest.cs" />
-    <Compile Include="ResourceMappingTest.cs" />
-    <Compile Include="ResourceQueryTest.cs" />
-    <Compile Include="SparqlQueryItemsProviderTest.cs" />
-    <Compile Include="SparqlSerializerTest.cs" />
-    <Compile Include="SparqlUpdateTest.cs" />
-    <Compile Include="ModelTest.cs" />
-    <Compile Include="Program.cs" />
-    <Compile Include="Properties\AssemblyInfo.cs" />
-    <Compile Include="ResourceTest.cs" />
-    <Compile Include="SparqlQueryTest.cs" />
-    <Compile Include="Stardog\ModelTest.cs" />
-    <Compile Include="Stardog\ResourceMappingTest.cs" />
-    <Compile Include="Stardog\ResourceTest.cs" />
-    <Compile Include="Stardog\StoreHandleTest.cs" />
-    <Compile Include="Stardog\StoreTest.cs" />
-    <Compile Include="StoreFactoryTest.cs" />
-    <Compile Include="StoreProviderTest.cs" />
-    <Compile Include="TransactionTest.cs" />
-    <Compile Include="UriRefTest.cs" />
-    <Compile Include="virtuoso\TinyVirtuosoStoreTest.cs" />
->>>>>>> 65367dd1
-  </ItemGroup>
-
-
-  <ItemGroup>
-    <None Update="Ontologies\dces.ttl">
-      <CopyToOutputDirectory>PreserveNewest</CopyToOutputDirectory>
-    </None>
-    <None Update="Ontologies\fo af.rdf">
-      <CopyToOutputDirectory>PreserveNewest</CopyToOutputDirectory>
-    </None>
-    <None Update="Ontologies\foaf.rdf">
-      <CopyToOutputDirectory>PreserveNewest</CopyToOutputDirectory>
-    </None>
-    <None Update="Ontologies\nco.trig">
-      <CopyToOutputDirectory>PreserveNewest</CopyToOutputDirectory>
-    </None>
-    <None Update="Ontologies\owl.n3">
-      <CopyToOutputDirectory>PreserveNewest</CopyToOutputDirectory>
-    </None>
-    <None Update="Ontologies\rdf.rdf">
-      <CopyToOutputDirectory>PreserveNewest</CopyToOutputDirectory>
-    </None>
-    <None Update="Ontologies\rdfs.n3">
-      <CopyToOutputDirectory>PreserveNewest</CopyToOutputDirectory>
-    </None>
-    <None Update="Ontologies\space test ontology.ttl">
-      <CopyToOutputDirectory>PreserveNewest</CopyToOutputDirectory>
-    </None>
-    <None Update="TinyVirtuoso\database\virtuoso.ini">
-      <CopyToOutputDirectory>PreserveNewest</CopyToOutputDirectory>
-    </None>
-    <None Update="TinyVirtuoso\virtuoso\win\CtrlCSender.exe">
-      <CopyToOutputDirectory>PreserveNewest</CopyToOutputDirectory>
-    </None>
-    <None Update="TinyVirtuoso\virtuoso\win\isql.exe">
-      <CopyToOutputDirectory>PreserveNewest</CopyToOutputDirectory>
-    </None>
-    <None Update="TinyVirtuoso\virtuoso\win\libeay32.dll">
-      <CopyToOutputDirectory>PreserveNewest</CopyToOutputDirectory>
-    </None>
-    <None Update="TinyVirtuoso\virtuoso\win\libexpat.dll">
-      <CopyToOutputDirectory>PreserveNewest</CopyToOutputDirectory>
-    </None>
-    <None Update="TinyVirtuoso\virtuoso\win\libwbxml2.dll">
-      <CopyToOutputDirectory>PreserveNewest</CopyToOutputDirectory>
-    </None>
-    <None Update="TinyVirtuoso\virtuoso\win\ssleay32.dll">
-      <CopyToOutputDirectory>PreserveNewest</CopyToOutputDirectory>
-    </None>
-    <None Update="TinyVirtuoso\virtuoso\win\virtuoso-t.exe">
-      <CopyToOutputDirectory>PreserveNewest</CopyToOutputDirectory>
-    </None>
-  </ItemGroup>
-
-
-  <Target Name="PostBuild" AfterTargets="PostBuildEvent">
-    <Exec Command="$(TargetDir)..\tools\cilg.exe -i $(TargetPath) -o $(TargetPath)" />
-  </Target>
-
+﻿<Project Sdk="Microsoft.NET.Sdk">
+
+  <PropertyGroup>
+    <TargetFramework>net40</TargetFramework>
+    <Title>Trinity.Test</Title>
+    <Copyright>Copyright © Semiodesk GmbH 2018</Copyright>
+    <Description></Description>
+    <Company>Semiodesk GmbH</Company>
+    <Version>1.0.0.0</Version>
+    <AssemblyVersion>1.0.0.0</AssemblyVersion>
+    <FileVersion>1.0.0.0</FileVersion>
+    <AssemblyName>Semiodesk.Trinity.Tests</AssemblyName>
+    <RootNamespace>Semiodesk.Trinity.Tests</RootNamespace>
+    <OutputType>Library</OutputType>
+  </PropertyGroup>
+
+  <PropertyGroup>
+    <OutputPath>..\Build\$(Configuration)\test</OutputPath>
+    <AppendTargetFrameworkToOutputPath>false</AppendTargetFrameworkToOutputPath>
+  </PropertyGroup>
+
+  <ItemGroup>
+    <PackageReference Include="dotNetRDF" Version="2.1.0-pre0001" />
+    <PackageReference Include="ini-parser" Version="2.4.0" />
+    <PackageReference Include="NUnit" Version="3.10.1" />
+    <PackageReference Include="TinyVirtuoso" Version="0.3.29" />
+    <PackageReference Include="TinyVirtuoso.win" Version="7.2.1" />
+  </ItemGroup>
+
+
+  <ItemGroup>
+    <ProjectReference Include="..\Trinity.Virtuoso\Trinity.Virtuoso.csproj" />
+    <ProjectReference Include="..\Trinity\Trinity.csproj" />
+  </ItemGroup>
+
+
+  <ItemGroup>
+    <None Update="Ontologies\dces.ttl">
+      <CopyToOutputDirectory>PreserveNewest</CopyToOutputDirectory>
+    </None>
+    <None Update="Ontologies\fo af.rdf">
+      <CopyToOutputDirectory>PreserveNewest</CopyToOutputDirectory>
+    </None>
+    <None Update="Ontologies\foaf.rdf">
+      <CopyToOutputDirectory>PreserveNewest</CopyToOutputDirectory>
+    </None>
+    <None Update="Ontologies\nco.trig">
+      <CopyToOutputDirectory>PreserveNewest</CopyToOutputDirectory>
+    </None>
+    <None Update="Ontologies\owl.n3">
+      <CopyToOutputDirectory>PreserveNewest</CopyToOutputDirectory>
+    </None>
+    <None Update="Ontologies\rdf.rdf">
+      <CopyToOutputDirectory>PreserveNewest</CopyToOutputDirectory>
+    </None>
+    <None Update="Ontologies\rdfs.n3">
+      <CopyToOutputDirectory>PreserveNewest</CopyToOutputDirectory>
+    </None>
+    <None Update="Ontologies\space test ontology.ttl">
+      <CopyToOutputDirectory>PreserveNewest</CopyToOutputDirectory>
+    </None>
+    <None Update="TinyVirtuoso\database\virtuoso.ini">
+      <CopyToOutputDirectory>PreserveNewest</CopyToOutputDirectory>
+    </None>
+    <None Update="TinyVirtuoso\virtuoso\win\CtrlCSender.exe">
+      <CopyToOutputDirectory>PreserveNewest</CopyToOutputDirectory>
+    </None>
+    <None Update="TinyVirtuoso\virtuoso\win\isql.exe">
+      <CopyToOutputDirectory>PreserveNewest</CopyToOutputDirectory>
+    </None>
+    <None Update="TinyVirtuoso\virtuoso\win\libeay32.dll">
+      <CopyToOutputDirectory>PreserveNewest</CopyToOutputDirectory>
+    </None>
+    <None Update="TinyVirtuoso\virtuoso\win\libexpat.dll">
+      <CopyToOutputDirectory>PreserveNewest</CopyToOutputDirectory>
+    </None>
+    <None Update="TinyVirtuoso\virtuoso\win\libwbxml2.dll">
+      <CopyToOutputDirectory>PreserveNewest</CopyToOutputDirectory>
+    </None>
+    <None Update="TinyVirtuoso\virtuoso\win\ssleay32.dll">
+      <CopyToOutputDirectory>PreserveNewest</CopyToOutputDirectory>
+    </None>
+    <None Update="TinyVirtuoso\virtuoso\win\virtuoso-t.exe">
+      <CopyToOutputDirectory>PreserveNewest</CopyToOutputDirectory>
+    </None>
+  </ItemGroup>
+
+
+  <Target Name="PostBuild" AfterTargets="PostBuildEvent">
+    <Exec Command="$(TargetDir)..\tools\cilg.exe -i $(TargetPath) -o $(TargetPath)" />
+  </Target>
+
 </Project>