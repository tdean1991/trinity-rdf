﻿// LICENSE:
//
// Permission is hereby granted, free of charge, to any person obtaining a copy
// of this software and associated documentation files (the "Software"), to deal
// in the Software without restriction, including without limitation the rights
// to use, copy, modify, merge, publish, distribute, sublicense, and/or sell
// copies of the Software, and to permit persons to whom the Software is
// furnished to do so, subject to the following conditions:
//
// The above copyright notice and this permission notice shall be included in
// all copies or substantial portions of the Software.
//
// THE SOFTWARE IS PROVIDED "AS IS", WITHOUT WARRANTY OF ANY KIND, EXPRESS OR
// IMPLIED, INCLUDING BUT NOT LIMITED TO THE WARRANTIES OF MERCHANTABILITY,
// FITNESS FOR A PARTICULAR PURPOSE AND NONINFRINGEMENT. IN NO EVENT SHALL THE
// AUTHORS OR COPYRIGHT HOLDERS BE LIABLE FOR ANY CLAIM, DAMAGES OR OTHER
// LIABILITY, WHETHER IN AN ACTION OF CONTRACT, TORT OR OTHERWISE, ARISING FROM,
// OUT OF OR IN CONNECTION WITH THE SOFTWARE OR THE USE OR OTHER DEALINGS IN
// THE SOFTWARE.
//
// AUTHORS:
//
//  Moritz Eberl <moritz@semiodesk.com>
//  Sebastian Faubel <sebastian@semiodesk.com>
//
// Copyright (c) Semiodesk GmbH 2015

using System;
using System.IO;
using NUnit.Framework;
using System.Linq;
using System.Reflection;

namespace Semiodesk.Trinity.Test.Stardog
{
    /// <summary>
    /// How to set up test database on Windows:
    /// 1. Download community edition
    /// 2. Unzip to folder
    /// 3. Copy license file "stardog-license-key.bin" to stardog folder
    /// 4. Open commandline in bin directory
    /// 5. Run 
    /// \>stardog-admin server start
    /// 
    /// 6. Open another commandline in bin directory
    /// 7. Run 
    /// \> stardog-admin user passwd
    /// 8. Set password to admin when promted
    /// 9. Run 
    /// \>stardog-admin db create -n test
    /// 
    /// </summary>

    [TestFixture]
    class StardogStoreTest
    {
        IStore Store;
        Uri testModel = new Uri("ex:Test");

        [SetUp]
        public void SetUp()
        {
            Store = StoreFactory.CreateStore("provider=stardog;host=http://localhost:5820;uid=admin;pw=admin;sid=test");
            Store.RemoveModel(testModel);
        }

        [TearDown]
        public void TearDown()
        {
            Store.Dispose();
            Store = null;
        }

        [Test]
        public void LoadOntologiesTest()
        {
            

            Store.InitializeFromConfiguration();

            Assert.AreEqual(7, Store.ListModels().Count());
        }

        [Test]
        public void LoadOntologiesFromFileTest()
        {
<<<<<<< HEAD
            Uri testModel = new Uri("ex:Test");
            string configFile = Path.Combine(Environment.CurrentDirectory, "custom.config");
            Store.InitializeFromConfiguration(configFile);
=======
            Assert.Inconclusive("How to make sure we have an empty store");
            /*
            DirectoryInfo asm = new FileInfo(Assembly.GetExecutingAssembly().Location).Directory;
            string configFile = Path.Combine(asm.FullName, "custom.config");
            Store.LoadOntologySettings(configFile);
>>>>>>> 65367dd1

            Assert.AreEqual(4, Store.ListModels().Count());
            */

        }

        [Test]
        public void ListModelsTest()
        {

            var l = Store.ListModels().ToList();

        }

        [Test]
        public void AddModelTest()
        {

            IModel m = Store.CreateModel(testModel);

            Assert.IsNotNull(m);
        }

        #pragma warning disable CS0618 // Type or member is obsolete
        [Test]
        public void ContainsModelTest()
        {
            Store.RemoveModel(testModel);

            Assert.IsFalse(Store.ContainsModel(testModel));

            IModel m1 = Store.CreateModel(testModel);

            IResource r = m1.CreateResource(new Uri("ex:test:resource"));
            
            r.AddProperty(new Property(new Uri("ex:test:property")), "var");
            r.Commit();


            Assert.IsTrue(Store.ContainsModel(testModel));

            Assert.IsFalse(Store.ContainsModel(new Uri("ex:NoTest")));
        }
        #pragma warning restore CS0618 // Type or member is obsolete

        [Test]
        public void GetModelTest()
        {

            IModel m1 = Store.CreateModel(testModel);
            Assert.IsTrue(m1.IsEmpty);


            IResource r = m1.CreateResource(new Uri("ex:test:resource"));
            r.AddProperty(new Property(new Uri("ex:test:property")), "var");
            r.Commit();

            IModel m2 = Store.GetModel(testModel);

            Assert.AreEqual(testModel, m2.Uri);
            Assert.IsTrue(m2.ContainsResource(r));
        }

        [Test]
        public void RemoveModelTest()
        {

            Store.RemoveModel(testModel);

            IModel m1 = Store.CreateModel(testModel);

            IResource r = m1.CreateResource(new Uri("ex:test:resource"));
            r.AddProperty(new Property(new Uri("ex:test:property")), "var");
            r.Commit();

            IModel m2 = Store.GetModel(testModel);

            Assert.AreEqual(testModel, m2.Uri);

            Store.RemoveModel(testModel);

            m2 = Store.GetModel(testModel);

            Assert.IsTrue(m2.IsEmpty);
        }
    }
}
<|MERGE_RESOLUTION|>--- conflicted
+++ resolved
@@ -1,184 +1,177 @@
-﻿// LICENSE:
-//
-// Permission is hereby granted, free of charge, to any person obtaining a copy
-// of this software and associated documentation files (the "Software"), to deal
-// in the Software without restriction, including without limitation the rights
-// to use, copy, modify, merge, publish, distribute, sublicense, and/or sell
-// copies of the Software, and to permit persons to whom the Software is
-// furnished to do so, subject to the following conditions:
-//
-// The above copyright notice and this permission notice shall be included in
-// all copies or substantial portions of the Software.
-//
-// THE SOFTWARE IS PROVIDED "AS IS", WITHOUT WARRANTY OF ANY KIND, EXPRESS OR
-// IMPLIED, INCLUDING BUT NOT LIMITED TO THE WARRANTIES OF MERCHANTABILITY,
-// FITNESS FOR A PARTICULAR PURPOSE AND NONINFRINGEMENT. IN NO EVENT SHALL THE
-// AUTHORS OR COPYRIGHT HOLDERS BE LIABLE FOR ANY CLAIM, DAMAGES OR OTHER
-// LIABILITY, WHETHER IN AN ACTION OF CONTRACT, TORT OR OTHERWISE, ARISING FROM,
-// OUT OF OR IN CONNECTION WITH THE SOFTWARE OR THE USE OR OTHER DEALINGS IN
-// THE SOFTWARE.
-//
-// AUTHORS:
-//
-//  Moritz Eberl <moritz@semiodesk.com>
-//  Sebastian Faubel <sebastian@semiodesk.com>
-//
-// Copyright (c) Semiodesk GmbH 2015
-
-using System;
-using System.IO;
-using NUnit.Framework;
-using System.Linq;
-using System.Reflection;
-
-namespace Semiodesk.Trinity.Test.Stardog
-{
-    /// <summary>
-    /// How to set up test database on Windows:
-    /// 1. Download community edition
-    /// 2. Unzip to folder
-    /// 3. Copy license file "stardog-license-key.bin" to stardog folder
-    /// 4. Open commandline in bin directory
-    /// 5. Run 
-    /// \>stardog-admin server start
-    /// 
-    /// 6. Open another commandline in bin directory
-    /// 7. Run 
-    /// \> stardog-admin user passwd
-    /// 8. Set password to admin when promted
-    /// 9. Run 
-    /// \>stardog-admin db create -n test
-    /// 
-    /// </summary>
-
-    [TestFixture]
-    class StardogStoreTest
-    {
-        IStore Store;
-        Uri testModel = new Uri("ex:Test");
-
-        [SetUp]
-        public void SetUp()
-        {
-            Store = StoreFactory.CreateStore("provider=stardog;host=http://localhost:5820;uid=admin;pw=admin;sid=test");
-            Store.RemoveModel(testModel);
-        }
-
-        [TearDown]
-        public void TearDown()
-        {
-            Store.Dispose();
-            Store = null;
-        }
-
-        [Test]
-        public void LoadOntologiesTest()
-        {
-            
-
-            Store.InitializeFromConfiguration();
-
-            Assert.AreEqual(7, Store.ListModels().Count());
-        }
-
-        [Test]
-        public void LoadOntologiesFromFileTest()
-        {
-<<<<<<< HEAD
-            Uri testModel = new Uri("ex:Test");
-            string configFile = Path.Combine(Environment.CurrentDirectory, "custom.config");
-            Store.InitializeFromConfiguration(configFile);
-=======
-            Assert.Inconclusive("How to make sure we have an empty store");
-            /*
-            DirectoryInfo asm = new FileInfo(Assembly.GetExecutingAssembly().Location).Directory;
-            string configFile = Path.Combine(asm.FullName, "custom.config");
-            Store.LoadOntologySettings(configFile);
->>>>>>> 65367dd1
-
-            Assert.AreEqual(4, Store.ListModels().Count());
-            */
-
-        }
-
-        [Test]
-        public void ListModelsTest()
-        {
-
-            var l = Store.ListModels().ToList();
-
-        }
-
-        [Test]
-        public void AddModelTest()
-        {
-
-            IModel m = Store.CreateModel(testModel);
-
-            Assert.IsNotNull(m);
-        }
-
-        #pragma warning disable CS0618 // Type or member is obsolete
-        [Test]
-        public void ContainsModelTest()
-        {
-            Store.RemoveModel(testModel);
-
-            Assert.IsFalse(Store.ContainsModel(testModel));
-
-            IModel m1 = Store.CreateModel(testModel);
-
-            IResource r = m1.CreateResource(new Uri("ex:test:resource"));
-            
-            r.AddProperty(new Property(new Uri("ex:test:property")), "var");
-            r.Commit();
-
-
-            Assert.IsTrue(Store.ContainsModel(testModel));
-
-            Assert.IsFalse(Store.ContainsModel(new Uri("ex:NoTest")));
-        }
-        #pragma warning restore CS0618 // Type or member is obsolete
-
-        [Test]
-        public void GetModelTest()
-        {
-
-            IModel m1 = Store.CreateModel(testModel);
-            Assert.IsTrue(m1.IsEmpty);
-
-
-            IResource r = m1.CreateResource(new Uri("ex:test:resource"));
-            r.AddProperty(new Property(new Uri("ex:test:property")), "var");
-            r.Commit();
-
-            IModel m2 = Store.GetModel(testModel);
-
-            Assert.AreEqual(testModel, m2.Uri);
-            Assert.IsTrue(m2.ContainsResource(r));
-        }
-
-        [Test]
-        public void RemoveModelTest()
-        {
-
-            Store.RemoveModel(testModel);
-
-            IModel m1 = Store.CreateModel(testModel);
-
-            IResource r = m1.CreateResource(new Uri("ex:test:resource"));
-            r.AddProperty(new Property(new Uri("ex:test:property")), "var");
-            r.Commit();
-
-            IModel m2 = Store.GetModel(testModel);
-
-            Assert.AreEqual(testModel, m2.Uri);
-
-            Store.RemoveModel(testModel);
-
-            m2 = Store.GetModel(testModel);
-
-            Assert.IsTrue(m2.IsEmpty);
-        }
-    }
-}
+﻿// LICENSE:
+//
+// Permission is hereby granted, free of charge, to any person obtaining a copy
+// of this software and associated documentation files (the "Software"), to deal
+// in the Software without restriction, including without limitation the rights
+// to use, copy, modify, merge, publish, distribute, sublicense, and/or sell
+// copies of the Software, and to permit persons to whom the Software is
+// furnished to do so, subject to the following conditions:
+//
+// The above copyright notice and this permission notice shall be included in
+// all copies or substantial portions of the Software.
+//
+// THE SOFTWARE IS PROVIDED "AS IS", WITHOUT WARRANTY OF ANY KIND, EXPRESS OR
+// IMPLIED, INCLUDING BUT NOT LIMITED TO THE WARRANTIES OF MERCHANTABILITY,
+// FITNESS FOR A PARTICULAR PURPOSE AND NONINFRINGEMENT. IN NO EVENT SHALL THE
+// AUTHORS OR COPYRIGHT HOLDERS BE LIABLE FOR ANY CLAIM, DAMAGES OR OTHER
+// LIABILITY, WHETHER IN AN ACTION OF CONTRACT, TORT OR OTHERWISE, ARISING FROM,
+// OUT OF OR IN CONNECTION WITH THE SOFTWARE OR THE USE OR OTHER DEALINGS IN
+// THE SOFTWARE.
+//
+// AUTHORS:
+//
+//  Moritz Eberl <moritz@semiodesk.com>
+//  Sebastian Faubel <sebastian@semiodesk.com>
+//
+// Copyright (c) Semiodesk GmbH 2015
+
+using System;
+using System.IO;
+using NUnit.Framework;
+using System.Linq;
+using System.Reflection;
+
+namespace Semiodesk.Trinity.Test.Stardog
+{
+    /// <summary>
+    /// How to set up test database on Windows:
+    /// 1. Download community edition
+    /// 2. Unzip to folder
+    /// 3. Copy license file "stardog-license-key.bin" to stardog folder
+    /// 4. Open commandline in bin directory
+    /// 5. Run 
+    /// \>stardog-admin server start
+    /// 
+    /// 6. Open another commandline in bin directory
+    /// 7. Run 
+    /// \> stardog-admin user passwd
+    /// 8. Set password to admin when promted
+    /// 9. Run 
+    /// \>stardog-admin db create -n test
+    /// 
+    /// </summary>
+
+    [TestFixture]
+    class StardogStoreTest
+    {
+        IStore Store;
+        Uri testModel = new Uri("ex:Test");
+
+        [SetUp]
+        public void SetUp()
+        {
+            Store = StoreFactory.CreateStore("provider=stardog;host=http://localhost:5820;uid=admin;pw=admin;sid=test");
+            Store.RemoveModel(testModel);
+        }
+
+        [TearDown]
+        public void TearDown()
+        {
+            Store.Dispose();
+            Store = null;
+        }
+
+        [Test]
+        public void LoadOntologiesTest()
+        {
+            
+
+            Store.InitializeFromConfiguration();
+
+            Assert.AreEqual(7, Store.ListModels().Count());
+        }
+
+        [Test]
+        public void LoadOntologiesFromFileTest()
+        {
+            Assert.Inconclusive("How to make sure we have an empty store");
+            /*
+            string configFile = Path.Combine(Environment.CurrentDirectory, "custom.config");
+            Store.InitializeFromConfiguration(configFile);
+
+            Assert.AreEqual(4, Store.ListModels().Count());
+            */
+
+        }
+
+        [Test]
+        public void ListModelsTest()
+        {
+
+            var l = Store.ListModels().ToList();
+
+        }
+
+        [Test]
+        public void AddModelTest()
+        {
+
+            IModel m = Store.CreateModel(testModel);
+
+            Assert.IsNotNull(m);
+        }
+
+        #pragma warning disable CS0618 // Type or member is obsolete
+        [Test]
+        public void ContainsModelTest()
+        {
+            Store.RemoveModel(testModel);
+
+            Assert.IsFalse(Store.ContainsModel(testModel));
+
+            IModel m1 = Store.CreateModel(testModel);
+
+            IResource r = m1.CreateResource(new Uri("ex:test:resource"));
+            
+            r.AddProperty(new Property(new Uri("ex:test:property")), "var");
+            r.Commit();
+
+
+            Assert.IsTrue(Store.ContainsModel(testModel));
+
+            Assert.IsFalse(Store.ContainsModel(new Uri("ex:NoTest")));
+        }
+        #pragma warning restore CS0618 // Type or member is obsolete
+
+        [Test]
+        public void GetModelTest()
+        {
+
+            IModel m1 = Store.CreateModel(testModel);
+            Assert.IsTrue(m1.IsEmpty);
+
+
+            IResource r = m1.CreateResource(new Uri("ex:test:resource"));
+            r.AddProperty(new Property(new Uri("ex:test:property")), "var");
+            r.Commit();
+
+            IModel m2 = Store.GetModel(testModel);
+
+            Assert.AreEqual(testModel, m2.Uri);
+            Assert.IsTrue(m2.ContainsResource(r));
+        }
+
+        [Test]
+        public void RemoveModelTest()
+        {
+
+            Store.RemoveModel(testModel);
+
+            IModel m1 = Store.CreateModel(testModel);
+
+            IResource r = m1.CreateResource(new Uri("ex:test:resource"));
+            r.AddProperty(new Property(new Uri("ex:test:property")), "var");
+            r.Commit();
+
+            IModel m2 = Store.GetModel(testModel);
+
+            Assert.AreEqual(testModel, m2.Uri);
+
+            Store.RemoveModel(testModel);
+
+            m2 = Store.GetModel(testModel);
+
+            Assert.IsTrue(m2.IsEmpty);
+        }
+    }
+}